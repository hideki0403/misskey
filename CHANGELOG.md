--- conflicted
+++ resolved
@@ -9,11 +9,6 @@
 You should also include the user name that made the change.
 -->
 
-<<<<<<< HEAD
-## 12.119.2 (2022/12/04)
-### Bugfixes
-- Server: Backported versions mitigate isn't working @mei23
-=======
 ## 13.0.0 (unreleased)
 
 ### TL;DR
@@ -164,7 +159,10 @@
 - All contributors
 - All who have created instances for the beta test
 - All who participated in the beta test
->>>>>>> d513848f
+
+## 12.119.2 (2022/12/04)
+### Bugfixes
+- Server: Backported versions mitigate isn't working @mei23
 
 ## 12.119.1 (2022/12/03)
 ### Bugfixes
