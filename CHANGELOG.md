--- conflicted
+++ resolved
@@ -12,14 +12,10 @@
 
 -->
 
-<<<<<<< HEAD
-## 13.13.1 (unreleased)
-=======
 ## 13.13.1
 
 ### Client
 - Fix: タブがアクティブな間はstreamが切断されないように
->>>>>>> 32c74115
 
 ### Server
 - Fix: api/metaで`TypeError: JSON5.parse is not a function`エラーが発生する問題を修正
