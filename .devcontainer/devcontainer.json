{
	"name": "Misskey",
	"dockerComposeFile": "docker-compose.yml",
	"service": "app",
	"workspaceFolder": "/workspace",
	"features": {
		"ghcr.io/devcontainers-contrib/features/pnpm:2": {},
		"ghcr.io/devcontainers/features/node:1": {
<<<<<<< HEAD
			"version": "20.5.0"
=======
			"version": "20.5.1"
>>>>>>> 90b058e2
		}
	},
	"forwardPorts": [3000],
	"postCreateCommand": "sudo chmod 755 .devcontainer/init.sh && .devcontainer/init.sh",
	"customizations": {
		"vscode": {
			"extensions": [
				"editorconfig.editorconfig",
				"dbaeumer.vscode-eslint",
				"Vue.volar",
				"Vue.vscode-typescript-vue-plugin",
				"Orta.vscode-jest",
				"dbaeumer.vscode-eslint",
				"mrmlnc.vscode-json5"
			]
		}
	}
}<|MERGE_RESOLUTION|>--- conflicted
+++ resolved
@@ -6,11 +6,7 @@
 	"features": {
 		"ghcr.io/devcontainers-contrib/features/pnpm:2": {},
 		"ghcr.io/devcontainers/features/node:1": {
-<<<<<<< HEAD
-			"version": "20.5.0"
-=======
 			"version": "20.5.1"
->>>>>>> 90b058e2
 		}
 	},
 	"forwardPorts": [3000],
