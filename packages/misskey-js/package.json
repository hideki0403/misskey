--- conflicted
+++ resolved
@@ -23,17 +23,10 @@
 		"@microsoft/api-extractor": "7.38.0",
 		"@swc/jest": "0.2.29",
 		"@types/jest": "29.5.6",
-<<<<<<< HEAD
-		"@types/node": "20.8.7",
-		"@typescript-eslint/eslint-plugin": "6.8.0",
-		"@typescript-eslint/parser": "6.8.0",
-		"eslint": "8.51.0",
-=======
 		"@types/node": "20.8.9",
 		"@typescript-eslint/eslint-plugin": "6.9.0",
 		"@typescript-eslint/parser": "6.9.0",
 		"eslint": "8.52.0",
->>>>>>> 9ec667a8
 		"jest": "29.7.0",
 		"jest-fetch-mock": "3.0.3",
 		"jest-websocket-mock": "2.5.0",
