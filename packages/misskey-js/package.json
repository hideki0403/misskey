--- conflicted
+++ resolved
@@ -39,11 +39,7 @@
 	],
 	"dependencies": {
 		"@swc/cli": "0.1.62",
-<<<<<<< HEAD
-		"@swc/core": "1.3.86",
-=======
 		"@swc/core": "1.3.87",
->>>>>>> f748c914
 		"eventemitter3": "5.0.1",
 		"reconnecting-websocket": "4.4.0"
 	}
