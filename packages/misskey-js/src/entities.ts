--- conflicted
+++ resolved
@@ -521,11 +521,7 @@
 	code: string;
 	expiresAt: DateString | null;
 	createdAt: DateString;
-<<<<<<< HEAD
-	createdBy: UserLite;
-=======
 	createdBy: UserLite | null;
->>>>>>> 54625914
 	usedBy: UserLite | null;
 	usedAt: DateString | null;
 	used: boolean;
