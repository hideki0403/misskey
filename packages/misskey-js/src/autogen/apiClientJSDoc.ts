--- conflicted
+++ resolved
@@ -2846,7 +2846,6 @@
      * No description provided.
      * 
      * **Internal Endpoint**: This endpoint is an API for the misskey mainframe and is not intended for use by third parties.
-<<<<<<< HEAD
      * **Credential required**: *Yes* / **Permission**: *write:integrations*
      */
     request<E extends 'integrations/fanbox/connect', P extends Endpoints[E]['req']>(
@@ -2886,11 +2885,18 @@
      * **Credential required**: *Yes* / **Permission**: *read:integrations*
      */
     request<E extends 'integrations/patreon/request-refresh', P extends Endpoints[E]['req']>(
-=======
+      endpoint: E,
+      params: P,
+      credential?: string | null,
+    ): Promise<SwitchCaseResponseType<E, P>>;
+
+    /**
+     * No description provided.
+     * 
+     * **Internal Endpoint**: This endpoint is an API for the misskey mainframe and is not intended for use by third parties.
      * **Credential required**: *Yes* / **Permission**: *read:account*
      */
     request<E extends 'i/webhooks/test', P extends Endpoints[E]['req']>(
->>>>>>> 781e64aa
       endpoint: E,
       params: P,
       credential?: string | null,
