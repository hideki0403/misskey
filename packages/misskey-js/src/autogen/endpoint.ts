/*
<<<<<<< HEAD
 * version: 2024.2.0-kakurega.1.28.5
 * generatedAt: 2024-01-25T08:14:07.440Z
=======
 * version: 2024.2.0-beta.8
 * generatedAt: 2024-01-31T01:46:47.962Z
>>>>>>> 2db5b616
 */

import type {
	EmptyRequest,
	EmptyResponse,
	AdminMetaResponse,
	AdminAbuseUserReportsRequest,
	AdminAbuseUserReportsResponse,
	AdminAccountsCreateRequest,
	AdminAccountsCreateResponse,
	AdminAccountsDeleteRequest,
	AdminAccountsFindByEmailRequest,
	AdminAccountsFindByEmailResponse,
	AdminAdCreateRequest,
	AdminAdCreateResponse,
	AdminAdDeleteRequest,
	AdminAdListRequest,
	AdminAdListResponse,
	AdminAdUpdateRequest,
	AdminAnnouncementsCreateRequest,
	AdminAnnouncementsCreateResponse,
	AdminAnnouncementsDeleteRequest,
	AdminAnnouncementsListRequest,
	AdminAnnouncementsListResponse,
	AdminAnnouncementsUpdateRequest,
	AdminAvatarDecorationsCreateRequest,
	AdminAvatarDecorationsDeleteRequest,
	AdminAvatarDecorationsListRequest,
	AdminAvatarDecorationsListResponse,
	AdminAvatarDecorationsUpdateRequest,
	AdminDeleteAllFilesOfAUserRequest,
	AdminUnsetUserAvatarRequest,
	AdminUnsetUserBannerRequest,
	AdminDriveFilesRequest,
	AdminDriveFilesResponse,
	AdminDriveShowFileRequest,
	AdminDriveShowFileResponse,
	AdminEmojiAddAliasesBulkRequest,
	AdminEmojiAddRequest,
	AdminEmojiCopyRequest,
	AdminEmojiCopyResponse,
	AdminEmojiDeleteBulkRequest,
	AdminEmojiDeleteRequest,
	AdminEmojiImportZipRequest,
	AdminEmojiListRemoteRequest,
	AdminEmojiListRemoteResponse,
	AdminEmojiListRequest,
	AdminEmojiListResponse,
	AdminEmojiRemoveAliasesBulkRequest,
	AdminEmojiSetAliasesBulkRequest,
	AdminEmojiSetCategoryBulkRequest,
	AdminEmojiSetLicenseBulkRequest,
	AdminEmojiUpdateRequest,
	AdminFederationDeleteAllFilesRequest,
	AdminFederationRefreshRemoteInstanceMetadataRequest,
	AdminFederationRemoveAllFollowingRequest,
	AdminFederationUpdateInstanceRequest,
	AdminGetIndexStatsResponse,
	AdminGetTableStatsResponse,
	AdminGetUserIpsRequest,
	AdminGetUserIpsResponse,
	AdminInviteCreateRequest,
	AdminInviteCreateResponse,
	AdminInviteListRequest,
	AdminInviteListResponse,
	AdminPromoCreateRequest,
	AdminQueueDeliverDelayedResponse,
	AdminQueueInboxDelayedResponse,
	AdminQueuePromoteRequest,
	AdminQueueStatsResponse,
	AdminRelaysAddRequest,
	AdminRelaysAddResponse,
	AdminRelaysListResponse,
	AdminRelaysRemoveRequest,
	AdminResetPasswordRequest,
	AdminResetPasswordResponse,
	AdminResolveAbuseUserReportRequest,
	AdminSendEmailRequest,
	AdminServerInfoResponse,
	AdminShowModerationLogsRequest,
	AdminShowModerationLogsResponse,
	AdminShowUserRequest,
	AdminShowUserResponse,
	AdminShowUsersRequest,
	AdminShowUsersResponse,
	AdminSuspendUserRequest,
	AdminUnsuspendUserRequest,
	AdminUpdateMetaRequest,
	AdminDeleteAccountRequest,
	AdminDeleteAccountResponse,
	AdminUpdateUserNoteRequest,
	AdminRolesCreateRequest,
	AdminRolesCreateResponse,
	AdminRolesDeleteRequest,
	AdminRolesListResponse,
	AdminRolesShowRequest,
	AdminRolesShowResponse,
	AdminRolesUpdateRequest,
	AdminRolesAssignRequest,
	AdminRolesUnassignRequest,
	AdminRolesUpdateDefaultPoliciesRequest,
	AdminRolesUsersRequest,
	AdminRolesUsersResponse,
	AnnouncementsRequest,
	AnnouncementsResponse,
	AntennasCreateRequest,
	AntennasCreateResponse,
	AntennasDeleteRequest,
	AntennasListResponse,
	AntennasNotesRequest,
	AntennasNotesResponse,
	AntennasShowRequest,
	AntennasShowResponse,
	AntennasUpdateRequest,
	AntennasUpdateResponse,
	ApGetRequest,
	ApGetResponse,
	ApShowRequest,
	ApShowResponse,
	AppCreateRequest,
	AppCreateResponse,
	AppShowRequest,
	AppShowResponse,
	AuthAcceptRequest,
	AuthSessionGenerateRequest,
	AuthSessionGenerateResponse,
	AuthSessionShowRequest,
	AuthSessionShowResponse,
	AuthSessionUserkeyRequest,
	AuthSessionUserkeyResponse,
	BlockingCreateRequest,
	BlockingCreateResponse,
	BlockingDeleteRequest,
	BlockingDeleteResponse,
	BlockingListRequest,
	BlockingListResponse,
	ChannelsCreateRequest,
	ChannelsCreateResponse,
	ChannelsFeaturedResponse,
	ChannelsListRequest,
	ChannelsListResponse,
	ChannelsFollowRequest,
	ChannelsFollowedRequest,
	ChannelsFollowedResponse,
	ChannelsOwnedRequest,
	ChannelsOwnedResponse,
	ChannelsShowRequest,
	ChannelsShowResponse,
	ChannelsTimelineRequest,
	ChannelsTimelineResponse,
	ChannelsUnfollowRequest,
	ChannelsUpdateRequest,
	ChannelsUpdateResponse,
	ChannelsFavoriteRequest,
	ChannelsUnfavoriteRequest,
	ChannelsMyFavoritesResponse,
	ChannelsSearchRequest,
	ChannelsSearchResponse,
	ChartsActiveUsersRequest,
	ChartsActiveUsersResponse,
	ChartsApRequestRequest,
	ChartsApRequestResponse,
	ChartsDriveRequest,
	ChartsDriveResponse,
	ChartsFederationRequest,
	ChartsFederationResponse,
	ChartsInstanceRequest,
	ChartsInstanceResponse,
	ChartsNotesRequest,
	ChartsNotesResponse,
	ChartsUserDriveRequest,
	ChartsUserDriveResponse,
	ChartsUserFollowingRequest,
	ChartsUserFollowingResponse,
	ChartsUserNotesRequest,
	ChartsUserNotesResponse,
	ChartsUserPvRequest,
	ChartsUserPvResponse,
	ChartsUserReactionsRequest,
	ChartsUserReactionsResponse,
	ChartsUsersRequest,
	ChartsUsersResponse,
	ClipsAddNoteRequest,
	ClipsRemoveNoteRequest,
	ClipsCreateRequest,
	ClipsCreateResponse,
	ClipsDeleteRequest,
	ClipsListResponse,
	ClipsNotesRequest,
	ClipsNotesResponse,
	ClipsShowRequest,
	ClipsShowResponse,
	ClipsUpdateRequest,
	ClipsUpdateResponse,
	ClipsFavoriteRequest,
	ClipsUnfavoriteRequest,
	ClipsMyFavoritesResponse,
	DriveResponse,
	DriveFilesRequest,
	DriveFilesResponse,
	DriveFilesAttachedNotesRequest,
	DriveFilesAttachedNotesResponse,
	DriveFilesCheckExistenceRequest,
	DriveFilesCheckExistenceResponse,
	DriveFilesCreateRequest,
	DriveFilesCreateResponse,
	DriveFilesDeleteRequest,
	DriveFilesFindByHashRequest,
	DriveFilesFindByHashResponse,
	DriveFilesFindRequest,
	DriveFilesFindResponse,
	DriveFilesShowRequest,
	DriveFilesShowResponse,
	DriveFilesUpdateRequest,
	DriveFilesUpdateResponse,
	DriveFilesUploadFromUrlRequest,
	DriveFoldersRequest,
	DriveFoldersResponse,
	DriveFoldersCreateRequest,
	DriveFoldersCreateResponse,
	DriveFoldersDeleteRequest,
	DriveFoldersFindRequest,
	DriveFoldersFindResponse,
	DriveFoldersShowRequest,
	DriveFoldersShowResponse,
	DriveFoldersUpdateRequest,
	DriveFoldersUpdateResponse,
	DriveStreamRequest,
	DriveStreamResponse,
	EmailAddressAvailableRequest,
	EmailAddressAvailableResponse,
	EndpointRequest,
	EndpointResponse,
	EndpointsResponse,
	FederationFollowersRequest,
	FederationFollowersResponse,
	FederationFollowingRequest,
	FederationFollowingResponse,
	FederationInstancesRequest,
	FederationInstancesResponse,
	FederationShowInstanceRequest,
	FederationShowInstanceResponse,
	FederationUpdateRemoteUserRequest,
	FederationUsersRequest,
	FederationUsersResponse,
	FederationStatsRequest,
	FederationStatsResponse,
	FollowingCreateRequest,
	FollowingCreateResponse,
	FollowingDeleteRequest,
	FollowingDeleteResponse,
	FollowingUpdateRequest,
	FollowingUpdateResponse,
	FollowingUpdateAllRequest,
	FollowingInvalidateRequest,
	FollowingInvalidateResponse,
	FollowingRequestsAcceptRequest,
	FollowingRequestsCancelRequest,
	FollowingRequestsCancelResponse,
	FollowingRequestsListRequest,
	FollowingRequestsListResponse,
	FollowingRequestsRejectRequest,
	GalleryFeaturedRequest,
	GalleryFeaturedResponse,
	GalleryPopularResponse,
	GalleryPostsRequest,
	GalleryPostsResponse,
	GalleryPostsCreateRequest,
	GalleryPostsCreateResponse,
	GalleryPostsDeleteRequest,
	GalleryPostsLikeRequest,
	GalleryPostsShowRequest,
	GalleryPostsShowResponse,
	GalleryPostsUnlikeRequest,
	GalleryPostsUpdateRequest,
	GalleryPostsUpdateResponse,
	GetOnlineUsersCountResponse,
	GetAvatarDecorationsResponse,
	HashtagsListRequest,
	HashtagsListResponse,
	HashtagsSearchRequest,
	HashtagsSearchResponse,
	HashtagsShowRequest,
	HashtagsShowResponse,
	HashtagsTrendResponse,
	HashtagsUsersRequest,
	HashtagsUsersResponse,
	IResponse,
	I2faDoneRequest,
	I2faKeyDoneRequest,
	I2faKeyDoneResponse,
	I2faPasswordLessRequest,
	I2faRegisterKeyRequest,
	I2faRegisterKeyResponse,
	I2faRegisterRequest,
	I2faRegisterResponse,
	I2faUpdateKeyRequest,
	I2faRemoveKeyRequest,
	I2faUnregisterRequest,
	IAppsRequest,
	IAppsResponse,
	IAuthorizedAppsRequest,
	IAuthorizedAppsResponse,
	IClaimAchievementRequest,
	IChangePasswordRequest,
	IDeleteAccountRequest,
	IExportFollowingRequest,
	IFavoritesRequest,
	IFavoritesResponse,
	IGalleryLikesRequest,
	IGalleryLikesResponse,
	IGalleryPostsRequest,
	IGalleryPostsResponse,
	IImportBlockingRequest,
	IImportFollowingRequest,
	IImportMutingRequest,
	IImportUserListsRequest,
	IImportAntennasRequest,
	INotificationsRequest,
	INotificationsResponse,
	INotificationsGroupedRequest,
	INotificationsGroupedResponse,
	IPageLikesRequest,
	IPageLikesResponse,
	IPagesRequest,
	IPagesResponse,
	IPinRequest,
	IPinResponse,
	IReadAnnouncementRequest,
	IRegenerateTokenRequest,
	IRegistryGetAllRequest,
	IRegistryGetAllResponse,
	IRegistryGetDetailRequest,
	IRegistryGetDetailResponse,
	IRegistryGetRequest,
	IRegistryGetResponse,
	IRegistryKeysWithTypeRequest,
	IRegistryKeysWithTypeResponse,
	IRegistryKeysRequest,
	IRegistryRemoveRequest,
	IRegistryScopesWithDomainResponse,
	IRegistrySetRequest,
	IRevokeTokenRequest,
	ISigninHistoryRequest,
	ISigninHistoryResponse,
	IUnpinRequest,
	IUnpinResponse,
	IUpdateEmailRequest,
	IUpdateEmailResponse,
	IUpdateRequest,
	IUpdateResponse,
	IMoveRequest,
	IMoveResponse,
	IWebhooksCreateRequest,
	IWebhooksCreateResponse,
	IWebhooksListResponse,
	IWebhooksShowRequest,
	IWebhooksShowResponse,
	IWebhooksUpdateRequest,
	IWebhooksDeleteRequest,
	IntegrationsFanboxConnectRequest,
	IntegrationsFanboxConnectResponse,
	InviteCreateResponse,
	InviteDeleteRequest,
	InviteListRequest,
	InviteListResponse,
	InviteLimitResponse,
	MetaRequest,
	MetaResponse,
	EmojisResponse,
	EmojiRequest,
	EmojiResponse,
	MiauthGenTokenRequest,
	MiauthGenTokenResponse,
	MuteCreateRequest,
	MuteDeleteRequest,
	MuteListRequest,
	MuteListResponse,
	RenoteMuteCreateRequest,
	RenoteMuteDeleteRequest,
	RenoteMuteListRequest,
	RenoteMuteListResponse,
	NoteNotificationCreateRequest,
	NoteNotificationDeleteRequest,
	NoteNotificationListRequest,
	NoteNotificationListResponse,
	MyAppsRequest,
	MyAppsResponse,
	NotesRequest,
	NotesResponse,
	NotesChildrenRequest,
	NotesChildrenResponse,
	NotesClipsRequest,
	NotesClipsResponse,
	NotesConversationRequest,
	NotesConversationResponse,
	NotesCreateRequest,
	NotesCreateResponse,
	NotesDeleteRequest,
	NotesFavoritesCreateRequest,
	NotesFavoritesDeleteRequest,
	NotesFeaturedRequest,
	NotesFeaturedResponse,
	NotesGlobalTimelineRequest,
	NotesGlobalTimelineResponse,
	NotesHybridTimelineRequest,
	NotesHybridTimelineResponse,
	NotesLocalTimelineRequest,
	NotesLocalTimelineResponse,
	NotesMentionsRequest,
	NotesMentionsResponse,
	NotesPollsRecommendationRequest,
	NotesPollsRecommendationResponse,
	NotesPollsVoteRequest,
	NotesReactionsRequest,
	NotesReactionsResponse,
	NotesReactionsCreateRequest,
	NotesReactionsDeleteRequest,
	NotesRenotesRequest,
	NotesRenotesResponse,
	NotesRepliesRequest,
	NotesRepliesResponse,
	NotesSearchByTagRequest,
	NotesSearchByTagResponse,
	NotesSearchRequest,
	NotesSearchResponse,
	NotesShowRequest,
	NotesShowResponse,
	NotesStateRequest,
	NotesStateResponse,
	NotesThreadMutingCreateRequest,
	NotesThreadMutingDeleteRequest,
	NotesTimelineRequest,
	NotesTimelineResponse,
	NotesTranslateRequest,
	NotesTranslateResponse,
	NotesUnrenoteRequest,
	NotesUserListTimelineRequest,
	NotesUserListTimelineResponse,
	NotificationsCreateRequest,
	PagePushRequest,
	PagesCreateRequest,
	PagesCreateResponse,
	PagesDeleteRequest,
	PagesFeaturedResponse,
	PagesLikeRequest,
	PagesShowRequest,
	PagesShowResponse,
	PagesUnlikeRequest,
	PagesUpdateRequest,
	FlashCreateRequest,
	FlashCreateResponse,
	FlashDeleteRequest,
	FlashFeaturedResponse,
	FlashLikeRequest,
	FlashShowRequest,
	FlashShowResponse,
	FlashUnlikeRequest,
	FlashUpdateRequest,
	FlashMyRequest,
	FlashMyResponse,
	FlashMyLikesRequest,
	FlashMyLikesResponse,
	PingResponse,
	PinnedUsersResponse,
	PromoReadRequest,
	RolesListResponse,
	RolesShowRequest,
	RolesShowResponse,
	RolesUsersRequest,
	RolesUsersResponse,
	RolesNotesRequest,
	RolesNotesResponse,
	RequestResetPasswordRequest,
	ResetPasswordRequest,
	ServerInfoResponse,
	SignupAvailableResponse,
	StatsResponse,
	SupporterListResponse,
	SwShowRegistrationRequest,
	SwShowRegistrationResponse,
	SwUpdateRegistrationRequest,
	SwUpdateRegistrationResponse,
	SwRegisterRequest,
	SwRegisterResponse,
	SwUnregisterRequest,
	TestRequest,
	TestResponse,
	UsernameAvailableRequest,
	UsernameAvailableResponse,
	UsersRequest,
	UsersResponse,
	UsersClipsRequest,
	UsersClipsResponse,
	UsersFollowersRequest,
	UsersFollowersResponse,
	UsersFollowingRequest,
	UsersFollowingResponse,
	UsersGalleryPostsRequest,
	UsersGalleryPostsResponse,
	UsersGetFrequentlyRepliedUsersRequest,
	UsersGetFrequentlyRepliedUsersResponse,
	UsersFeaturedNotesRequest,
	UsersFeaturedNotesResponse,
	UsersListsCreateRequest,
	UsersListsCreateResponse,
	UsersListsDeleteRequest,
	UsersListsListRequest,
	UsersListsListResponse,
	UsersListsPullRequest,
	UsersListsPushRequest,
	UsersListsShowRequest,
	UsersListsShowResponse,
	UsersListsFavoriteRequest,
	UsersListsUnfavoriteRequest,
	UsersListsUpdateRequest,
	UsersListsUpdateResponse,
	UsersListsCreateFromPublicRequest,
	UsersListsCreateFromPublicResponse,
	UsersListsUpdateMembershipRequest,
	UsersListsGetMembershipsRequest,
	UsersListsGetMembershipsResponse,
	UsersNotesRequest,
	UsersNotesResponse,
	UsersPagesRequest,
	UsersPagesResponse,
	UsersFlashsRequest,
	UsersFlashsResponse,
	UsersReactionsRequest,
	UsersReactionsResponse,
	UsersRecommendationRequest,
	UsersRecommendationResponse,
	UsersRelationRequest,
	UsersRelationResponse,
	UsersReportAbuseRequest,
	UsersSearchByUsernameAndHostRequest,
	UsersSearchByUsernameAndHostResponse,
	UsersSearchRequest,
	UsersSearchResponse,
	UsersShowRequest,
	UsersShowResponse,
	UsersAchievementsRequest,
	UsersAchievementsResponse,
	UsersUpdateMemoRequest,
	FetchRssRequest,
	FetchRssResponse,
	FetchExternalResourcesRequest,
	FetchExternalResourcesResponse,
	RetentionResponse,
	BubbleGameRegisterRequest,
	BubbleGameRegisterResponse,
	BubbleGameRankingRequest,
	BubbleGameRankingResponse,
	ReversiCancelMatchRequest,
	ReversiCancelMatchResponse,
	ReversiGamesRequest,
	ReversiGamesResponse,
	ReversiMatchRequest,
	ReversiMatchResponse,
	ReversiInvitationsResponse,
	ReversiShowGameRequest,
	ReversiShowGameResponse,
	ReversiSurrenderRequest,
	ReversiVerifyRequest,
	ReversiVerifyResponse,
} from './entities.js';

export type Endpoints = {
	'admin/meta': { req: EmptyRequest; res: AdminMetaResponse };
	'admin/abuse-user-reports': { req: AdminAbuseUserReportsRequest; res: AdminAbuseUserReportsResponse };
	'admin/accounts/create': { req: AdminAccountsCreateRequest; res: AdminAccountsCreateResponse };
	'admin/accounts/delete': { req: AdminAccountsDeleteRequest; res: EmptyResponse };
	'admin/accounts/find-by-email': { req: AdminAccountsFindByEmailRequest; res: AdminAccountsFindByEmailResponse };
	'admin/ad/create': { req: AdminAdCreateRequest; res: AdminAdCreateResponse };
	'admin/ad/delete': { req: AdminAdDeleteRequest; res: EmptyResponse };
	'admin/ad/list': { req: AdminAdListRequest; res: AdminAdListResponse };
	'admin/ad/update': { req: AdminAdUpdateRequest; res: EmptyResponse };
	'admin/announcements/create': { req: AdminAnnouncementsCreateRequest; res: AdminAnnouncementsCreateResponse };
	'admin/announcements/delete': { req: AdminAnnouncementsDeleteRequest; res: EmptyResponse };
	'admin/announcements/list': { req: AdminAnnouncementsListRequest; res: AdminAnnouncementsListResponse };
	'admin/announcements/update': { req: AdminAnnouncementsUpdateRequest; res: EmptyResponse };
	'admin/avatar-decorations/create': { req: AdminAvatarDecorationsCreateRequest; res: EmptyResponse };
	'admin/avatar-decorations/delete': { req: AdminAvatarDecorationsDeleteRequest; res: EmptyResponse };
	'admin/avatar-decorations/list': { req: AdminAvatarDecorationsListRequest; res: AdminAvatarDecorationsListResponse };
	'admin/avatar-decorations/update': { req: AdminAvatarDecorationsUpdateRequest; res: EmptyResponse };
	'admin/delete-all-files-of-a-user': { req: AdminDeleteAllFilesOfAUserRequest; res: EmptyResponse };
	'admin/unset-user-avatar': { req: AdminUnsetUserAvatarRequest; res: EmptyResponse };
	'admin/unset-user-banner': { req: AdminUnsetUserBannerRequest; res: EmptyResponse };
	'admin/drive/clean-remote-files': { req: EmptyRequest; res: EmptyResponse };
	'admin/drive/cleanup': { req: EmptyRequest; res: EmptyResponse };
	'admin/drive/files': { req: AdminDriveFilesRequest; res: AdminDriveFilesResponse };
	'admin/drive/show-file': { req: AdminDriveShowFileRequest; res: AdminDriveShowFileResponse };
	'admin/emoji/add-aliases-bulk': { req: AdminEmojiAddAliasesBulkRequest; res: EmptyResponse };
	'admin/emoji/add': { req: AdminEmojiAddRequest; res: EmptyResponse };
	'admin/emoji/copy': { req: AdminEmojiCopyRequest; res: AdminEmojiCopyResponse };
	'admin/emoji/delete-bulk': { req: AdminEmojiDeleteBulkRequest; res: EmptyResponse };
	'admin/emoji/delete': { req: AdminEmojiDeleteRequest; res: EmptyResponse };
	'admin/emoji/import-zip': { req: AdminEmojiImportZipRequest; res: EmptyResponse };
	'admin/emoji/list-remote': { req: AdminEmojiListRemoteRequest; res: AdminEmojiListRemoteResponse };
	'admin/emoji/list': { req: AdminEmojiListRequest; res: AdminEmojiListResponse };
	'admin/emoji/remove-aliases-bulk': { req: AdminEmojiRemoveAliasesBulkRequest; res: EmptyResponse };
	'admin/emoji/set-aliases-bulk': { req: AdminEmojiSetAliasesBulkRequest; res: EmptyResponse };
	'admin/emoji/set-category-bulk': { req: AdminEmojiSetCategoryBulkRequest; res: EmptyResponse };
	'admin/emoji/set-license-bulk': { req: AdminEmojiSetLicenseBulkRequest; res: EmptyResponse };
	'admin/emoji/update': { req: AdminEmojiUpdateRequest; res: EmptyResponse };
	'admin/federation/delete-all-files': { req: AdminFederationDeleteAllFilesRequest; res: EmptyResponse };
	'admin/federation/refresh-remote-instance-metadata': { req: AdminFederationRefreshRemoteInstanceMetadataRequest; res: EmptyResponse };
	'admin/federation/remove-all-following': { req: AdminFederationRemoveAllFollowingRequest; res: EmptyResponse };
	'admin/federation/update-instance': { req: AdminFederationUpdateInstanceRequest; res: EmptyResponse };
	'admin/get-index-stats': { req: EmptyRequest; res: AdminGetIndexStatsResponse };
	'admin/get-table-stats': { req: EmptyRequest; res: AdminGetTableStatsResponse };
	'admin/get-user-ips': { req: AdminGetUserIpsRequest; res: AdminGetUserIpsResponse };
	'admin/invite/create': { req: AdminInviteCreateRequest; res: AdminInviteCreateResponse };
	'admin/invite/list': { req: AdminInviteListRequest; res: AdminInviteListResponse };
	'admin/promo/create': { req: AdminPromoCreateRequest; res: EmptyResponse };
	'admin/queue/clear': { req: EmptyRequest; res: EmptyResponse };
	'admin/queue/deliver-delayed': { req: EmptyRequest; res: AdminQueueDeliverDelayedResponse };
	'admin/queue/inbox-delayed': { req: EmptyRequest; res: AdminQueueInboxDelayedResponse };
	'admin/queue/promote': { req: AdminQueuePromoteRequest; res: EmptyResponse };
	'admin/queue/stats': { req: EmptyRequest; res: AdminQueueStatsResponse };
	'admin/relays/add': { req: AdminRelaysAddRequest; res: AdminRelaysAddResponse };
	'admin/relays/list': { req: EmptyRequest; res: AdminRelaysListResponse };
	'admin/relays/remove': { req: AdminRelaysRemoveRequest; res: EmptyResponse };
	'admin/reset-password': { req: AdminResetPasswordRequest; res: AdminResetPasswordResponse };
	'admin/resolve-abuse-user-report': { req: AdminResolveAbuseUserReportRequest; res: EmptyResponse };
	'admin/send-email': { req: AdminSendEmailRequest; res: EmptyResponse };
	'admin/server-info': { req: EmptyRequest; res: AdminServerInfoResponse };
	'admin/show-moderation-logs': { req: AdminShowModerationLogsRequest; res: AdminShowModerationLogsResponse };
	'admin/show-user': { req: AdminShowUserRequest; res: AdminShowUserResponse };
	'admin/show-users': { req: AdminShowUsersRequest; res: AdminShowUsersResponse };
	'admin/suspend-user': { req: AdminSuspendUserRequest; res: EmptyResponse };
	'admin/unsuspend-user': { req: AdminUnsuspendUserRequest; res: EmptyResponse };
	'admin/update-meta': { req: AdminUpdateMetaRequest; res: EmptyResponse };
	'admin/delete-account': { req: AdminDeleteAccountRequest; res: AdminDeleteAccountResponse };
	'admin/update-user-note': { req: AdminUpdateUserNoteRequest; res: EmptyResponse };
	'admin/roles/create': { req: AdminRolesCreateRequest; res: AdminRolesCreateResponse };
	'admin/roles/delete': { req: AdminRolesDeleteRequest; res: EmptyResponse };
	'admin/roles/list': { req: EmptyRequest; res: AdminRolesListResponse };
	'admin/roles/show': { req: AdminRolesShowRequest; res: AdminRolesShowResponse };
	'admin/roles/update': { req: AdminRolesUpdateRequest; res: EmptyResponse };
	'admin/roles/assign': { req: AdminRolesAssignRequest; res: EmptyResponse };
	'admin/roles/unassign': { req: AdminRolesUnassignRequest; res: EmptyResponse };
	'admin/roles/update-default-policies': { req: AdminRolesUpdateDefaultPoliciesRequest; res: EmptyResponse };
	'admin/roles/users': { req: AdminRolesUsersRequest; res: AdminRolesUsersResponse };
	'announcements': { req: AnnouncementsRequest; res: AnnouncementsResponse };
	'antennas/create': { req: AntennasCreateRequest; res: AntennasCreateResponse };
	'antennas/delete': { req: AntennasDeleteRequest; res: EmptyResponse };
	'antennas/list': { req: EmptyRequest; res: AntennasListResponse };
	'antennas/notes': { req: AntennasNotesRequest; res: AntennasNotesResponse };
	'antennas/show': { req: AntennasShowRequest; res: AntennasShowResponse };
	'antennas/update': { req: AntennasUpdateRequest; res: AntennasUpdateResponse };
	'ap/get': { req: ApGetRequest; res: ApGetResponse };
	'ap/show': { req: ApShowRequest; res: ApShowResponse };
	'app/create': { req: AppCreateRequest; res: AppCreateResponse };
	'app/show': { req: AppShowRequest; res: AppShowResponse };
	'auth/accept': { req: AuthAcceptRequest; res: EmptyResponse };
	'auth/session/generate': { req: AuthSessionGenerateRequest; res: AuthSessionGenerateResponse };
	'auth/session/show': { req: AuthSessionShowRequest; res: AuthSessionShowResponse };
	'auth/session/userkey': { req: AuthSessionUserkeyRequest; res: AuthSessionUserkeyResponse };
	'blocking/create': { req: BlockingCreateRequest; res: BlockingCreateResponse };
	'blocking/delete': { req: BlockingDeleteRequest; res: BlockingDeleteResponse };
	'blocking/list': { req: BlockingListRequest; res: BlockingListResponse };
	'channels/create': { req: ChannelsCreateRequest; res: ChannelsCreateResponse };
	'channels/featured': { req: EmptyRequest; res: ChannelsFeaturedResponse };
	'channels/list': { req: ChannelsListRequest; res: ChannelsListResponse };
	'channels/follow': { req: ChannelsFollowRequest; res: EmptyResponse };
	'channels/followed': { req: ChannelsFollowedRequest; res: ChannelsFollowedResponse };
	'channels/owned': { req: ChannelsOwnedRequest; res: ChannelsOwnedResponse };
	'channels/show': { req: ChannelsShowRequest; res: ChannelsShowResponse };
	'channels/timeline': { req: ChannelsTimelineRequest; res: ChannelsTimelineResponse };
	'channels/unfollow': { req: ChannelsUnfollowRequest; res: EmptyResponse };
	'channels/update': { req: ChannelsUpdateRequest; res: ChannelsUpdateResponse };
	'channels/favorite': { req: ChannelsFavoriteRequest; res: EmptyResponse };
	'channels/unfavorite': { req: ChannelsUnfavoriteRequest; res: EmptyResponse };
	'channels/my-favorites': { req: EmptyRequest; res: ChannelsMyFavoritesResponse };
	'channels/search': { req: ChannelsSearchRequest; res: ChannelsSearchResponse };
	'charts/active-users': { req: ChartsActiveUsersRequest; res: ChartsActiveUsersResponse };
	'charts/ap-request': { req: ChartsApRequestRequest; res: ChartsApRequestResponse };
	'charts/drive': { req: ChartsDriveRequest; res: ChartsDriveResponse };
	'charts/federation': { req: ChartsFederationRequest; res: ChartsFederationResponse };
	'charts/instance': { req: ChartsInstanceRequest; res: ChartsInstanceResponse };
	'charts/notes': { req: ChartsNotesRequest; res: ChartsNotesResponse };
	'charts/user/drive': { req: ChartsUserDriveRequest; res: ChartsUserDriveResponse };
	'charts/user/following': { req: ChartsUserFollowingRequest; res: ChartsUserFollowingResponse };
	'charts/user/notes': { req: ChartsUserNotesRequest; res: ChartsUserNotesResponse };
	'charts/user/pv': { req: ChartsUserPvRequest; res: ChartsUserPvResponse };
	'charts/user/reactions': { req: ChartsUserReactionsRequest; res: ChartsUserReactionsResponse };
	'charts/users': { req: ChartsUsersRequest; res: ChartsUsersResponse };
	'clips/add-note': { req: ClipsAddNoteRequest; res: EmptyResponse };
	'clips/remove-note': { req: ClipsRemoveNoteRequest; res: EmptyResponse };
	'clips/create': { req: ClipsCreateRequest; res: ClipsCreateResponse };
	'clips/delete': { req: ClipsDeleteRequest; res: EmptyResponse };
	'clips/list': { req: EmptyRequest; res: ClipsListResponse };
	'clips/notes': { req: ClipsNotesRequest; res: ClipsNotesResponse };
	'clips/show': { req: ClipsShowRequest; res: ClipsShowResponse };
	'clips/update': { req: ClipsUpdateRequest; res: ClipsUpdateResponse };
	'clips/favorite': { req: ClipsFavoriteRequest; res: EmptyResponse };
	'clips/unfavorite': { req: ClipsUnfavoriteRequest; res: EmptyResponse };
	'clips/my-favorites': { req: EmptyRequest; res: ClipsMyFavoritesResponse };
	'drive': { req: EmptyRequest; res: DriveResponse };
	'drive/files': { req: DriveFilesRequest; res: DriveFilesResponse };
	'drive/files/attached-notes': { req: DriveFilesAttachedNotesRequest; res: DriveFilesAttachedNotesResponse };
	'drive/files/check-existence': { req: DriveFilesCheckExistenceRequest; res: DriveFilesCheckExistenceResponse };
	'drive/files/create': { req: DriveFilesCreateRequest; res: DriveFilesCreateResponse };
	'drive/files/delete': { req: DriveFilesDeleteRequest; res: EmptyResponse };
	'drive/files/find-by-hash': { req: DriveFilesFindByHashRequest; res: DriveFilesFindByHashResponse };
	'drive/files/find': { req: DriveFilesFindRequest; res: DriveFilesFindResponse };
	'drive/files/show': { req: DriveFilesShowRequest; res: DriveFilesShowResponse };
	'drive/files/update': { req: DriveFilesUpdateRequest; res: DriveFilesUpdateResponse };
	'drive/files/upload-from-url': { req: DriveFilesUploadFromUrlRequest; res: EmptyResponse };
	'drive/folders': { req: DriveFoldersRequest; res: DriveFoldersResponse };
	'drive/folders/create': { req: DriveFoldersCreateRequest; res: DriveFoldersCreateResponse };
	'drive/folders/delete': { req: DriveFoldersDeleteRequest; res: EmptyResponse };
	'drive/folders/find': { req: DriveFoldersFindRequest; res: DriveFoldersFindResponse };
	'drive/folders/show': { req: DriveFoldersShowRequest; res: DriveFoldersShowResponse };
	'drive/folders/update': { req: DriveFoldersUpdateRequest; res: DriveFoldersUpdateResponse };
	'drive/stream': { req: DriveStreamRequest; res: DriveStreamResponse };
	'email-address/available': { req: EmailAddressAvailableRequest; res: EmailAddressAvailableResponse };
	'endpoint': { req: EndpointRequest; res: EndpointResponse };
	'endpoints': { req: EmptyRequest; res: EndpointsResponse };
	'export-custom-emojis': { req: EmptyRequest; res: EmptyResponse };
	'federation/followers': { req: FederationFollowersRequest; res: FederationFollowersResponse };
	'federation/following': { req: FederationFollowingRequest; res: FederationFollowingResponse };
	'federation/instances': { req: FederationInstancesRequest; res: FederationInstancesResponse };
	'federation/show-instance': { req: FederationShowInstanceRequest; res: FederationShowInstanceResponse };
	'federation/update-remote-user': { req: FederationUpdateRemoteUserRequest; res: EmptyResponse };
	'federation/users': { req: FederationUsersRequest; res: FederationUsersResponse };
	'federation/stats': { req: FederationStatsRequest; res: FederationStatsResponse };
	'following/create': { req: FollowingCreateRequest; res: FollowingCreateResponse };
	'following/delete': { req: FollowingDeleteRequest; res: FollowingDeleteResponse };
	'following/update': { req: FollowingUpdateRequest; res: FollowingUpdateResponse };
	'following/update-all': { req: FollowingUpdateAllRequest; res: EmptyResponse };
	'following/invalidate': { req: FollowingInvalidateRequest; res: FollowingInvalidateResponse };
	'following/requests/accept': { req: FollowingRequestsAcceptRequest; res: EmptyResponse };
	'following/requests/cancel': { req: FollowingRequestsCancelRequest; res: FollowingRequestsCancelResponse };
	'following/requests/list': { req: FollowingRequestsListRequest; res: FollowingRequestsListResponse };
	'following/requests/reject': { req: FollowingRequestsRejectRequest; res: EmptyResponse };
	'gallery/featured': { req: GalleryFeaturedRequest; res: GalleryFeaturedResponse };
	'gallery/popular': { req: EmptyRequest; res: GalleryPopularResponse };
	'gallery/posts': { req: GalleryPostsRequest; res: GalleryPostsResponse };
	'gallery/posts/create': { req: GalleryPostsCreateRequest; res: GalleryPostsCreateResponse };
	'gallery/posts/delete': { req: GalleryPostsDeleteRequest; res: EmptyResponse };
	'gallery/posts/like': { req: GalleryPostsLikeRequest; res: EmptyResponse };
	'gallery/posts/show': { req: GalleryPostsShowRequest; res: GalleryPostsShowResponse };
	'gallery/posts/unlike': { req: GalleryPostsUnlikeRequest; res: EmptyResponse };
	'gallery/posts/update': { req: GalleryPostsUpdateRequest; res: GalleryPostsUpdateResponse };
	'get-online-users-count': { req: EmptyRequest; res: GetOnlineUsersCountResponse };
	'get-avatar-decorations': { req: EmptyRequest; res: GetAvatarDecorationsResponse };
	'hashtags/list': { req: HashtagsListRequest; res: HashtagsListResponse };
	'hashtags/search': { req: HashtagsSearchRequest; res: HashtagsSearchResponse };
	'hashtags/show': { req: HashtagsShowRequest; res: HashtagsShowResponse };
	'hashtags/trend': { req: EmptyRequest; res: HashtagsTrendResponse };
	'hashtags/users': { req: HashtagsUsersRequest; res: HashtagsUsersResponse };
	'i': { req: EmptyRequest; res: IResponse };
	'i/2fa/done': { req: I2faDoneRequest; res: EmptyResponse };
	'i/2fa/key-done': { req: I2faKeyDoneRequest; res: I2faKeyDoneResponse };
	'i/2fa/password-less': { req: I2faPasswordLessRequest; res: EmptyResponse };
	'i/2fa/register-key': { req: I2faRegisterKeyRequest; res: I2faRegisterKeyResponse };
	'i/2fa/register': { req: I2faRegisterRequest; res: I2faRegisterResponse };
	'i/2fa/update-key': { req: I2faUpdateKeyRequest; res: EmptyResponse };
	'i/2fa/remove-key': { req: I2faRemoveKeyRequest; res: EmptyResponse };
	'i/2fa/unregister': { req: I2faUnregisterRequest; res: EmptyResponse };
	'i/apps': { req: IAppsRequest; res: IAppsResponse };
	'i/authorized-apps': { req: IAuthorizedAppsRequest; res: IAuthorizedAppsResponse };
	'i/claim-achievement': { req: IClaimAchievementRequest; res: EmptyResponse };
	'i/change-password': { req: IChangePasswordRequest; res: EmptyResponse };
	'i/delete-account': { req: IDeleteAccountRequest; res: EmptyResponse };
	'i/export-blocking': { req: EmptyRequest; res: EmptyResponse };
	'i/export-following': { req: IExportFollowingRequest; res: EmptyResponse };
	'i/export-mute': { req: EmptyRequest; res: EmptyResponse };
	'i/export-notes': { req: EmptyRequest; res: EmptyResponse };
	'i/export-clips': { req: EmptyRequest; res: EmptyResponse };
	'i/export-favorites': { req: EmptyRequest; res: EmptyResponse };
	'i/export-user-lists': { req: EmptyRequest; res: EmptyResponse };
	'i/export-antennas': { req: EmptyRequest; res: EmptyResponse };
	'i/favorites': { req: IFavoritesRequest; res: IFavoritesResponse };
	'i/gallery/likes': { req: IGalleryLikesRequest; res: IGalleryLikesResponse };
	'i/gallery/posts': { req: IGalleryPostsRequest; res: IGalleryPostsResponse };
	'i/import-blocking': { req: IImportBlockingRequest; res: EmptyResponse };
	'i/import-following': { req: IImportFollowingRequest; res: EmptyResponse };
	'i/import-muting': { req: IImportMutingRequest; res: EmptyResponse };
	'i/import-user-lists': { req: IImportUserListsRequest; res: EmptyResponse };
	'i/import-antennas': { req: IImportAntennasRequest; res: EmptyResponse };
	'i/notifications': { req: INotificationsRequest; res: INotificationsResponse };
	'i/notifications-grouped': { req: INotificationsGroupedRequest; res: INotificationsGroupedResponse };
	'i/page-likes': { req: IPageLikesRequest; res: IPageLikesResponse };
	'i/pages': { req: IPagesRequest; res: IPagesResponse };
	'i/pin': { req: IPinRequest; res: IPinResponse };
	'i/read-all-unread-notes': { req: EmptyRequest; res: EmptyResponse };
	'i/read-announcement': { req: IReadAnnouncementRequest; res: EmptyResponse };
	'i/regenerate-token': { req: IRegenerateTokenRequest; res: EmptyResponse };
	'i/registry/get-all': { req: IRegistryGetAllRequest; res: IRegistryGetAllResponse };
	'i/registry/get-detail': { req: IRegistryGetDetailRequest; res: IRegistryGetDetailResponse };
	'i/registry/get': { req: IRegistryGetRequest; res: IRegistryGetResponse };
	'i/registry/keys-with-type': { req: IRegistryKeysWithTypeRequest; res: IRegistryKeysWithTypeResponse };
	'i/registry/keys': { req: IRegistryKeysRequest; res: EmptyResponse };
	'i/registry/remove': { req: IRegistryRemoveRequest; res: EmptyResponse };
	'i/registry/scopes-with-domain': { req: EmptyRequest; res: IRegistryScopesWithDomainResponse };
	'i/registry/set': { req: IRegistrySetRequest; res: EmptyResponse };
	'i/revoke-token': { req: IRevokeTokenRequest; res: EmptyResponse };
	'i/signin-history': { req: ISigninHistoryRequest; res: ISigninHistoryResponse };
	'i/unpin': { req: IUnpinRequest; res: IUnpinResponse };
	'i/update-email': { req: IUpdateEmailRequest; res: IUpdateEmailResponse };
	'i/update': { req: IUpdateRequest; res: IUpdateResponse };
	'i/move': { req: IMoveRequest; res: IMoveResponse };
	'i/webhooks/create': { req: IWebhooksCreateRequest; res: IWebhooksCreateResponse };
	'i/webhooks/list': { req: EmptyRequest; res: IWebhooksListResponse };
	'i/webhooks/show': { req: IWebhooksShowRequest; res: IWebhooksShowResponse };
	'i/webhooks/update': { req: IWebhooksUpdateRequest; res: EmptyResponse };
	'i/webhooks/delete': { req: IWebhooksDeleteRequest; res: EmptyResponse };
	'integrations/fanbox/connect': { req: IntegrationsFanboxConnectRequest; res: IntegrationsFanboxConnectResponse };
	'integrations/fanbox/disconnect': { req: EmptyRequest; res: EmptyResponse };
	'integrations/fanbox/request-refresh': { req: EmptyRequest; res: EmptyResponse };
	'integrations/patreon/request-refresh': { req: EmptyRequest; res: EmptyResponse };
	'invite/create': { req: EmptyRequest; res: InviteCreateResponse };
	'invite/delete': { req: InviteDeleteRequest; res: EmptyResponse };
	'invite/list': { req: InviteListRequest; res: InviteListResponse };
	'invite/limit': { req: EmptyRequest; res: InviteLimitResponse };
	'meta': { req: MetaRequest; res: MetaResponse };
	'emojis': { req: EmptyRequest; res: EmojisResponse };
	'emoji': { req: EmojiRequest; res: EmojiResponse };
	'miauth/gen-token': { req: MiauthGenTokenRequest; res: MiauthGenTokenResponse };
	'mute/create': { req: MuteCreateRequest; res: EmptyResponse };
	'mute/delete': { req: MuteDeleteRequest; res: EmptyResponse };
	'mute/list': { req: MuteListRequest; res: MuteListResponse };
	'renote-mute/create': { req: RenoteMuteCreateRequest; res: EmptyResponse };
	'renote-mute/delete': { req: RenoteMuteDeleteRequest; res: EmptyResponse };
	'renote-mute/list': { req: RenoteMuteListRequest; res: RenoteMuteListResponse };
	'note-notification/create': { req: NoteNotificationCreateRequest; res: EmptyResponse };
	'note-notification/delete': { req: NoteNotificationDeleteRequest; res: EmptyResponse };
	'note-notification/list': { req: NoteNotificationListRequest; res: NoteNotificationListResponse };
	'my/apps': { req: MyAppsRequest; res: MyAppsResponse };
	'notes': { req: NotesRequest; res: NotesResponse };
	'notes/children': { req: NotesChildrenRequest; res: NotesChildrenResponse };
	'notes/clips': { req: NotesClipsRequest; res: NotesClipsResponse };
	'notes/conversation': { req: NotesConversationRequest; res: NotesConversationResponse };
	'notes/create': { req: NotesCreateRequest; res: NotesCreateResponse };
	'notes/delete': { req: NotesDeleteRequest; res: EmptyResponse };
	'notes/favorites/create': { req: NotesFavoritesCreateRequest; res: EmptyResponse };
	'notes/favorites/delete': { req: NotesFavoritesDeleteRequest; res: EmptyResponse };
	'notes/featured': { req: NotesFeaturedRequest; res: NotesFeaturedResponse };
	'notes/global-timeline': { req: NotesGlobalTimelineRequest; res: NotesGlobalTimelineResponse };
	'notes/hybrid-timeline': { req: NotesHybridTimelineRequest; res: NotesHybridTimelineResponse };
	'notes/local-timeline': { req: NotesLocalTimelineRequest; res: NotesLocalTimelineResponse };
	'notes/mentions': { req: NotesMentionsRequest; res: NotesMentionsResponse };
	'notes/polls/recommendation': { req: NotesPollsRecommendationRequest; res: NotesPollsRecommendationResponse };
	'notes/polls/vote': { req: NotesPollsVoteRequest; res: EmptyResponse };
	'notes/reactions': { req: NotesReactionsRequest; res: NotesReactionsResponse };
	'notes/reactions/create': { req: NotesReactionsCreateRequest; res: EmptyResponse };
	'notes/reactions/delete': { req: NotesReactionsDeleteRequest; res: EmptyResponse };
	'notes/renotes': { req: NotesRenotesRequest; res: NotesRenotesResponse };
	'notes/replies': { req: NotesRepliesRequest; res: NotesRepliesResponse };
	'notes/search-by-tag': { req: NotesSearchByTagRequest; res: NotesSearchByTagResponse };
	'notes/search': { req: NotesSearchRequest; res: NotesSearchResponse };
	'notes/show': { req: NotesShowRequest; res: NotesShowResponse };
	'notes/state': { req: NotesStateRequest; res: NotesStateResponse };
	'notes/thread-muting/create': { req: NotesThreadMutingCreateRequest; res: EmptyResponse };
	'notes/thread-muting/delete': { req: NotesThreadMutingDeleteRequest; res: EmptyResponse };
	'notes/timeline': { req: NotesTimelineRequest; res: NotesTimelineResponse };
	'notes/translate': { req: NotesTranslateRequest; res: NotesTranslateResponse };
	'notes/unrenote': { req: NotesUnrenoteRequest; res: EmptyResponse };
	'notes/user-list-timeline': { req: NotesUserListTimelineRequest; res: NotesUserListTimelineResponse };
	'notifications/create': { req: NotificationsCreateRequest; res: EmptyResponse };
	'notifications/mark-all-as-read': { req: EmptyRequest; res: EmptyResponse };
	'notifications/test-notification': { req: EmptyRequest; res: EmptyResponse };
	'page-push': { req: PagePushRequest; res: EmptyResponse };
	'pages/create': { req: PagesCreateRequest; res: PagesCreateResponse };
	'pages/delete': { req: PagesDeleteRequest; res: EmptyResponse };
	'pages/featured': { req: EmptyRequest; res: PagesFeaturedResponse };
	'pages/like': { req: PagesLikeRequest; res: EmptyResponse };
	'pages/show': { req: PagesShowRequest; res: PagesShowResponse };
	'pages/unlike': { req: PagesUnlikeRequest; res: EmptyResponse };
	'pages/update': { req: PagesUpdateRequest; res: EmptyResponse };
	'flash/create': { req: FlashCreateRequest; res: FlashCreateResponse };
	'flash/delete': { req: FlashDeleteRequest; res: EmptyResponse };
	'flash/featured': { req: EmptyRequest; res: FlashFeaturedResponse };
	'flash/like': { req: FlashLikeRequest; res: EmptyResponse };
	'flash/show': { req: FlashShowRequest; res: FlashShowResponse };
	'flash/unlike': { req: FlashUnlikeRequest; res: EmptyResponse };
	'flash/update': { req: FlashUpdateRequest; res: EmptyResponse };
	'flash/my': { req: FlashMyRequest; res: FlashMyResponse };
	'flash/my-likes': { req: FlashMyLikesRequest; res: FlashMyLikesResponse };
	'ping': { req: EmptyRequest; res: PingResponse };
	'pinned-users': { req: EmptyRequest; res: PinnedUsersResponse };
	'promo/read': { req: PromoReadRequest; res: EmptyResponse };
	'roles/list': { req: EmptyRequest; res: RolesListResponse };
	'roles/show': { req: RolesShowRequest; res: RolesShowResponse };
	'roles/users': { req: RolesUsersRequest; res: RolesUsersResponse };
	'roles/notes': { req: RolesNotesRequest; res: RolesNotesResponse };
	'request-reset-password': { req: RequestResetPasswordRequest; res: EmptyResponse };
	'reset-db': { req: EmptyRequest; res: EmptyResponse };
	'reset-password': { req: ResetPasswordRequest; res: EmptyResponse };
	'server-info': { req: EmptyRequest; res: ServerInfoResponse };
	'signup-available': { req: EmptyRequest; res: SignupAvailableResponse };
	'stats': { req: EmptyRequest; res: StatsResponse };
	'supporter-list': { req: EmptyRequest; res: SupporterListResponse };
	'sw/show-registration': { req: SwShowRegistrationRequest; res: SwShowRegistrationResponse };
	'sw/update-registration': { req: SwUpdateRegistrationRequest; res: SwUpdateRegistrationResponse };
	'sw/register': { req: SwRegisterRequest; res: SwRegisterResponse };
	'sw/unregister': { req: SwUnregisterRequest; res: EmptyResponse };
	'test': { req: TestRequest; res: TestResponse };
	'username/available': { req: UsernameAvailableRequest; res: UsernameAvailableResponse };
	'users': { req: UsersRequest; res: UsersResponse };
	'users/clips': { req: UsersClipsRequest; res: UsersClipsResponse };
	'users/followers': { req: UsersFollowersRequest; res: UsersFollowersResponse };
	'users/following': { req: UsersFollowingRequest; res: UsersFollowingResponse };
	'users/gallery/posts': { req: UsersGalleryPostsRequest; res: UsersGalleryPostsResponse };
	'users/get-frequently-replied-users': { req: UsersGetFrequentlyRepliedUsersRequest; res: UsersGetFrequentlyRepliedUsersResponse };
	'users/featured-notes': { req: UsersFeaturedNotesRequest; res: UsersFeaturedNotesResponse };
	'users/lists/create': { req: UsersListsCreateRequest; res: UsersListsCreateResponse };
	'users/lists/delete': { req: UsersListsDeleteRequest; res: EmptyResponse };
	'users/lists/list': { req: UsersListsListRequest; res: UsersListsListResponse };
	'users/lists/pull': { req: UsersListsPullRequest; res: EmptyResponse };
	'users/lists/push': { req: UsersListsPushRequest; res: EmptyResponse };
	'users/lists/show': { req: UsersListsShowRequest; res: UsersListsShowResponse };
	'users/lists/favorite': { req: UsersListsFavoriteRequest; res: EmptyResponse };
	'users/lists/unfavorite': { req: UsersListsUnfavoriteRequest; res: EmptyResponse };
	'users/lists/update': { req: UsersListsUpdateRequest; res: UsersListsUpdateResponse };
	'users/lists/create-from-public': { req: UsersListsCreateFromPublicRequest; res: UsersListsCreateFromPublicResponse };
	'users/lists/update-membership': { req: UsersListsUpdateMembershipRequest; res: EmptyResponse };
	'users/lists/get-memberships': { req: UsersListsGetMembershipsRequest; res: UsersListsGetMembershipsResponse };
	'users/notes': { req: UsersNotesRequest; res: UsersNotesResponse };
	'users/pages': { req: UsersPagesRequest; res: UsersPagesResponse };
	'users/flashs': { req: UsersFlashsRequest; res: UsersFlashsResponse };
	'users/reactions': { req: UsersReactionsRequest; res: UsersReactionsResponse };
	'users/recommendation': { req: UsersRecommendationRequest; res: UsersRecommendationResponse };
	'users/relation': { req: UsersRelationRequest; res: UsersRelationResponse };
	'users/report-abuse': { req: UsersReportAbuseRequest; res: EmptyResponse };
	'users/search-by-username-and-host': { req: UsersSearchByUsernameAndHostRequest; res: UsersSearchByUsernameAndHostResponse };
	'users/search': { req: UsersSearchRequest; res: UsersSearchResponse };
	'users/show': { req: UsersShowRequest; res: UsersShowResponse };
	'users/achievements': { req: UsersAchievementsRequest; res: UsersAchievementsResponse };
	'users/update-memo': { req: UsersUpdateMemoRequest; res: EmptyResponse };
	'fetch-rss': { req: FetchRssRequest; res: FetchRssResponse };
	'fetch-external-resources': { req: FetchExternalResourcesRequest; res: FetchExternalResourcesResponse };
	'retention': { req: EmptyRequest; res: RetentionResponse };
	'bubble-game/register': { req: BubbleGameRegisterRequest; res: BubbleGameRegisterResponse };
	'bubble-game/ranking': { req: BubbleGameRankingRequest; res: BubbleGameRankingResponse };
	'reversi/cancel-match': { req: ReversiCancelMatchRequest; res: ReversiCancelMatchResponse };
	'reversi/games': { req: ReversiGamesRequest; res: ReversiGamesResponse };
	'reversi/match': { req: ReversiMatchRequest; res: ReversiMatchResponse };
	'reversi/invitations': { req: EmptyRequest; res: ReversiInvitationsResponse };
	'reversi/show-game': { req: ReversiShowGameRequest; res: ReversiShowGameResponse };
	'reversi/surrender': { req: ReversiSurrenderRequest; res: EmptyResponse };
	'reversi/verify': { req: ReversiVerifyRequest; res: ReversiVerifyResponse };
}<|MERGE_RESOLUTION|>--- conflicted
+++ resolved
@@ -1,11 +1,6 @@
 /*
-<<<<<<< HEAD
- * version: 2024.2.0-kakurega.1.28.5
- * generatedAt: 2024-01-25T08:14:07.440Z
-=======
  * version: 2024.2.0-beta.8
- * generatedAt: 2024-01-31T01:46:47.962Z
->>>>>>> 2db5b616
+ * generatedAt: 2024-01-31T10:57:23.745Z
  */
 
 import type {
