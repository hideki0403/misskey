{
	"name": "sw",
	"private": true,
	"scripts": {
		"watch": "node build.js watch",
		"build": "node build.js",
		"typecheck": "tsc --noEmit",
		"eslint": "eslint --quiet src/**/*.ts",
		"lint": "pnpm typecheck && pnpm eslint"
	},
	"dependencies": {
<<<<<<< HEAD
		"esbuild": "0.18.17",
=======
		"esbuild": "0.19.2",
>>>>>>> 90b058e2
		"idb-keyval": "6.2.1",
		"misskey-js": "workspace:*"
	},
	"devDependencies": {
<<<<<<< HEAD
		"@typescript-eslint/parser": "6.2.0",
		"@typescript/lib-webworker": "npm:@types/serviceworker@0.0.67",
		"eslint": "8.46.0",
		"eslint-plugin-import": "2.28.0",
		"typescript": "5.1.6"
=======
		"@typescript-eslint/parser": "6.6.0",
		"@typescript/lib-webworker": "npm:@types/serviceworker@0.0.67",
		"eslint": "8.48.0",
		"eslint-plugin-import": "2.28.1",
		"typescript": "5.2.2"
>>>>>>> 90b058e2
	},
	"type": "module"
}<|MERGE_RESOLUTION|>--- conflicted
+++ resolved
@@ -9,28 +9,16 @@
 		"lint": "pnpm typecheck && pnpm eslint"
 	},
 	"dependencies": {
-<<<<<<< HEAD
-		"esbuild": "0.18.17",
-=======
 		"esbuild": "0.19.2",
->>>>>>> 90b058e2
 		"idb-keyval": "6.2.1",
 		"misskey-js": "workspace:*"
 	},
 	"devDependencies": {
-<<<<<<< HEAD
-		"@typescript-eslint/parser": "6.2.0",
-		"@typescript/lib-webworker": "npm:@types/serviceworker@0.0.67",
-		"eslint": "8.46.0",
-		"eslint-plugin-import": "2.28.0",
-		"typescript": "5.1.6"
-=======
 		"@typescript-eslint/parser": "6.6.0",
 		"@typescript/lib-webworker": "npm:@types/serviceworker@0.0.67",
 		"eslint": "8.48.0",
 		"eslint-plugin-import": "2.28.1",
 		"typescript": "5.2.2"
->>>>>>> 90b058e2
 	},
 	"type": "module"
 }