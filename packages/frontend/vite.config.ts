--- conflicted
+++ resolved
@@ -2,13 +2,8 @@
 import pluginReplace from '@rollup/plugin-replace';
 import pluginVue from '@vitejs/plugin-vue';
 import { type UserConfig, defineConfig } from 'vite';
-<<<<<<< HEAD
-// @ts-expect-error https://github.com/sxzz/unplugin-vue-macros/issues/257#issuecomment-1410752890
-import ReactivityTransform from '@vue-macros/reactivity-transform/vite';
 import viteSentry from 'vite-plugin-sentry';
 import dotenv from 'dotenv';
-=======
->>>>>>> b72f9186
 
 import locales from '../../locales/index.js';
 import meta from '../../package.json';
@@ -35,6 +30,7 @@
 };
 
 const BASE62_DIGITS = '0123456789abcdefghijklmnopqrstuvwxyzABCDEFGHIJKLMNOPQRSTUVWXYZ';
+
 function toBase62(n: number): string {
 	if (n === 0) {
 		return '0';
@@ -57,20 +53,13 @@
 		},
 
 		plugins: [
-<<<<<<< HEAD
-			pluginVue({
-				reactivityTransform: true,
-			}),
-			ReactivityTransform(),
-			process.env.SENTRY_AUTH_TOKEN ? null : pluginUnwindCssModuleClassName(),
-=======
 			pluginVue(),
 			pluginUnwindCssModuleClassName(),
->>>>>>> b72f9186
+			process.env.SENTRY_AUTH_TOKEN ? null : pluginUnwindCssModuleClassName(),
 			pluginJson5(),
 			...process.env.NODE_ENV === 'production'
 				? [
-					process.env.SENTRY_AUTH_TOKEN ? viteSentry({
+					process.env.SENTRY_AUTH_TOKEN ? viteSentry.default({
 						url: 'https://sentry.yukineko.dev',
 						org: 'sentry',
 						project: 'misskey-kakurega',
@@ -81,7 +70,7 @@
 							include: ['../../built/_vite_'],
 						},
 					}) : null,
-					pluginReplace({
+					pluginReplace.default({
 						preventAssignment: true,
 						values: {
 							'isChromatic()': JSON.stringify(false),
