<!--
SPDX-FileCopyrightText: syuilo and misskey-project
SPDX-License-Identifier: AGPL-3.0-only
-->

<template>
<div class="_gaps_m">
	<div :class="$style.banner" :style="{ backgroundImage: `url(${ instance.bannerUrl })` }">
		<div style="overflow: clip;">
			<img :src="instance.iconUrl ?? instance.faviconUrl ?? '/favicon.ico'" alt="" :class="$style.bannerIcon" @click="devFlag++"/>
			<div :class="$style.bannerName">
				<b>{{ instance.name ?? host }}</b>
			</div>
		</div>
	</div>

	<MkKeyValue>
		<template #key>{{ i18n.ts.description }}</template>
		<template #value><div v-html="instance.description"></div></template>
	</MkKeyValue>

	<FormSection>
		<div class="_gaps_m">
			<MkKeyValue :copy="version">
				<template #key>Misskey</template>
				<template #value>{{ version }}</template>
			</MkKeyValue>
			<div v-html="i18n.tsx.poweredByMisskeyDescription({ name: instance.name ?? host })">
			</div>
			<FormLink to="/about-misskey">
				<template #icon><i class="ti ti-info-circle"></i></template>
				{{ i18n.ts.aboutMisskey }}
			</FormLink>
			<FormLink v-if="instance.repositoryUrl || instance.providesTarball" :to="instance.repositoryUrl || `/tarball/misskey-${version}.tar.gz`" external>
				<template #icon><i class="ti ti-code"></i></template>
				{{ i18n.ts.sourceCode }}
			</FormLink>
			<MkInfo v-else warn>
				{{ i18n.ts.sourceCodeIsNotYetProvided }}
			</MkInfo>
		</div>
	</FormSection>

	<FormSection>
		<div class="_gaps_m">
			<FormSplit>
				<MkKeyValue :copy="instance.maintainerName">
					<template #key>{{ i18n.ts.administrator }}</template>
					<template #value>
						<template v-if="instance.maintainerName">{{ instance.maintainerName }}</template>
						<span v-else style="opacity: 0.7;">({{ i18n.ts.none }})</span>
					</template>
				</MkKeyValue>
				<MkKeyValue :copy="instance.maintainerEmail">
					<template #key>{{ i18n.ts.contact }}</template>
					<template #value>
						<template v-if="instance.maintainerEmail">{{ instance.maintainerEmail }}</template>
						<span v-else style="opacity: 0.7;">({{ i18n.ts.none }})</span>
					</template>
				</MkKeyValue>
				<MkKeyValue>
					<template #key>{{ i18n.ts.inquiry }}</template>
					<template #value>
						<MkLink v-if="instance.inquiryUrl" :url="instance.inquiryUrl" target="_blank">{{ instance.inquiryUrl }}</MkLink>
						<span v-else style="opacity: 0.7;">({{ i18n.ts.none }})</span>
					</template>
				</MkKeyValue>
			</FormSplit>
			<div class="_gaps_s">
				<FormLink v-if="instance.impressumUrl" :to="instance.impressumUrl" external>
					<template #icon><i class="ti ti-user-shield"></i></template>
					<template #default>{{ i18n.ts.impressum }}</template>
				</FormLink>
				<MkFolder v-if="instance.serverRules.length > 0">
					<template #icon><i class="ti ti-checkup-list"></i></template>
					<template #label>{{ i18n.ts.serverRules }}</template>
					<ol class="_gaps_s" :class="$style.rules">
						<li v-for="item in instance.serverRules" :key="item" :class="$style.rule">
							<div :class="$style.ruleText" v-html="item"></div>
						</li>
					</ol>
				</MkFolder>
				<FormLink v-if="instance.tosUrl" :to="instance.tosUrl" external>
					<template #icon><i class="ti ti-license"></i></template>
					<template #default>{{ i18n.ts.termsOfService }}</template>
				</FormLink>
				<FormLink v-if="instance.privacyPolicyUrl" :to="instance.privacyPolicyUrl" external>
					<template #icon><i class="ti ti-shield-lock"></i></template>
					<template #default>{{ i18n.ts.privacyPolicy }}</template>
				</FormLink>
				<FormLink v-if="instance.feedbackUrl" :to="instance.feedbackUrl" external>
					<template #icon><i class="ti ti-message"></i></template>
					<template #default>{{ i18n.ts.feedback }}</template>
				</FormLink>
			</div>
		</div>
	</FormSection>

	<FormSuspense v-slot="{ result: stats }" :p="initStats">
		<FormSection>
			<template #label>{{ i18n.ts.statistics }}</template>
			<FormSplit>
				<MkKeyValue>
					<template #key>{{ i18n.ts.users }}</template>
					<template #value>{{ number(stats.originalUsersCount) }}</template>
				</MkKeyValue>
				<MkKeyValue>
					<template #key>{{ i18n.ts.notes }}</template>
					<template #value>{{ number(stats.originalNotesCount) }}</template>
				</MkKeyValue>
			</FormSplit>
		</FormSection>
	</FormSuspense>

	<FormSection>
		<template #label>Well-known resources</template>
		<div class="_gaps_s">
			<FormLink to="/.well-known/host-meta" external>host-meta</FormLink>
			<FormLink to="/.well-known/host-meta.json" external>host-meta.json</FormLink>
			<FormLink to="/.well-known/nodeinfo" external>nodeinfo</FormLink>
			<FormLink to="/robots.txt" external>robots.txt</FormLink>
			<FormLink to="/manifest.json" external>manifest.json</FormLink>
		</div>
	</FormSection>

	<FormSection v-if="devFlag >= 10">
		<template #label>Dev Menu</template>
		<MkButton @click="setOverrideAddress">Override instance address</MkButton>
	</FormSection>
</div>
</template>

<script lang="ts" setup>
<<<<<<< HEAD
import { ref } from 'vue';
import * as os from '@/os.js';
import { host, version } from '@/config.js';
=======
import { host, version } from '@@/js/config.js';
>>>>>>> 781e64aa
import { i18n } from '@/i18n.js';
import { instance } from '@/instance.js';
import { miLocalStorage } from '@/local-storage.js';
import number from '@/filters/number.js';
import { misskeyApi } from '@/scripts/misskey-api.js';
import { cacheClear } from '@/scripts/cache-clear.js';
import FormLink from '@/components/form/link.vue';
import FormSection from '@/components/form/section.vue';
import FormSplit from '@/components/form/split.vue';
import FormSuspense from '@/components/form/suspense.vue';
import MkFolder from '@/components/MkFolder.vue';
import MkKeyValue from '@/components/MkKeyValue.vue';
import MkLink from '@/components/MkLink.vue';

const devFlag = ref(0);

const initStats = () => misskeyApi('stats', {});

async function setOverrideAddress() {
	const result = await os.inputText({
		title: 'Override instance address',
		type: 'url',
		default: miLocalStorage.getItem('overrideAddress'),
	});

	if (result.canceled) return;
	miLocalStorage.setItem('overrideAddress', result.result!);
	cacheClear();
}
</script>

<style lang="scss" module>
.banner {
	text-align: center;
	border-radius: 10px;
	overflow: clip;
	background-color: var(--panel);
	background-size: cover;
	background-position: center center;
}

.bannerIcon {
	display: block;
	margin: 16px auto 0 auto;
	height: 64px;
	border-radius: 8px;
}

.bannerName {
	display: block;
	padding: 16px;
	color: #fff;
	text-shadow: 0 0 8px #000;
	background: linear-gradient(transparent, rgba(0, 0, 0, 0.7));
}

.rules {
	counter-reset: item;
	list-style: none;
	padding: 0;
	margin: 0;
}

.rule {
	display: flex;
	gap: 8px;
	word-break: break-word;

	&::before {
		flex-shrink: 0;
		display: flex;
		position: sticky;
		top: calc(var(--stickyTop, 0px) + 8px);
		counter-increment: item;
		content: counter(item);
		width: 32px;
		height: 32px;
		line-height: 32px;
		background-color: var(--accentedBg);
		color: var(--accent);
		font-size: 13px;
		font-weight: bold;
		align-items: center;
		justify-content: center;
		border-radius: 999px;
	}
}

.ruleText {
	padding-top: 6px;
}
</style><|MERGE_RESOLUTION|>--- conflicted
+++ resolved
@@ -7,7 +7,7 @@
 <div class="_gaps_m">
 	<div :class="$style.banner" :style="{ backgroundImage: `url(${ instance.bannerUrl })` }">
 		<div style="overflow: clip;">
-			<img :src="instance.iconUrl ?? instance.faviconUrl ?? '/favicon.ico'" alt="" :class="$style.bannerIcon" @click="devFlag++"/>
+			<img :src="instance.iconUrl ?? '/favicon.ico'" alt="" :class="$style.bannerIcon" @click="devFlag++"/>
 			<div :class="$style.bannerName">
 				<b>{{ instance.name ?? host }}</b>
 			</div>
@@ -131,13 +131,9 @@
 </template>
 
 <script lang="ts" setup>
-<<<<<<< HEAD
 import { ref } from 'vue';
+import { host, version } from '@@/js/config.js';
 import * as os from '@/os.js';
-import { host, version } from '@/config.js';
-=======
-import { host, version } from '@@/js/config.js';
->>>>>>> 781e64aa
 import { i18n } from '@/i18n.js';
 import { instance } from '@/instance.js';
 import { miLocalStorage } from '@/local-storage.js';
