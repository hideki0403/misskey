<template>
<div>
	<div class="_fullinfo">
<<<<<<< HEAD
		<img src="/static-assets/aira/not-found.png" class="_ghost"/>
=======
		<img :src="notFoundImageUrl" class="_ghost"/>
>>>>>>> 7093662c
		<div>{{ i18n.ts.notFoundDescription }}</div>
	</div>
</div>
</template>

<script lang="ts" setup>
import { i18n } from '@/i18n';
import { definePageMetadata } from '@/scripts/page-metadata';
import { notFoundImageUrl } from '@/instance';

const headerActions = $computed(() => []);

const headerTabs = $computed(() => []);

definePageMetadata({
	title: i18n.ts.notFound,
	icon: 'ti ti-alert-triangle',
});
</script><|MERGE_RESOLUTION|>--- conflicted
+++ resolved
@@ -1,11 +1,7 @@
 <template>
 <div>
 	<div class="_fullinfo">
-<<<<<<< HEAD
-		<img src="/static-assets/aira/not-found.png" class="_ghost"/>
-=======
 		<img :src="notFoundImageUrl" class="_ghost"/>
->>>>>>> 7093662c
 		<div>{{ i18n.ts.notFoundDescription }}</div>
 	</div>
 </div>
