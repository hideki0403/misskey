--- conflicted
+++ resolved
@@ -231,18 +231,13 @@
 	};
 });
 
-<<<<<<< HEAD
-const birthday = $computed(() => {
+const birthday = computed(() => {
 	if (!props.user.birthday) return null;
 
 	const parsedBirthday = props.user.birthday.split('-');
 	const isHideAge = parsedBirthday[0] === '9999' || parsedBirthday[0] === '0001';
 
 	return isHideAge ? `${parsedBirthday[1]}/${parsedBirthday[2]}` : `${props.user.birthday.replaceAll('-', '/')} (${i18n.t('yearsOld', { age: calcAge(props.user.birthday) })})`;
-=======
-const age = computed(() => {
-	return calcAge(props.user.birthday);
->>>>>>> b72f9186
 });
 
 function menu(ev) {
