<!--
SPDX-FileCopyrightText: syuilo and other misskey contributors
SPDX-License-Identifier: AGPL-3.0-only
-->

<template>
<MkSpacer :contentMax="narrow ? 800 : 1100">
	<div ref="rootEl" class="ftskorzw" :class="{ wide: !narrow }" style="container-type: inline-size;">
		<div class="main _gaps">
			<!-- TODO -->
			<!-- <div class="punished" v-if="user.isSuspended"><i class="ti ti-alert-triangle" style="margin-right: 8px;"></i> {{ i18n.ts.userSuspended }}</div> -->
			<!-- <div class="punished" v-if="user.isSilenced"><i class="ti ti-alert-triangle" style="margin-right: 8px;"></i> {{ i18n.ts.userSilenced }}</div> -->

			<div class="profile _gaps">
				<MkAccountMoved v-if="user.movedTo" :movedTo="user.movedTo"/>
				<MkRemoteCaution v-if="user.host != null" :href="user.url ?? user.uri!" class="warn"/>

				<div :key="user.id" class="main _panel">
					<div class="banner-container" :style="style">
						<div ref="bannerEl" class="banner" :style="style"></div>
						<div class="fade"></div>
						<div class="title">
							<MkUserName class="name" :user="user" :nowrap="true"/>
							<div class="bottom">
								<span class="username"><MkAcct :user="user" :detail="true"/></span>
								<span v-if="user.isAdmin" :title="i18n.ts.isAdmin" style="color: var(--badge);"><i class="ti ti-shield"></i></span>
								<span v-if="user.isLocked" :title="i18n.ts.isLocked"><i class="ti ti-lock"></i></span>
								<span v-if="user.isBot" :title="i18n.ts.isBot"><i class="ti ti-robot"></i></span>
								<button v-if="$i && !isEditingMemo && !memoDraft" class="_button add-note-button" @click="showMemoTextarea">
									<i class="ti ti-edit"/> {{ i18n.ts.addMemo }}
								</button>
							</div>
						</div>
						<span v-if="$i && $i.id != user.id && user.isFollowed" class="followed">{{ i18n.ts.followsYou }}</span>
						<div v-if="$i" class="actions">
							<button class="menu _button" @click="menu"><i class="ti ti-dots"></i></button>
							<MkFollowButton v-if="$i.id != user.id" v-model:user="user" :inline="true" :transparent="false" :full="true" class="koudoku"/>
						</div>
					</div>
					<MkAvatar class="avatar" :user="user" indicator/>
					<div class="title">
						<MkUserName :user="user" :nowrap="false" class="name"/>
						<div class="bottom">
							<span class="username"><MkAcct :user="user" :detail="true"/></span>
							<span v-if="user.isAdmin" :title="i18n.ts.isAdmin" style="color: var(--badge);"><i class="ti ti-shield"></i></span>
							<span v-if="user.isLocked" :title="i18n.ts.isLocked"><i class="ti ti-lock"></i></span>
							<span v-if="user.isBot" :title="i18n.ts.isBot"><i class="ti ti-robot"></i></span>
						</div>
					</div>
					<div v-if="user.roles.length > 0" class="roles">
						<span v-for="role in user.roles" :key="role.id" v-tooltip="role.description" class="role" :style="{ '--color': role.color }">
							<MkA v-adaptive-bg :to="`/roles/${role.id}`">
								<img v-if="role.iconUrl" style="height: 1.3em; vertical-align: -22%;" :src="role.iconUrl"/>
								{{ role.name }}
							</MkA>
						</span>
					</div>
					<div v-if="iAmModerator" class="moderationNote">
						<MkTextarea v-if="editModerationNote || (moderationNote != null && moderationNote !== '')" v-model="moderationNote" manualSave>
							<template #label>{{ i18n.ts.moderationNote }}</template>
						</MkTextarea>
						<div v-else>
							<MkButton small @click="editModerationNote = true">{{ i18n.ts.addModerationNote }}</MkButton>
						</div>
					</div>
					<div v-if="isEditingMemo || memoDraft" class="memo" :class="{'no-memo': !memoDraft}">
						<div class="heading" v-text="i18n.ts.memo"/>
						<textarea
							ref="memoTextareaEl"
							v-model="memoDraft"
							rows="1"
							@focus="isEditingMemo = true"
							@blur="updateMemo"
							@input="adjustMemoTextarea"
						/>
					</div>
					<div class="description">
						<MkOmit>
							<Mfm v-if="user.description" :text="user.description" :isNote="false" :author="user"/>
							<p v-else class="empty">{{ i18n.ts.noAccountDescription }}</p>
						</MkOmit>
					</div>
					<div class="fields system">
						<dl v-if="user.location" class="field">
							<dt class="name"><i class="ti ti-map-pin ti-fw"></i> {{ i18n.ts.location }}</dt>
							<dd class="value">{{ user.location }}</dd>
						</dl>
						<dl v-if="birthday" class="field">
							<dt class="name"><i class="ti ti-cake ti-fw"></i> {{ i18n.ts.birthday }}</dt>
							<dd class="value">{{ birthday }}</dd>
						</dl>
						<dl class="field">
							<dt class="name"><i class="ti ti-calendar ti-fw"></i> {{ i18n.ts.registeredDate }}</dt>
							<dd class="value">{{ dateString(user.createdAt) }} (<MkTime :time="user.createdAt"/>)</dd>
						</dl>
					</div>
					<div v-if="user.fields.length > 0" class="fields">
						<dl v-for="(field, i) in user.fields" :key="i" class="field">
							<dt class="name">
								<Mfm :text="field.name" :plain="true" :colored="false"/>
							</dt>
							<dd class="value">
								<Mfm :text="field.value" :author="user" :colored="false"/>
								<i v-if="user.verifiedLinks.includes(field.value)" v-tooltip:dialog="i18n.ts.verifiedLink" class="ti ti-circle-check" :class="$style.verifiedLink"></i>
							</dd>
						</dl>
					</div>
					<div class="status">
						<MkA :to="userPage(user)">
							<b>{{ number(user.notesCount) }}</b>
							<span>{{ i18n.ts.notes }}</span>
						</MkA>
						<MkA v-if="isFfVisibleForMe(user)" :to="userPage(user, 'following')">
							<b>{{ number(user.followingCount) }}</b>
							<span>{{ i18n.ts.following }}</span>
						</MkA>
						<MkA v-if="isFfVisibleForMe(user)" :to="userPage(user, 'followers')">
							<b>{{ number(user.followersCount) }}</b>
							<span>{{ i18n.ts.followers }}</span>
						</MkA>
					</div>
				</div>
			</div>

			<div class="contents _gaps">
				<div v-if="user.pinnedNotes.length > 0" class="_gaps">
					<MkNote v-for="note in user.pinnedNotes" :key="note.id" class="note _panel" :note="note" :pinned="true"/>
				</div>
				<MkInfo v-else-if="$i && $i.id === user.id">{{ i18n.ts.userPagePinTip }}</MkInfo>
				<template v-if="narrow">
					<MkLazy>
						<XFiles :key="user.id" :user="user"/>
					</MkLazy>
					<MkLazy>
						<XActivity :key="user.id" :user="user"/>
					</MkLazy>
				</template>
				<div v-if="!disableNotes">
<<<<<<< HEAD
					<div style="margin-bottom: 8px;">{{ disableHighlight ? i18n.ts.note : i18n.ts.featured }}</div>
					<MkNotes :class="$style.tl" :noGap="true" :pagination="pagination"/>
=======
					<MkLazy>
						<XTimeline :user="user"/>
					</MkLazy>
>>>>>>> 6df9c79b
				</div>
			</div>
		</div>
		<div v-if="!narrow" class="sub _gaps" style="container-type: inline-size;">
			<XFiles :key="user.id" :user="user"/>
			<XActivity :key="user.id" :user="user"/>
		</div>
	</div>
</MkSpacer>
</template>

<script lang="ts" setup>
import { defineAsyncComponent, computed, onMounted, onUnmounted, nextTick, watch, ref } from 'vue';
import * as Misskey from 'misskey-js';
import MkNote from '@/components/MkNote.vue';
import MkFollowButton from '@/components/MkFollowButton.vue';
import MkAccountMoved from '@/components/MkAccountMoved.vue';
import MkRemoteCaution from '@/components/MkRemoteCaution.vue';
import MkTextarea from '@/components/MkTextarea.vue';
import MkOmit from '@/components/MkOmit.vue';
import MkInfo from '@/components/MkInfo.vue';
import MkButton from '@/components/MkButton.vue';
import { getScrollPosition } from '@/scripts/scroll.js';
import { getUserMenu } from '@/scripts/get-user-menu.js';
import number from '@/filters/number.js';
import { userPage } from '@/filters/user.js';
import * as os from '@/os.js';
import { useRouter } from '@/router.js';
import { i18n } from '@/i18n.js';
import { $i, iAmModerator } from '@/account.js';
import { dateString } from '@/filters/date.js';
import { confetti } from '@/scripts/confetti.js';
import MkNotes from '@/components/MkNotes.vue';
import { api } from '@/os.js';
import { isFfVisibleForMe } from '@/scripts/isFfVisibleForMe.js';
import { defaultStore } from '@/store.js';

function calcAge(birthdate: string): number {
	const date = new Date(birthdate);
	const now = new Date();

	let yearDiff = now.getFullYear() - date.getFullYear();
	const monthDiff = now.getMonth() - date.getMonth();
	const pastDate = now.getDate() < date.getDate();

	if (monthDiff < 0 || (monthDiff === 0 && pastDate)) {
		yearDiff--;
	}

	return yearDiff;
}

const disableHighlight = computed(defaultStore.makeGetterSetter('disableProfileHighlight'));

const XFiles = defineAsyncComponent(() => import('./index.files.vue'));
const XActivity = defineAsyncComponent(() => import('./index.activity.vue'));
const XTimeline = defineAsyncComponent(() => import('./index.timeline.vue'));

const props = withDefaults(defineProps<{
	user: Misskey.entities.UserDetailed;
	/** Test only; MkNotes currently causes problems in vitest */
	disableNotes: boolean;
}>(), {
	disableNotes: false,
});

const router = useRouter();

const user = ref(props.user);
const parallaxAnimationId = ref<null | number>(null);
const narrow = ref<null | boolean>(null);
const rootEl = ref<null | HTMLElement>(null);
const bannerEl = ref<null | HTMLElement>(null);
const memoTextareaEl = ref<null | HTMLElement>(null);
const memoDraft = ref(props.user.memo);
const isEditingMemo = ref(false);
const moderationNote = ref(props.user.moderationNote);
const editModerationNote = ref(false);

watch(moderationNote, async () => {
	await os.api('admin/update-user-note', { userId: props.user.id, text: moderationNote.value });
});

<<<<<<< HEAD
const pagination = {
	endpoint: disableHighlight.value ? 'users/notes' : 'users/featured-notes' as const,
	limit: 10,
	params: computed(() => ({
		userId: props.user.id,
	})),
};

=======
>>>>>>> 6df9c79b
const style = computed(() => {
	if (props.user.bannerUrl == null) return {};
	return {
		backgroundImage: `url(${props.user.bannerUrl})`,
	};
});

const birthday = computed(() => {
	if (!props.user.birthday) return null;

	const parsedBirthday = props.user.birthday.split('-');
	const isHideAge = parsedBirthday[0] === '9999' || parsedBirthday[0] === '0001';

	return isHideAge ? `${parsedBirthday[1]}/${parsedBirthday[2]}` : `${props.user.birthday.replaceAll('-', '/')} (${i18n.t('yearsOld', { age: calcAge(props.user.birthday) })})`;
});

function menu(ev: MouseEvent) {
	const { menu, cleanup } = getUserMenu(user.value, router);
	os.popupMenu(menu, ev.currentTarget ?? ev.target).finally(cleanup);
}

function parallaxLoop() {
	parallaxAnimationId.value = window.requestAnimationFrame(parallaxLoop);
	parallax();
}

function parallax() {
	const banner = bannerEl.value as any;
	if (banner == null) return;

	const top = getScrollPosition(rootEl.value);

	if (top < 0) return;

	const z = 1.75; // 奥行き(小さいほど奥)
	const pos = -(top / z);
	banner.style.backgroundPosition = `center calc(50% - ${pos}px)`;
}

function showMemoTextarea() {
	isEditingMemo.value = true;
	nextTick(() => {
		memoTextareaEl.value?.focus();
	});
}

function adjustMemoTextarea() {
	if (!memoTextareaEl.value) return;
	memoTextareaEl.value.style.height = '0px';
	memoTextareaEl.value.style.height = `${memoTextareaEl.value.scrollHeight}px`;
}

async function updateMemo() {
	await api('users/update-memo', {
		memo: memoDraft.value,
		userId: props.user.id,
	});
	isEditingMemo.value = false;
}

watch([props.user], () => {
	memoDraft.value = props.user.memo;
});

onMounted(() => {
	window.requestAnimationFrame(parallaxLoop);
	narrow.value = rootEl.value!.clientWidth < 1000;

	if (props.user.birthday) {
		const m = new Date().getMonth() + 1;
		const d = new Date().getDate();
		const bm = parseInt(props.user.birthday.split('-')[1]);
		const bd = parseInt(props.user.birthday.split('-')[2]);
		if (m === bm && d === bd) {
			confetti({
				duration: 1000 * 4,
			});
		}
	}
	nextTick(() => {
		adjustMemoTextarea();
	});
});

onUnmounted(() => {
	if (parallaxAnimationId.value) {
		window.cancelAnimationFrame(parallaxAnimationId.value);
	}
});
</script>

<style lang="scss" scoped>
.ftskorzw {

	> .main {

		> .punished {
			font-size: 0.8em;
			padding: 16px;
		}

		> .profile {

			> .main {
				position: relative;
				overflow: clip;

				> .banner-container {
					position: relative;
					height: 250px;
					overflow: clip;
					background-size: cover;
					background-position: center;

					> .banner {
						height: 100%;
						background-color: #4c5e6d;
						background-size: cover;
						background-position: center;
						box-shadow: 0 0 128px rgba(0, 0, 0, 0.5) inset;
						will-change: background-position;
					}

					> .fade {
						position: absolute;
						bottom: 0;
						left: 0;
						width: 100%;
						height: 78px;
						background: linear-gradient(transparent, rgba(#000, 0.7));
					}

					> .followed {
						position: absolute;
						top: 12px;
						left: 12px;
						padding: 4px 8px;
						color: #fff;
						background: rgba(0, 0, 0, 0.7);
						font-size: 0.7em;
						border-radius: 6px;
					}

					> .actions {
						position: absolute;
						top: 12px;
						right: 12px;
						-webkit-backdrop-filter: var(--blur, blur(8px));
						backdrop-filter: var(--blur, blur(8px));
						background: rgba(0, 0, 0, 0.2);
						padding: 8px;
						border-radius: 24px;

						> .menu {
							vertical-align: bottom;
							height: 31px;
							width: 31px;
							color: #fff;
							text-shadow: 0 0 8px #000;
							font-size: 16px;
						}

						> .koudoku {
							margin-left: 4px;
							vertical-align: bottom;
						}
					}

					> .title {
						position: absolute;
						bottom: 0;
						left: 0;
						width: 100%;
						padding: 0 0 8px 154px;
						box-sizing: border-box;
						color: #fff;

						> .name {
							display: block;
							margin: 0;
							line-height: 32px;
							font-weight: bold;
							font-size: 1.8em;
							text-shadow: 0 0 8px #000;
						}

						> .bottom {
							> * {
								display: inline-block;
								margin-right: 16px;
								line-height: 20px;
								opacity: 0.8;

								&.username {
									font-weight: bold;
								}
							}

							> .add-note-button {
								background: rgba(0, 0, 0, 0.2);
								color: #fff;
								-webkit-backdrop-filter: var(--blur, blur(8px));
								backdrop-filter: var(--blur, blur(8px));
								border-radius: 24px;
								padding: 4px 8px;
								font-size: 80%;
							}
						}
					}
				}

				> .title {
					display: none;
					text-align: center;
					padding: 50px 8px 16px 8px;
					font-weight: bold;
					border-bottom: solid 0.5px var(--divider);

					> .bottom {
						> * {
							display: inline-block;
							margin-right: 8px;
							opacity: 0.8;
						}
					}
				}

				> .avatar {
					display: block;
					position: absolute;
					top: 170px;
					left: 16px;
					z-index: 2;
					width: 120px;
					height: 120px;
					box-shadow: 1px 1px 3px rgba(#000, 0.2);
				}

				> .roles {
					padding: 24px 24px 0 154px;
					font-size: 0.95em;
					display: flex;
					flex-wrap: wrap;
					gap: 8px;

					> .role {
						border: solid 1px var(--color, var(--divider));
						border-radius: 999px;
						margin-right: 4px;
						padding: 3px 8px;
					}
				}

				> .moderationNote {
					margin: 12px 24px 0 154px;
				}

				> .memo {
					margin: 12px 24px 0 154px;
					background: transparent;
					color: var(--fg);
					border: 1px solid var(--divider);
					border-radius: 8px;
					padding: 8px;
					line-height: 0;

					> .heading {
						text-align: left;
						color: var(--fgTransparent);
						line-height: 1.5;
						font-size: 85%;
					}

					textarea {
						margin: 0;
						padding: 0;
						resize: none;
						border: none;
						outline: none;
						width: 100%;
						height: auto;
						min-height: 0;
						line-height: 1.5;
						color: var(--fg);
						overflow: hidden;
						background: transparent;
						font-family: inherit;
					}
				}

				> .description {
					padding: 24px 24px 24px 154px;
					font-size: 0.95em;

					> .empty {
						margin: 0;
						opacity: 0.5;
					}
				}

				> .fields {
					padding: 24px;
					font-size: 0.9em;
					border-top: solid 0.5px var(--divider);

					> .field {
						display: flex;
						padding: 0;
						margin: 0;
						align-items: center;

						&:not(:last-child) {
							margin-bottom: 8px;
						}

						> .name {
							width: 30%;
							overflow: hidden;
							white-space: nowrap;
							text-overflow: ellipsis;
							font-weight: bold;
							text-align: center;
						}

						> .value {
							width: 70%;
							overflow: hidden;
							white-space: nowrap;
							text-overflow: ellipsis;
							margin: 0;
						}
					}

					&.system > .field > .name {
					}
				}

				> .status {
					display: flex;
					padding: 24px;
					border-top: solid 0.5px var(--divider);

					> a {
						flex: 1;
						text-align: center;

						&.active {
							color: var(--accent);
						}

						&:hover {
							text-decoration: none;
						}

						> b {
							display: block;
							line-height: 16px;
						}

						> span {
							font-size: 70%;
						}
					}
				}
			}
		}

		> .contents {
			> .content {
				margin-bottom: var(--margin);
			}
		}
	}

	&.wide {
		display: flex;
		width: 100%;

		> .main {
			width: 100%;
			min-width: 0;
		}

		> .sub {
			max-width: 350px;
			min-width: 350px;
			margin-left: var(--margin);
		}
	}
}

@container (max-width: 500px) {
	.ftskorzw {
		> .main {
			> .profile > .main {
				> .banner-container {
					height: 140px;

					> .fade {
						display: none;
					}

					> .title {
						display: none;
					}
				}

				> .title {
					display: block;
				}

				> .avatar {
					top: 90px;
					left: 0;
					right: 0;
					width: 92px;
					height: 92px;
					margin: auto;
				}

				> .roles {
					padding: 16px 16px 0 16px;
					justify-content: center;
				}

				> .moderationNote {
					margin: 16px 16px 0 16px;
				}

				> .memo {
					margin: 16px 16px 0 16px;
				}

				> .description {
					padding: 16px;
					text-align: center;
				}

				> .fields {
					padding: 16px;
				}

				> .status {
					padding: 16px;
				}
			}

			> .contents {
				> .nav {
					font-size: 80%;
				}
			}
		}
	}
}
</style>

<style lang="scss" module>
.tl {
	background: var(--bg);
	border-radius: var(--radius);
	overflow: clip;
}

.verifiedLink {
	margin-left: 4px;
	color: var(--success);
}
</style><|MERGE_RESOLUTION|>--- conflicted
+++ resolved
@@ -136,14 +136,9 @@
 					</MkLazy>
 				</template>
 				<div v-if="!disableNotes">
-<<<<<<< HEAD
-					<div style="margin-bottom: 8px;">{{ disableHighlight ? i18n.ts.note : i18n.ts.featured }}</div>
-					<MkNotes :class="$style.tl" :noGap="true" :pagination="pagination"/>
-=======
 					<MkLazy>
 						<XTimeline :user="user"/>
 					</MkLazy>
->>>>>>> 6df9c79b
 				</div>
 			</div>
 		</div>
@@ -176,10 +171,8 @@
 import { $i, iAmModerator } from '@/account.js';
 import { dateString } from '@/filters/date.js';
 import { confetti } from '@/scripts/confetti.js';
-import MkNotes from '@/components/MkNotes.vue';
 import { api } from '@/os.js';
 import { isFfVisibleForMe } from '@/scripts/isFfVisibleForMe.js';
-import { defaultStore } from '@/store.js';
 
 function calcAge(birthdate: string): number {
 	const date = new Date(birthdate);
@@ -195,8 +188,6 @@
 
 	return yearDiff;
 }
-
-const disableHighlight = computed(defaultStore.makeGetterSetter('disableProfileHighlight'));
 
 const XFiles = defineAsyncComponent(() => import('./index.files.vue'));
 const XActivity = defineAsyncComponent(() => import('./index.activity.vue'));
@@ -227,17 +218,6 @@
 	await os.api('admin/update-user-note', { userId: props.user.id, text: moderationNote.value });
 });
 
-<<<<<<< HEAD
-const pagination = {
-	endpoint: disableHighlight.value ? 'users/notes' : 'users/featured-notes' as const,
-	limit: 10,
-	params: computed(() => ({
-		userId: props.user.id,
-	})),
-};
-
-=======
->>>>>>> 6df9c79b
 const style = computed(() => {
 	if (props.user.bannerUrl == null) return {};
 	return {
