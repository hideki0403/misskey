<!--
SPDX-FileCopyrightText: syuilo and other misskey contributors
SPDX-License-Identifier: AGPL-3.0-only
-->

<template>
<MkSpacer :contentMax="narrow ? 800 : 1100">
	<div ref="rootEl" class="ftskorzw" :class="{ wide: !narrow }" style="container-type: inline-size;">
		<div class="main _gaps">
			<!-- TODO -->
			<!-- <div class="punished" v-if="user.isSuspended"><i class="ti ti-alert-triangle" style="margin-right: 8px;"></i> {{ i18n.ts.userSuspended }}</div> -->
			<!-- <div class="punished" v-if="user.isSilenced"><i class="ti ti-alert-triangle" style="margin-right: 8px;"></i> {{ i18n.ts.userSilenced }}</div> -->

			<div class="profile _gaps">
				<MkAccountMoved v-if="user.movedTo" :movedTo="user.movedTo"/>
				<MkRemoteCaution v-if="user.host != null" :href="user.url ?? user.uri!" class="warn"/>

				<div :key="user.id" class="main _panel">
					<div class="banner-container" :style="style">
						<div ref="bannerEl" class="banner" :style="style"></div>
						<div class="fade"></div>
						<div class="title">
							<MkUserName class="name" :user="user" :nowrap="true"/>
							<div class="bottom">
								<span class="username"><MkAcct :user="user" :detail="true"/></span>
								<span v-if="user.isAdmin" :title="i18n.ts.isAdmin" style="color: var(--badge);"><i class="ti ti-shield"></i></span>
								<span v-if="user.isLocked" :title="i18n.ts.isLocked"><i class="ti ti-lock"></i></span>
								<span v-if="user.isBot" :title="i18n.ts.isBot"><i class="ti ti-robot"></i></span>
								<button v-if="$i && !isEditingMemo && !memoDraft" class="_button add-note-button" @click="showMemoTextarea">
									<i class="ti ti-edit"/> {{ i18n.ts.addMemo }}
								</button>
							</div>
						</div>
						<span v-if="$i && $i.id != user.id && user.isFollowed" class="followed">{{ i18n.ts.followsYou }}</span>
						<div v-if="$i" class="actions">
							<button class="menu _button" @click="menu"><i class="ti ti-dots"></i></button>
							<MkFollowButton v-if="$i.id != user.id" v-model:user="user" :inline="true" :transparent="false" :full="true" class="koudoku"/>
						</div>
					</div>
					<MkAvatar class="avatar" :user="user" indicator/>
					<div class="title">
						<MkUserName :user="user" :nowrap="false" class="name"/>
						<div class="bottom">
							<span class="username"><MkAcct :user="user" :detail="true"/></span>
							<span v-if="user.isAdmin" :title="i18n.ts.isAdmin" style="color: var(--badge);"><i class="ti ti-shield"></i></span>
							<span v-if="user.isLocked" :title="i18n.ts.isLocked"><i class="ti ti-lock"></i></span>
							<span v-if="user.isBot" :title="i18n.ts.isBot"><i class="ti ti-robot"></i></span>
						</div>
					</div>
					<div v-if="user.roles.length > 0" class="roles">
						<span v-for="role in user.roles" :key="role.id" v-tooltip="role.description" class="role" :style="{ '--color': role.color }">
							<MkA v-adaptive-bg :to="`/roles/${role.id}`">
								<img v-if="role.iconUrl" style="height: 1.3em; vertical-align: -22%;" :src="role.iconUrl"/>
								{{ role.name }}
							</MkA>
						</span>
					</div>
					<div v-if="iAmModerator" class="moderationNote">
						<MkTextarea v-if="editModerationNote || (moderationNote != null && moderationNote !== '')" v-model="moderationNote" manualSave>
							<template #label>{{ i18n.ts.moderationNote }}</template>
						</MkTextarea>
						<div v-else>
							<MkButton small @click="editModerationNote = true">{{ i18n.ts.addModerationNote }}</MkButton>
						</div>
					</div>
					<div v-if="isEditingMemo || memoDraft" class="memo" :class="{'no-memo': !memoDraft}">
						<div class="heading" v-text="i18n.ts.memo"/>
						<textarea
							ref="memoTextareaEl"
							v-model="memoDraft"
							rows="1"
							@focus="isEditingMemo = true"
							@blur="updateMemo"
							@input="adjustMemoTextarea"
						/>
					</div>
					<div class="description">
						<MkOmit>
							<Mfm v-if="user.description" :text="user.description" :isNote="false" :author="user"/>
							<p v-else class="empty">{{ i18n.ts.noAccountDescription }}</p>
						</MkOmit>
					</div>
					<div class="fields system">
						<dl v-if="user.location" class="field">
							<dt class="name"><i class="ti ti-map-pin ti-fw"></i> {{ i18n.ts.location }}</dt>
							<dd class="value">{{ user.location }}</dd>
						</dl>
						<dl v-if="birthday" class="field">
							<dt class="name"><i class="ti ti-cake ti-fw"></i> {{ i18n.ts.birthday }}</dt>
<<<<<<< HEAD
							<dd class="value">{{ birthday }}</dd>
=======
							<dd class="value">{{ user.birthday.replace('-', '/').replace('-', '/') }} ({{ i18n.tsx.yearsOld({ age }) }})</dd>
>>>>>>> 5342692b
						</dl>
						<dl class="field">
							<dt class="name"><i class="ti ti-calendar ti-fw"></i> {{ i18n.ts.registeredDate }}</dt>
							<dd class="value">{{ dateString(user.createdAt) }} (<MkTime :time="user.createdAt"/>)</dd>
						</dl>
					</div>
					<div v-if="user.fields.length > 0" class="fields">
						<dl v-for="(field, i) in user.fields" :key="i" class="field">
							<dt class="name">
								<Mfm :text="field.name" :plain="true" :colored="false"/>
							</dt>
							<dd class="value">
								<Mfm :text="field.value" :author="user" :colored="false"/>
								<i v-if="user.verifiedLinks.includes(field.value)" v-tooltip:dialog="i18n.ts.verifiedLink" class="ti ti-circle-check" :class="$style.verifiedLink"></i>
							</dd>
						</dl>
					</div>
					<div class="status">
						<MkA :to="userPage(user)">
							<b>{{ number(user.notesCount) }}</b>
							<span>{{ i18n.ts.notes }}</span>
						</MkA>
						<MkA v-if="isFollowingVisibleForMe(user)" :to="userPage(user, 'following')">
							<b>{{ number(user.followingCount) }}</b>
							<span>{{ i18n.ts.following }}</span>
						</MkA>
						<MkA v-if="isFollowersVisibleForMe(user)" :to="userPage(user, 'followers')">
							<b>{{ number(user.followersCount) }}</b>
							<span>{{ i18n.ts.followers }}</span>
						</MkA>
					</div>
				</div>
			</div>

			<div class="contents _gaps">
				<div v-if="user.pinnedNotes.length > 0" class="_gaps">
					<MkNote v-for="note in user.pinnedNotes" :key="note.id" class="note _panel" :note="note" :pinned="true"/>
				</div>
				<MkInfo v-else-if="$i && $i.id === user.id">{{ i18n.ts.userPagePinTip }}</MkInfo>
				<template v-if="narrow">
					<MkLazy>
						<XFiles :key="user.id" :user="user"/>
					</MkLazy>
					<MkLazy>
						<XActivity :key="user.id" :user="user"/>
					</MkLazy>
				</template>
				<div v-if="!disableNotes">
					<MkLazy>
						<XTimeline :user="user"/>
					</MkLazy>
				</div>
			</div>
		</div>
		<div v-if="!narrow" class="sub _gaps" style="container-type: inline-size;">
			<XFiles :key="user.id" :user="user"/>
			<XActivity :key="user.id" :user="user"/>
		</div>
	</div>
</MkSpacer>
</template>

<script lang="ts" setup>
import { defineAsyncComponent, computed, onMounted, onUnmounted, nextTick, watch, ref } from 'vue';
import * as Misskey from 'misskey-js';
import MkNote from '@/components/MkNote.vue';
import MkFollowButton from '@/components/MkFollowButton.vue';
import MkAccountMoved from '@/components/MkAccountMoved.vue';
import MkRemoteCaution from '@/components/MkRemoteCaution.vue';
import MkTextarea from '@/components/MkTextarea.vue';
import MkOmit from '@/components/MkOmit.vue';
import MkInfo from '@/components/MkInfo.vue';
import MkButton from '@/components/MkButton.vue';
import { getScrollPosition } from '@/scripts/scroll.js';
import { getUserMenu } from '@/scripts/get-user-menu.js';
import number from '@/filters/number.js';
import { userPage } from '@/filters/user.js';
import * as os from '@/os.js';
import { i18n } from '@/i18n.js';
import { $i, iAmModerator } from '@/account.js';
import { dateString } from '@/filters/date.js';
import { confetti } from '@/scripts/confetti.js';
import { misskeyApi } from '@/scripts/misskey-api.js';
import { isFollowingVisibleForMe, isFollowersVisibleForMe } from '@/scripts/isFfVisibleForMe.js';
import { useRouter } from '@/global/router/supplier.js';

function calcAge(birthdate: string): number {
	const date = new Date(birthdate);
	const now = new Date();

	let yearDiff = now.getFullYear() - date.getFullYear();
	const monthDiff = now.getMonth() - date.getMonth();
	const pastDate = now.getDate() < date.getDate();

	if (monthDiff < 0 || (monthDiff === 0 && pastDate)) {
		yearDiff--;
	}

	return yearDiff;
}

const XFiles = defineAsyncComponent(() => import('./index.files.vue'));
const XActivity = defineAsyncComponent(() => import('./index.activity.vue'));
const XTimeline = defineAsyncComponent(() => import('./index.timeline.vue'));

const props = withDefaults(defineProps<{
	user: Misskey.entities.UserDetailed;
	/** Test only; MkNotes currently causes problems in vitest */
	disableNotes: boolean;
}>(), {
	disableNotes: false,
});

const router = useRouter();

const user = ref(props.user);
const parallaxAnimationId = ref<null | number>(null);
const narrow = ref<null | boolean>(null);
const rootEl = ref<null | HTMLElement>(null);
const bannerEl = ref<null | HTMLElement>(null);
const memoTextareaEl = ref<null | HTMLElement>(null);
const memoDraft = ref(props.user.memo);
const isEditingMemo = ref(false);
const moderationNote = ref(props.user.moderationNote);
const editModerationNote = ref(false);

watch(moderationNote, async () => {
	await misskeyApi('admin/update-user-note', { userId: props.user.id, text: moderationNote.value });
});

const style = computed(() => {
	if (props.user.bannerUrl == null) return {};
	return {
		backgroundImage: `url(${props.user.bannerUrl})`,
	};
});

const birthday = computed(() => {
	if (!props.user.birthday) return null;

	const parsedBirthday = props.user.birthday.split('-');
	const isHideAge = parsedBirthday[0] === '9999' || parsedBirthday[0] === '0001';

	return isHideAge ? `${parsedBirthday[1]}/${parsedBirthday[2]}` : `${props.user.birthday.replaceAll('-', '/')} (${i18n.t('yearsOld', { age: calcAge(props.user.birthday) })})`;
});

function menu(ev: MouseEvent) {
	const { menu, cleanup } = getUserMenu(user.value, router);
	os.popupMenu(menu, ev.currentTarget ?? ev.target).finally(cleanup);
}

function parallaxLoop() {
	parallaxAnimationId.value = window.requestAnimationFrame(parallaxLoop);
	parallax();
}

function parallax() {
	const banner = bannerEl.value as any;
	if (banner == null) return;

	const top = getScrollPosition(rootEl.value);

	if (top < 0) return;

	const z = 1.75; // 奥行き(小さいほど奥)
	const pos = -(top / z);
	banner.style.backgroundPosition = `center calc(50% - ${pos}px)`;
}

function showMemoTextarea() {
	isEditingMemo.value = true;
	nextTick(() => {
		memoTextareaEl.value?.focus();
	});
}

function adjustMemoTextarea() {
	if (!memoTextareaEl.value) return;
	memoTextareaEl.value.style.height = '0px';
	memoTextareaEl.value.style.height = `${memoTextareaEl.value.scrollHeight}px`;
}

async function updateMemo() {
	await misskeyApi('users/update-memo', {
		memo: memoDraft.value,
		userId: props.user.id,
	});
	isEditingMemo.value = false;
}

watch([props.user], () => {
	memoDraft.value = props.user.memo;
});

onMounted(() => {
	window.requestAnimationFrame(parallaxLoop);
	narrow.value = rootEl.value!.clientWidth < 1000;

	if (props.user.birthday) {
		const m = new Date().getMonth() + 1;
		const d = new Date().getDate();
		const bm = parseInt(props.user.birthday.split('-')[1]);
		const bd = parseInt(props.user.birthday.split('-')[2]);
		if (m === bm && d === bd) {
			confetti({
				duration: 1000 * 4,
			});
		}
	}
	nextTick(() => {
		adjustMemoTextarea();
	});
});

onUnmounted(() => {
	if (parallaxAnimationId.value) {
		window.cancelAnimationFrame(parallaxAnimationId.value);
	}
});
</script>

<style lang="scss" scoped>
.ftskorzw {

	> .main {

		> .punished {
			font-size: 0.8em;
			padding: 16px;
		}

		> .profile {

			> .main {
				position: relative;
				overflow: clip;

				> .banner-container {
					position: relative;
					height: 250px;
					overflow: clip;
					background-size: cover;
					background-position: center;

					> .banner {
						height: 100%;
						background-color: #4c5e6d;
						background-size: cover;
						background-position: center;
						box-shadow: 0 0 128px rgba(0, 0, 0, 0.5) inset;
						will-change: background-position;
					}

					> .fade {
						position: absolute;
						bottom: 0;
						left: 0;
						width: 100%;
						height: 78px;
						background: linear-gradient(transparent, rgba(#000, 0.7));
					}

					> .followed {
						position: absolute;
						top: 12px;
						left: 12px;
						padding: 4px 8px;
						color: #fff;
						background: rgba(0, 0, 0, 0.7);
						font-size: 0.7em;
						border-radius: 6px;
					}

					> .actions {
						position: absolute;
						top: 12px;
						right: 12px;
						-webkit-backdrop-filter: var(--blur, blur(8px));
						backdrop-filter: var(--blur, blur(8px));
						background: rgba(0, 0, 0, 0.2);
						padding: 8px;
						border-radius: 24px;

						> .menu {
							vertical-align: bottom;
							height: 31px;
							width: 31px;
							color: #fff;
							text-shadow: 0 0 8px #000;
							font-size: 16px;
						}

						> .koudoku {
							margin-left: 4px;
							vertical-align: bottom;
						}
					}

					> .title {
						position: absolute;
						bottom: 0;
						left: 0;
						width: 100%;
						padding: 0 0 8px 154px;
						box-sizing: border-box;
						color: #fff;

						> .name {
							display: block;
							margin: 0;
							line-height: 32px;
							font-weight: bold;
							font-size: 1.8em;
							text-shadow: 0 0 8px #000;
						}

						> .bottom {
							> * {
								display: inline-block;
								margin-right: 16px;
								line-height: 20px;
								opacity: 0.8;

								&.username {
									font-weight: bold;
								}
							}

							> .add-note-button {
								background: rgba(0, 0, 0, 0.2);
								color: #fff;
								-webkit-backdrop-filter: var(--blur, blur(8px));
								backdrop-filter: var(--blur, blur(8px));
								border-radius: 24px;
								padding: 4px 8px;
								font-size: 80%;
							}
						}
					}
				}

				> .title {
					display: none;
					text-align: center;
					padding: 50px 8px 16px 8px;
					font-weight: bold;
					border-bottom: solid 0.5px var(--divider);

					> .bottom {
						> * {
							display: inline-block;
							margin-right: 8px;
							opacity: 0.8;
						}
					}
				}

				> .avatar {
					display: block;
					position: absolute;
					top: 170px;
					left: 16px;
					z-index: 2;
					width: 120px;
					height: 120px;
					box-shadow: 1px 1px 3px rgba(#000, 0.2);
				}

				> .roles {
					padding: 24px 24px 0 154px;
					font-size: 0.95em;
					display: flex;
					flex-wrap: wrap;
					gap: 8px;

					> .role {
						border: solid 1px var(--color, var(--divider));
						border-radius: 999px;
						margin-right: 4px;
						padding: 3px 8px;
					}
				}

				> .moderationNote {
					margin: 12px 24px 0 154px;
				}

				> .memo {
					margin: 12px 24px 0 154px;
					background: transparent;
					color: var(--fg);
					border: 1px solid var(--divider);
					border-radius: 8px;
					padding: 8px;
					line-height: 0;

					> .heading {
						text-align: left;
						color: var(--fgTransparent);
						line-height: 1.5;
						font-size: 85%;
					}

					textarea {
						margin: 0;
						padding: 0;
						resize: none;
						border: none;
						outline: none;
						width: 100%;
						height: auto;
						min-height: 0;
						line-height: 1.5;
						color: var(--fg);
						overflow: hidden;
						background: transparent;
						font-family: inherit;
					}
				}

				> .description {
					padding: 24px 24px 24px 154px;
					font-size: 0.95em;

					> .empty {
						margin: 0;
						opacity: 0.5;
					}
				}

				> .fields {
					padding: 24px;
					font-size: 0.9em;
					border-top: solid 0.5px var(--divider);

					> .field {
						display: flex;
						padding: 0;
						margin: 0;
						align-items: center;

						&:not(:last-child) {
							margin-bottom: 8px;
						}

						> .name {
							width: 30%;
							overflow: hidden;
							white-space: nowrap;
							text-overflow: ellipsis;
							font-weight: bold;
							text-align: center;
						}

						> .value {
							width: 70%;
							overflow: hidden;
							white-space: nowrap;
							text-overflow: ellipsis;
							margin: 0;
						}
					}

					&.system > .field > .name {
					}
				}

				> .status {
					display: flex;
					padding: 24px;
					border-top: solid 0.5px var(--divider);

					> a {
						flex: 1;
						text-align: center;

						&.active {
							color: var(--accent);
						}

						&:hover {
							text-decoration: none;
						}

						> b {
							display: block;
							line-height: 16px;
						}

						> span {
							font-size: 70%;
						}
					}
				}
			}
		}

		> .contents {
			> .content {
				margin-bottom: var(--margin);
			}
		}
	}

	&.wide {
		display: flex;
		width: 100%;

		> .main {
			width: 100%;
			min-width: 0;
		}

		> .sub {
			max-width: 350px;
			min-width: 350px;
			margin-left: var(--margin);
		}
	}
}

@container (max-width: 500px) {
	.ftskorzw {
		> .main {
			> .profile > .main {
				> .banner-container {
					height: 140px;

					> .fade {
						display: none;
					}

					> .title {
						display: none;
					}
				}

				> .title {
					display: block;
				}

				> .avatar {
					top: 90px;
					left: 0;
					right: 0;
					width: 92px;
					height: 92px;
					margin: auto;
				}

				> .roles {
					padding: 16px 16px 0 16px;
					justify-content: center;
				}

				> .moderationNote {
					margin: 16px 16px 0 16px;
				}

				> .memo {
					margin: 16px 16px 0 16px;
				}

				> .description {
					padding: 16px;
					text-align: center;
				}

				> .fields {
					padding: 16px;
				}

				> .status {
					padding: 16px;
				}
			}

			> .contents {
				> .nav {
					font-size: 80%;
				}
			}
		}
	}
}
</style>

<style lang="scss" module>
.tl {
	background: var(--bg);
	border-radius: var(--radius);
	overflow: clip;
}

.verifiedLink {
	margin-left: 4px;
	color: var(--success);
}
</style><|MERGE_RESOLUTION|>--- conflicted
+++ resolved
@@ -87,11 +87,7 @@
 						</dl>
 						<dl v-if="birthday" class="field">
 							<dt class="name"><i class="ti ti-cake ti-fw"></i> {{ i18n.ts.birthday }}</dt>
-<<<<<<< HEAD
 							<dd class="value">{{ birthday }}</dd>
-=======
-							<dd class="value">{{ user.birthday.replace('-', '/').replace('-', '/') }} ({{ i18n.tsx.yearsOld({ age }) }})</dd>
->>>>>>> 5342692b
 						</dl>
 						<dl class="field">
 							<dt class="name"><i class="ti ti-calendar ti-fw"></i> {{ i18n.ts.registeredDate }}</dt>
