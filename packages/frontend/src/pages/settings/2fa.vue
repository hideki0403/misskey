<!--
SPDX-FileCopyrightText: syuilo and other misskey contributors
SPDX-License-Identifier: AGPL-3.0-only
-->

<template>
<FormSection :first="first">
	<template #label>{{ i18n.ts['2fa'] }}</template>

	<div v-if="$i" class="_gaps_s">
		<MkInfo v-if="$i.twoFactorEnabled && $i.twoFactorBackupCodesStock === 'partial'" warn>
			{{ i18n.ts._2fa.backupCodeUsedWarning }}
		</MkInfo>
		<MkInfo v-if="$i.twoFactorEnabled && $i.twoFactorBackupCodesStock === 'none'" warn>
			{{ i18n.ts._2fa.backupCodesExhaustedWarning }}
		</MkInfo>

		<MkFolder :defaultOpen="true">
			<template #icon><i class="ti ti-shield-lock"></i></template>
			<template #label>{{ i18n.ts.totp }}</template>
			<template #caption>{{ i18n.ts.totpDescription }}</template>
			<template #suffix><i v-if="$i.twoFactorEnabled" class="ti ti-check" style="color: var(--success)"></i></template>

			<div v-if="$i.twoFactorEnabled" class="_gaps_s">
				<div v-text="i18n.ts._2fa.alreadyRegistered"/>
				<template v-if="$i.securityKeysList.length > 0">
					<MkButton @click="renewTOTP">{{ i18n.ts._2fa.renewTOTP }}</MkButton>
					<MkInfo>{{ i18n.ts._2fa.whyTOTPOnlyRenew }}</MkInfo>
				</template>
				<MkButton v-else danger @click="unregisterTOTP">{{ i18n.ts.unregister }}</MkButton>
			</div>

			<MkButton v-else-if="!$i.twoFactorEnabled" primary gradate @click="registerTOTP">{{ i18n.ts._2fa.registerTOTP }}</MkButton>
		</MkFolder>

		<MkFolder>
			<template #icon><i class="ti ti-key"></i></template>
			<template #label>{{ i18n.ts.securityKeyAndPasskey }}</template>
			<div class="_gaps_s">
				<MkInfo>
					{{ i18n.ts._2fa.securityKeyInfo }}
				</MkInfo>

				<MkInfo v-if="!webAuthnSupported()" warn>
					{{ i18n.ts._2fa.securityKeyNotSupported }}
				</MkInfo>

				<MkInfo v-else-if="webAuthnSupported() && !$i.twoFactorEnabled" warn>
					{{ i18n.ts._2fa.registerTOTPBeforeKey }}
				</MkInfo>

				<template v-else>
					<MkButton primary @click="addSecurityKey">{{ i18n.ts._2fa.registerSecurityKey }}</MkButton>
					<MkFolder v-for="key in $i.securityKeysList" :key="key.id">
						<template #label>{{ key.name }}</template>
						<template #suffix><I18n :src="i18n.ts.lastUsedAt"><template #t><MkTime :time="key.lastUsed"/></template></I18n></template>
						<div class="_buttons">
							<MkButton @click="renameKey(key)"><i class="ti ti-forms"></i> {{ i18n.ts.rename }}</MkButton>
							<MkButton danger @click="unregisterKey(key)"><i class="ti ti-trash"></i> {{ i18n.ts.unregister }}</MkButton>
						</div>
					</MkFolder>
				</template>
			</div>
		</MkFolder>

		<MkSwitch :disabled="!$i.twoFactorEnabled || $i.securityKeysList.length === 0" :modelValue="usePasswordLessLogin" @update:modelValue="v => updatePasswordLessLogin(v)">
			<template #label>{{ i18n.ts.passwordLessLogin }}</template>
			<template #caption>{{ i18n.ts.passwordLessLoginDescription }}</template>
		</MkSwitch>
	</div>
</FormSection>
</template>

<script lang="ts" setup>
import { ref, defineAsyncComponent } from 'vue';
import { supported as webAuthnSupported, create as webAuthnCreate, parseCreationOptionsFromJSON } from '@github/webauthn-json/browser-ponyfill';
import MkButton from '@/components/MkButton.vue';
import MkInfo from '@/components/MkInfo.vue';
import MkSwitch from '@/components/MkSwitch.vue';
import FormSection from '@/components/form/section.vue';
import MkFolder from '@/components/MkFolder.vue';
import * as os from '@/os.js';
import { $i } from '@/account.js';
import { i18n } from '@/i18n.js';

// メモ: 各エンドポイントはmeUpdatedを発行するため、refreshAccountは不要

withDefaults(defineProps<{
	first?: boolean;
}>(), {
	first: false,
});

const usePasswordLessLogin = $computed(() => $i?.usePasswordLessLogin ?? false);

async function registerTOTP(): Promise<void> {
<<<<<<< HEAD
	const password = await os.inputText({
		title: i18n.ts._2fa.registerTOTP,
		text: i18n.ts._2fa.passwordToTOTP,
		type: 'password',
		autocomplete: 'current-password',
	});
	if (password.canceled) return;
=======
	const auth = await os.authenticateDialog();
	if (auth.canceled) return;
>>>>>>> f748c914

	const twoFactorData = await os.apiWithDialog('i/2fa/register', {
		password: auth.result.password,
		token: auth.result.token,
	});

	os.popup(defineAsyncComponent(() => import('./2fa.qrdialog.vue')), {
		twoFactorData,
	}, {}, 'closed');
}

<<<<<<< HEAD
function unregisterTOTP(): void {
	os.inputText({
		title: i18n.ts.password,
		type: 'password',
		autocomplete: 'current-password',
	}).then(({ canceled, result: password }) => {
		if (canceled) return;
		os.apiWithDialog('i/2fa/unregister', {
			password: password,
		}).catch(error => {
			os.alert({
				type: 'error',
				text: error,
			});
=======
async function unregisterTOTP(): Promise<void> {
	const auth = await os.authenticateDialog();
	if (auth.canceled) return;

	os.apiWithDialog('i/2fa/unregister', {
		password: auth.result.password,
		token: auth.result.token,
	}).catch(error => {
		os.alert({
			type: 'error',
			text: error,
>>>>>>> f748c914
		});
	});
}

function renewTOTP(): void {
	os.confirm({
		type: 'question',
		title: i18n.ts._2fa.renewTOTP,
		text: i18n.ts._2fa.renewTOTPConfirm,
		okText: i18n.ts._2fa.renewTOTPOk,
		cancelText: i18n.ts._2fa.renewTOTPCancel,
	}).then(({ canceled }) => {
		if (canceled) return;
		registerTOTP();
	});
}

async function unregisterKey(key) {
	const confirm = await os.confirm({
		type: 'question',
		title: i18n.ts._2fa.removeKey,
		text: i18n.t('_2fa.removeKeyConfirm', { name: key.name }),
	});
	if (confirm.canceled) return;

	const auth = await os.authenticateDialog();
	if (auth.canceled) return;

	await os.apiWithDialog('i/2fa/remove-key', {
		password: auth.result.password,
		token: auth.result.token,
		credentialId: key.id,
	});
	os.success();
}

async function renameKey(key) {
	const name = await os.inputText({
		title: i18n.ts.rename,
		default: key.name,
		type: 'text',
		minLength: 1,
		maxLength: 30,
	});
	if (name.canceled) return;

	await os.apiWithDialog('i/2fa/update-key', {
		name: name.result,
		credentialId: key.id,
	});
}

async function addSecurityKey() {
<<<<<<< HEAD
	const password = await os.inputText({
		title: i18n.ts.password,
		type: 'password',
		autocomplete: 'current-password',
	});
	if (password.canceled) return;

	const registrationOptions = parseCreationOptionsFromJSON({
		publicKey: await os.apiWithDialog('i/2fa/register-key', {
			password: password.result,
=======
	const auth = await os.authenticateDialog();
	if (auth.canceled) return;

	const registrationOptions = parseCreationOptionsFromJSON({
		publicKey: await os.apiWithDialog('i/2fa/register-key', {
			password: auth.result.password,
			token: auth.result.token,
>>>>>>> f748c914
		}),
	});

	const name = await os.inputText({
		title: i18n.ts._2fa.registerSecurityKey,
		text: i18n.ts._2fa.securityKeyName,
		type: 'text',
		minLength: 1,
		maxLength: 30,
	});
	if (name.canceled) return;

	const credential = await os.promiseDialog(
		webAuthnCreate(registrationOptions),
		null,
		() => {}, // ユーザーのキャンセルはrejectなのでエラーダイアログを出さない
		i18n.ts._2fa.tapSecurityKey,
	);
	if (!credential) return;

	const auth2 = await os.authenticateDialog();
	if (auth2.canceled) return;

	await os.apiWithDialog('i/2fa/key-done', {
		password: auth.result.password,
		token: auth.result.token,
		name: name.result,
		credential: credential.toJSON(),
	});
}

async function updatePasswordLessLogin(value: boolean) {
	await os.apiWithDialog('i/2fa/password-less', {
		value,
	});
}
</script><|MERGE_RESOLUTION|>--- conflicted
+++ resolved
@@ -94,18 +94,8 @@
 const usePasswordLessLogin = $computed(() => $i?.usePasswordLessLogin ?? false);
 
 async function registerTOTP(): Promise<void> {
-<<<<<<< HEAD
-	const password = await os.inputText({
-		title: i18n.ts._2fa.registerTOTP,
-		text: i18n.ts._2fa.passwordToTOTP,
-		type: 'password',
-		autocomplete: 'current-password',
-	});
-	if (password.canceled) return;
-=======
-	const auth = await os.authenticateDialog();
-	if (auth.canceled) return;
->>>>>>> f748c914
+	const auth = await os.authenticateDialog();
+	if (auth.canceled) return;
 
 	const twoFactorData = await os.apiWithDialog('i/2fa/register', {
 		password: auth.result.password,
@@ -117,22 +107,6 @@
 	}, {}, 'closed');
 }
 
-<<<<<<< HEAD
-function unregisterTOTP(): void {
-	os.inputText({
-		title: i18n.ts.password,
-		type: 'password',
-		autocomplete: 'current-password',
-	}).then(({ canceled, result: password }) => {
-		if (canceled) return;
-		os.apiWithDialog('i/2fa/unregister', {
-			password: password,
-		}).catch(error => {
-			os.alert({
-				type: 'error',
-				text: error,
-			});
-=======
 async function unregisterTOTP(): Promise<void> {
 	const auth = await os.authenticateDialog();
 	if (auth.canceled) return;
@@ -144,7 +118,6 @@
 		os.alert({
 			type: 'error',
 			text: error,
->>>>>>> f748c914
 		});
 	});
 }
@@ -198,18 +171,6 @@
 }
 
 async function addSecurityKey() {
-<<<<<<< HEAD
-	const password = await os.inputText({
-		title: i18n.ts.password,
-		type: 'password',
-		autocomplete: 'current-password',
-	});
-	if (password.canceled) return;
-
-	const registrationOptions = parseCreationOptionsFromJSON({
-		publicKey: await os.apiWithDialog('i/2fa/register-key', {
-			password: password.result,
-=======
 	const auth = await os.authenticateDialog();
 	if (auth.canceled) return;
 
@@ -217,7 +178,6 @@
 		publicKey: await os.apiWithDialog('i/2fa/register-key', {
 			password: auth.result.password,
 			token: auth.result.token,
->>>>>>> f748c914
 		}),
 	});
 
