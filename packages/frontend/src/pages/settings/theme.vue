--- conflicted
+++ resolved
@@ -87,15 +87,11 @@
 import { getBuiltinThemesRef } from '@/scripts/theme.js';
 import { selectFile } from '@/scripts/select-file.js';
 import { isDeviceDarkmode } from '@/scripts/is-device-darkmode.js';
-<<<<<<< HEAD
 import { isTimeDarkmode } from '@/scripts/is-time-darkmode.js';
-=======
->>>>>>> f748c914
 import { ColdDeviceStorage, defaultStore } from '@/store.js';
 import { i18n } from '@/i18n.js';
 import { instance } from '@/instance.js';
 import { uniqueBy } from '@/scripts/array.js';
-<<<<<<< HEAD
 import { fetchThemes, getThemes } from '@/theme-store.js';
 import { definePageMetadata } from '@/scripts/page-metadata.js';
 import { unisonReload } from '@/scripts/unison-reload.js';
@@ -110,12 +106,6 @@
 
 	unisonReload();
 }
-
-=======
-import { fetchThemes, getThemes } from '@/theme-store';
-import { definePageMetadata } from '@/scripts/page-metadata.js';
-import { miLocalStorage } from '@/local-storage.js';
->>>>>>> f748c914
 
 const installedThemes = ref(getThemes());
 const builtinThemes = getBuiltinThemesRef();
