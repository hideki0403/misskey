<!--
SPDX-FileCopyrightText: syuilo and misskey-project
SPDX-License-Identifier: AGPL-3.0-only
-->

<template>
<div class="_gaps_m rsljpzjq">
	<div v-adaptive-border class="rfqxtzch _panel">
		<div class="toggle">
			<div class="toggleWrapper">
				<input id="dn" v-model="darkMode" type="checkbox" class="dn"/>
				<label for="dn" class="toggle">
					<span class="before">{{ i18n.ts.light }}</span>
					<span class="after">{{ i18n.ts.dark }}</span>
					<span class="toggle__handler">
						<span class="crater crater--1"></span>
						<span class="crater crater--2"></span>
						<span class="crater crater--3"></span>
					</span>
					<span class="star star--1"></span>
					<span class="star star--2"></span>
					<span class="star star--3"></span>
					<span class="star star--4"></span>
					<span class="star star--5"></span>
					<span class="star star--6"></span>
				</label>
			</div>
		</div>
		<div class="sync">
			<MkSwitch v-model="syncDeviceDarkMode" :disabled="syncTimeDarkMode">{{ i18n.ts.syncDeviceDarkMode }}</MkSwitch>
			<MkSwitch v-model="syncTimeDarkMode">
				{{ i18n.ts.syncTimeDarkMode }}
				<span class="_beta">{{ i18n.ts.originalFeature }}</span>
				<template #caption>{{ i18n.ts.disableSyncDeviceDarkMode }}</template>
			</MkSwitch>
		</div>
	</div>

	<div class="selects">
		<MkSelect v-model="lightThemeId" large class="select">
			<template #label>{{ i18n.ts.themeForLightMode }}</template>
			<template #prefix><i class="ti ti-sun"></i></template>
			<option v-if="instanceLightTheme" :key="'instance:' + instanceLightTheme.id" :value="instanceLightTheme.id">{{ instanceLightTheme.name }}</option>
			<optgroup v-if="installedLightThemes.length > 0" :label="i18n.ts._theme.installedThemes">
				<option v-for="x in installedLightThemes" :key="'installed:' + x.id" :value="x.id">{{ x.name }}</option>
			</optgroup>
			<optgroup :label="i18n.ts._theme.builtinThemes">
				<option v-for="x in builtinLightThemes" :key="'builtin:' + x.id" :value="x.id">{{ x.name }}</option>
			</optgroup>
		</MkSelect>
		<MkSelect v-model="darkThemeId" large class="select">
			<template #label>{{ i18n.ts.themeForDarkMode }}</template>
			<template #prefix><i class="ti ti-moon"></i></template>
			<option v-if="instanceDarkTheme" :key="'instance:' + instanceDarkTheme.id" :value="instanceDarkTheme.id">{{ instanceDarkTheme.name }}</option>
			<optgroup v-if="installedDarkThemes.length > 0" :label="i18n.ts._theme.installedThemes">
				<option v-for="x in installedDarkThemes" :key="'installed:' + x.id" :value="x.id">{{ x.name }}</option>
			</optgroup>
			<optgroup :label="i18n.ts._theme.builtinThemes">
				<option v-for="x in builtinDarkThemes" :key="'builtin:' + x.id" :value="x.id">{{ x.name }}</option>
			</optgroup>
		</MkSelect>
	</div>

	<FormSection>
		<div class="_formLinksGrid">
			<FormLink to="/settings/theme/manage"><template #icon><i class="ti ti-tool"></i></template>{{ i18n.ts._theme.manage }}<template #suffix>{{ themesCount }}</template></FormLink>
			<FormLink to="https://assets.misskey.io/theme/list" external><template #icon><i class="ti ti-world"></i></template>{{ i18n.ts._theme.explore }}</FormLink>
			<FormLink to="/settings/theme/install"><template #icon><i class="ti ti-download"></i></template>{{ i18n.ts._theme.install }}</FormLink>
			<FormLink to="/theme-editor"><template #icon><i class="ti ti-paint"></i></template>{{ i18n.ts._theme.make }}</FormLink>
		</div>
	</FormSection>

	<MkButton v-if="wallpaper == null" @click="setWallpaper">{{ i18n.ts.setWallpaper }}</MkButton>
	<MkButton v-else @click="wallpaper = null">{{ i18n.ts.removeWallpaper }}</MkButton>
</div>
</template>

<script lang="ts" setup>
import { computed, onActivated, ref, watch } from 'vue';
import JSON5 from 'json5';
import * as os from '@/os.js';
import MkSwitch from '@/components/MkSwitch.vue';
import MkSelect from '@/components/MkSelect.vue';
import FormSection from '@/components/form/section.vue';
import FormLink from '@/components/form/link.vue';
import MkButton from '@/components/MkButton.vue';
import { getBuiltinThemesRef } from '@/scripts/theme.js';
import { selectFile } from '@/scripts/select-file.js';
import { isDeviceDarkmode } from '@/scripts/is-device-darkmode.js';
import { isTimeDarkmode } from '@/scripts/is-time-darkmode.js';
import { ColdDeviceStorage, defaultStore } from '@/store.js';
import { i18n } from '@/i18n.js';
import { instance } from '@/instance.js';
import { uniqueBy } from '@/scripts/array.js';
import { fetchThemes, getThemes } from '@/theme-store.js';
import { definePageMetadata } from '@/scripts/page-metadata.js';
import { miLocalStorage } from '@/local-storage.js';
import { reloadAsk } from '@/scripts/reload-ask.js';

const installedThemes = ref(getThemes());
const builtinThemes = getBuiltinThemesRef();

const instanceDarkTheme = computed(() => instance.defaultDarkTheme ? JSON5.parse(instance.defaultDarkTheme) : null);
const installedDarkThemes = computed(() => installedThemes.value.filter(t => t.base === 'dark' || t.kind === 'dark'));
const builtinDarkThemes = computed(() => builtinThemes.value.filter(t => t.base === 'dark' || t.kind === 'dark'));
const instanceLightTheme = computed(() => instance.defaultLightTheme ? JSON5.parse(instance.defaultLightTheme) : null);
const installedLightThemes = computed(() => installedThemes.value.filter(t => t.base === 'light' || t.kind === 'light'));
const builtinLightThemes = computed(() => builtinThemes.value.filter(t => t.base === 'light' || t.kind === 'light'));
const themes = computed(() => uniqueBy([instanceDarkTheme.value, instanceLightTheme.value, ...builtinThemes.value, ...installedThemes.value].filter(x => x != null), theme => theme.id));

const darkTheme = ColdDeviceStorage.ref('darkTheme');
const darkThemeId = computed({
	get() {
		return darkTheme.value.id;
	},
	set(id) {
		const t = themes.value.find(x => x.id === id);
		if (t) { // テーマエディタでテーマを作成したときなどは、themesに反映されないため undefined になる
			ColdDeviceStorage.set('darkTheme', t);
		}
	},
});
const lightTheme = ColdDeviceStorage.ref('lightTheme');
const lightThemeId = computed({
	get() {
		return lightTheme.value.id;
	},
	set(id) {
		const t = themes.value.find(x => x.id === id);
		if (t) { // テーマエディタでテーマを作成したときなどは、themesに反映されないため undefined になる
			ColdDeviceStorage.set('lightTheme', t);
		}
	},
});

const darkMode = computed(defaultStore.makeGetterSetter('darkMode'));
const syncDeviceDarkMode = computed(ColdDeviceStorage.makeGetterSetter('syncDeviceDarkMode'));
const syncTimeDarkMode = computed(ColdDeviceStorage.makeGetterSetter('syncTimeDarkMode'));
const wallpaper = ref(miLocalStorage.getItem('wallpaper'));
const themesCount = installedThemes.value.length;

watch(syncDeviceDarkMode, () => {
	if (syncDeviceDarkMode.value) {
		defaultStore.set('darkMode', isDeviceDarkmode());
	}
});

watch(syncTimeDarkMode, async () => {
	if (syncTimeDarkMode.value) {
		defaultStore.set('darkMode', isTimeDarkmode());
	}

	await reloadAsk({ reason: i18n.ts.reloadToApplySetting, unison: true });
});

watch(wallpaper, async () => {
	if (wallpaper.value == null) {
		miLocalStorage.removeItem('wallpaper');
	} else {
		miLocalStorage.setItem('wallpaper', wallpaper.value);
	}
	await reloadAsk({ reason: i18n.ts.reloadToApplySetting, unison: true });
});

onActivated(() => {
	fetchThemes().then(() => {
		installedThemes.value = getThemes();
	});
});

fetchThemes().then(() => {
	installedThemes.value = getThemes();
});

function setWallpaper(event) {
	selectFile(event.currentTarget ?? event.target, null).then(file => {
		wallpaper.value = file.url;
	});
}

const headerActions = computed(() => []);

const headerTabs = computed(() => []);

definePageMetadata(() => ({
	title: i18n.ts.theme,
	icon: 'ti ti-palette',
}));
</script>

<style lang="scss" scoped>
.rfqxtzch {
	border-radius: 6px;

	> .toggle {
		position: relative;
		padding: 26px 0;
		text-align: center;

		&.disabled {
			opacity: 0.7;

			&, * {
				cursor: not-allowed !important;
			}
		}

		> .toggleWrapper {
			display: inline-block;
			text-align: left;
			overflow: clip;
			padding: 0 100px;
			vertical-align: bottom;

			input {
				position: absolute;
				left: -99em;
			}
		}

		.dn:focus-visible ~ .toggle {
			outline: 2px solid var(--MI_THEME-focus);
			outline-offset: 2px;
		}

		.toggle {
			cursor: pointer;
			display: inline-block;
			position: relative;
			width: 90px;
			height: 50px;
			margin: 4px; // focus用のアウトライン
			background-color: #83D8FF;
			border-radius: 90px - 6;
			transition: background-color 200ms cubic-bezier(0.445, 0.05, 0.55, 0.95) !important;

			> .before, > .after {
				position: absolute;
				top: 15px;
				transition: color 1s ease;
			}

			> .before {
				left: -70px;
				color: var(--MI_THEME-accent);
			}

			> .after {
				right: -68px;
				color: var(--MI_THEME-fg);
			}
		}

		.toggle__handler {
			display: inline-block;
			position: relative;
			z-index: 1;
			top: 3px;
			left: 3px;
			width: 50px - 6;
			height: 50px - 6;
			background-color: #FFCF96;
			border-radius: 50px;
			box-shadow: 0 2px 6px rgba(0,0,0,.3);
			transition: all 400ms cubic-bezier(0.68, -0.55, 0.265, 1.55) !important;
			transform:  rotate(-45deg);

			.crater {
				position: absolute;
				background-color: #E8CDA5;
				opacity: 0;
				transition: opacity 200ms ease-in-out !important;
				border-radius: 100%;
			}

			.crater--1 {
				top: 18px;
				left: 10px;
				width: 4px;
				height: 4px;
			}

			.crater--2 {
				top: 28px;
				left: 22px;
				width: 6px;
				height: 6px;
			}

			.crater--3 {
				top: 10px;
				left: 25px;
				width: 8px;
				height: 8px;
			}
		}

		.star {
			position: absolute;
			background-color: #ffffff;
			transition: all 300ms cubic-bezier(0.445, 0.05, 0.55, 0.95) !important;
			border-radius: 50%;
		}

		.star--1 {
			top: 10px;
			left: 35px;
			z-index: 0;
			width: 30px;
			height: 3px;
		}

		.star--2 {
			top: 18px;
			left: 28px;
			z-index: 1;
			width: 30px;
			height: 3px;
		}

		.star--3 {
			top: 27px;
			left: 40px;
			z-index: 0;
			width: 30px;
			height: 3px;
		}

		.star--4,
		.star--5,
		.star--6 {
			opacity: 0;
			transition: all 300ms 0 cubic-bezier(0.445, 0.05, 0.55, 0.95) !important;
		}

		.star--4 {
			top: 16px;
			left: 11px;
			z-index: 0;
			width: 2px;
			height: 2px;
			transform: translate3d(3px,0,0);
		}

		.star--5 {
			top: 32px;
			left: 17px;
			z-index: 0;
			width: 3px;
			height: 3px;
			transform: translate3d(3px,0,0);
		}

		.star--6 {
			top: 36px;
			left: 28px;
			z-index: 0;
			width: 2px;
			height: 2px;
			transform: translate3d(3px,0,0);
		}

		input:checked {
			+ .toggle {
				background-color: #749DD6;

				> .before {
					color: var(--MI_THEME-fg);
				}

				> .after {
					color: var(--MI_THEME-accent);
				}

				.toggle__handler {
					background-color: #FFE5B5;
					transform: translate3d(40px, 0, 0) rotate(0);

					.crater { opacity: 1; }
				}

				.star--1 {
					width: 2px;
					height: 2px;
				}

				.star--2 {
					width: 4px;
					height: 4px;
					transform: translate3d(-5px, 0, 0);
				}

				.star--3 {
					width: 2px;
					height: 2px;
					transform: translate3d(-7px, 0, 0);
				}

				.star--4,
				.star--5,
				.star--6 {
					opacity: 1;
					transform: translate3d(0,0,0);
				}

				.star--4 {
					transition: all 300ms 200ms cubic-bezier(0.445, 0.05, 0.55, 0.95) !important;
				}

				.star--5 {
					transition: all 300ms 300ms cubic-bezier(0.445, 0.05, 0.55, 0.95) !important;
				}

				.star--6 {
					transition: all 300ms 400ms cubic-bezier(0.445, 0.05, 0.55, 0.95) !important;
				}
			}
		}
	}

	> .sync {
		padding: 14px 16px;
<<<<<<< HEAD
		border-top: solid 0.5px var(--divider);

		> * {
			margin: 1.5em 0;
		}
=======
		border-top: solid 0.5px var(--MI_THEME-divider);
>>>>>>> d2e8dc4f
	}
}

.rsljpzjq {
	> .selects {
		display: flex;
		gap: 1.5em var(--MI-margin);
		flex-wrap: wrap;

		> .select {
			flex: 1;
			min-width: 280px;
		}
	}
}
</style><|MERGE_RESOLUTION|>--- conflicted
+++ resolved
@@ -420,15 +420,11 @@
 
 	> .sync {
 		padding: 14px 16px;
-<<<<<<< HEAD
-		border-top: solid 0.5px var(--divider);
+		border-top: solid 0.5px var(--MI_THEME-divider);
 
 		> * {
 			margin: 1.5em 0;
 		}
-=======
-		border-top: solid 0.5px var(--MI_THEME-divider);
->>>>>>> d2e8dc4f
 	}
 }
 
