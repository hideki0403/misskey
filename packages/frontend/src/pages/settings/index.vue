<!--
SPDX-FileCopyrightText: syuilo and other misskey contributors
SPDX-License-Identifier: AGPL-3.0-only
-->

<template>
<MkStickyContainer>
	<template #header><MkPageHeader :actions="headerActions" :tabs="headerTabs"/></template>
	<MkSpacer :contentMax="900" :marginMin="20" :marginMax="32">
		<div ref="el" class="vvcocwet" :class="{ wide: !narrow }">
			<div class="body">
				<div v-if="!narrow || currentPage?.route.name == null" class="nav">
					<div class="baaadecd">
						<MkInfo v-if="emailNotConfigured" warn class="info">{{ i18n.ts.emailNotConfiguredWarning }} <MkA to="/settings/email" class="_link">{{ i18n.ts.configure }}</MkA></MkInfo>
						<MkSuperMenu :def="menuDef" :grid="narrow"></MkSuperMenu>
					</div>
				</div>
				<div v-if="!(narrow && currentPage?.route.name == null)" class="main">
					<div class="bkzroven" style="container-type: inline-size;">
						<RouterView/>
					</div>
				</div>
			</div>
		</div>
	</MkSpacer>
	<MkFooterSpacer/>
</mkstickycontainer>
</template>

<script setup lang="ts">
import { computed, onActivated, onMounted, onUnmounted, ref, shallowRef, watch } from 'vue';
import { i18n } from '@/i18n.js';
import MkInfo from '@/components/MkInfo.vue';
import MkSuperMenu from '@/components/MkSuperMenu.vue';
import { signout, $i } from '@/account.js';
<<<<<<< HEAD
=======
import { clearCache } from '@/scripts/clear-cache.js';
>>>>>>> b72f9186
import { instance } from '@/instance.js';
import { useRouter } from '@/router.js';
import { definePageMetadata, provideMetadataReceiver } from '@/scripts/page-metadata.js';
import * as os from '@/os.js';
<<<<<<< HEAD
import { cacheClear } from '@/scripts/cache-clear.js';
=======
>>>>>>> b72f9186

const indexInfo = {
	title: i18n.ts.settings,
	icon: 'ti ti-settings',
	hideHeader: true,
};
const INFO = ref(indexInfo);
const el = shallowRef<HTMLElement | null>(null);
const childInfo = ref(null);

const router = useRouter();

const narrow = ref(false);
const NARROW_THRESHOLD = 600;

const currentPage = computed(() => router.currentRef.value.child);

const ro = new ResizeObserver((entries, observer) => {
	if (entries.length === 0) return;
	narrow.value = entries[0].borderBoxSize[0].inlineSize < NARROW_THRESHOLD;
});

const menuDef = computed(() => [{
	title: i18n.ts.basicSettings,
	items: [{
		icon: 'ti ti-user',
		text: i18n.ts.profile,
		to: '/settings/profile',
		active: currentPage.value?.route.name === 'profile',
	}, {
		icon: 'ti ti-lock-open',
		text: i18n.ts.privacy,
		to: '/settings/privacy',
		active: currentPage.value?.route.name === 'privacy',
	}, {
		icon: 'ti ti-mood-happy',
		text: i18n.ts.reaction,
		to: '/settings/reaction',
		active: currentPage.value?.route.name === 'reaction',
	}, {
		icon: 'ti ti-cloud',
		text: i18n.ts.drive,
		to: '/settings/drive',
		active: currentPage.value?.route.name === 'drive',
	}, {
		icon: 'ti ti-bell',
		text: i18n.ts.notifications,
		to: '/settings/notifications',
		active: currentPage.value?.route.name === 'notifications',
	}, {
		icon: 'ti ti-mail',
		text: i18n.ts.email,
		to: '/settings/email',
		active: currentPage.value?.route.name === 'email',
	}, {
		icon: 'ti ti-share',
		text: i18n.ts.integration,
		to: '/settings/integration',
		active: currentPage?.route.name === 'integration',
	}, {
		icon: 'ti ti-lock',
		text: i18n.ts.security,
		to: '/settings/security',
		active: currentPage.value?.route.name === 'security',
	}],
}, {
	title: i18n.ts.clientSettings,
	items: [{
		icon: 'ti ti-adjustments',
		text: i18n.ts.general,
		to: '/settings/general',
		active: currentPage.value?.route.name === 'general',
	}, {
		icon: 'ti ti-palette',
		text: i18n.ts.theme,
		to: '/settings/theme',
		active: currentPage.value?.route.name === 'theme',
	}, {
		icon: 'ti ti-menu-2',
		text: i18n.ts.navbar,
		to: '/settings/navbar',
		active: currentPage.value?.route.name === 'navbar',
	}, {
		icon: 'ti ti-equal-double',
		text: i18n.ts.statusbar,
		to: '/settings/statusbar',
		active: currentPage.value?.route.name === 'statusbar',
	}, {
		icon: 'ti ti-music',
		text: i18n.ts.sounds,
		to: '/settings/sounds',
		active: currentPage.value?.route.name === 'sounds',
	}, {
		icon: 'ti ti-plug',
		text: i18n.ts.plugins,
		to: '/settings/plugin',
		active: currentPage.value?.route.name === 'plugin',
	}],
}, {
	title: i18n.ts.otherSettings,
	items: [{
		icon: 'ti ti-badges',
		text: i18n.ts.roles,
		to: '/settings/roles',
		active: currentPage.value?.route.name === 'roles',
	}, {
		icon: 'ti ti-ban',
		text: i18n.ts.muteAndBlock,
		to: '/settings/mute-block',
		active: currentPage.value?.route.name === 'mute-block',
	}, {
		icon: 'ti ti-api',
		text: 'API',
		to: '/settings/api',
		active: currentPage.value?.route.name === 'api',
	}, {
		icon: 'ti ti-webhook',
		text: 'Webhook',
		to: '/settings/webhook',
		active: currentPage.value?.route.name === 'webhook',
	}, {
		icon: 'ti ti-package',
		text: i18n.ts.importAndExport,
		to: '/settings/import-export',
		active: currentPage.value?.route.name === 'import-export',
	}, {
		icon: 'ti ti-plane',
		text: `${i18n.ts.accountMigration}`,
		to: '/settings/migration',
		active: currentPage.value?.route.name === 'migration',
	}, {
		icon: 'ti ti-dots',
		text: i18n.ts.other,
		to: '/settings/other',
		active: currentPage.value?.route.name === 'other',
	}],
}, {
	items: [{
		icon: 'ti ti-device-floppy',
		text: i18n.ts.preferencesBackups,
		to: '/settings/preferences-backups',
		active: currentPage.value?.route.name === 'preferences-backups',
	}, {
		type: 'button',
		icon: 'ti ti-trash',
		text: i18n.ts.clearCache,
<<<<<<< HEAD
		action: async () => await cacheClear(),
=======
		action: async () => {
			await clearCache();
		},
>>>>>>> b72f9186
	}, {
		type: 'button',
		icon: 'ti ti-power',
		text: i18n.ts.logout,
		action: async () => {
			const { canceled } = await os.confirm({
				type: 'warning',
				text: i18n.ts.logoutConfirm,
			});
			if (canceled) return;
			signout();
		},
		danger: true,
	}],
}]);

watch(narrow, () => {
});

onMounted(() => {
	ro.observe(el.value);

	narrow.value = el.value.offsetWidth < NARROW_THRESHOLD;

	if (!narrow.value && currentPage.value?.route.name == null) {
		router.replace('/settings/profile');
	}
});

onActivated(() => {
	narrow.value = el.value.offsetWidth < NARROW_THRESHOLD;

	if (!narrow.value && currentPage.value?.route.name == null) {
		router.replace('/settings/profile');
	}
});

onUnmounted(() => {
	ro.disconnect();
});

watch(router.currentRef, (to) => {
	if (to.route.name === 'settings' && to.child?.route.name == null && !narrow.value) {
		router.replace('/settings/profile');
	}
});

const emailNotConfigured = computed(() => instance.enableEmail && ($i.email == null || !$i.emailVerified));

provideMetadataReceiver((info) => {
	if (info == null) {
		childInfo.value = null;
	} else {
		childInfo.value = info;
		INFO.value.needWideArea = info.value?.needWideArea ?? undefined;
	}
});

const headerActions = computed(() => []);

const headerTabs = computed(() => []);

definePageMetadata(INFO);
// w 890
// h 700
</script>

<style lang="scss" scoped>
.vvcocwet {
	> .body {
		> .nav {
			.baaadecd {
				> .info {
					margin: 16px 0;
				}

				> .accounts {
					> .avatar {
						display: block;
						width: 50px;
						height: 50px;
						margin: 8px auto 16px auto;
					}
				}
			}
		}

		> .main {
			.bkzroven {
			}
		}
	}

	&.wide {
		> .body {
			display: flex;
			height: 100%;

			> .nav {
				width: 34%;
				padding-right: 32px;
				box-sizing: border-box;
			}

			> .main {
				flex: 1;
				min-width: 0;
			}
		}
	}
}
</style><|MERGE_RESOLUTION|>--- conflicted
+++ resolved
@@ -33,18 +33,11 @@
 import MkInfo from '@/components/MkInfo.vue';
 import MkSuperMenu from '@/components/MkSuperMenu.vue';
 import { signout, $i } from '@/account.js';
-<<<<<<< HEAD
-=======
 import { clearCache } from '@/scripts/clear-cache.js';
->>>>>>> b72f9186
 import { instance } from '@/instance.js';
 import { useRouter } from '@/router.js';
 import { definePageMetadata, provideMetadataReceiver } from '@/scripts/page-metadata.js';
 import * as os from '@/os.js';
-<<<<<<< HEAD
-import { cacheClear } from '@/scripts/cache-clear.js';
-=======
->>>>>>> b72f9186
 
 const indexInfo = {
 	title: i18n.ts.settings,
@@ -191,13 +184,9 @@
 		type: 'button',
 		icon: 'ti ti-trash',
 		text: i18n.ts.clearCache,
-<<<<<<< HEAD
-		action: async () => await cacheClear(),
-=======
 		action: async () => {
 			await clearCache();
 		},
->>>>>>> b72f9186
 	}, {
 		type: 'button',
 		icon: 'ti ti-power',
