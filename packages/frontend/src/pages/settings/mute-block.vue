<template>
<div class="_gaps_m">
	<MkTab v-model="tab">
		<option value="renoteMute">{{ i18n.ts.mutedUsers }} ({{ i18n.ts.renote }})</option>
		<option value="mute">{{ i18n.ts.mutedUsers }}</option>
		<option value="block">{{ i18n.ts.blockedUsers }}</option>
	</MkTab>

	<div v-if="tab === 'renoteMute'">
		<MkPagination :pagination="renoteMutingPagination">
			<template #empty>
				<div class="_fullinfo">
<<<<<<< HEAD
					<img src="/static-assets/aira/info.png" class="_ghost"/>
=======
					<img :src="infoImageUrl" class="_ghost"/>
>>>>>>> 7093662c
					<div>{{ i18n.ts.noUsers }}</div>
				</div>
			</template>

			<template #default="{ items }">
				<div class="_gaps_s">
					<div v-for="item in items" :key="item.mutee.id" :class="[$style.userItem, { [$style.userItemOpend]: expandedRenoteMuteItems.includes(item.id) }]">
						<div :class="$style.userItemMain">
							<MkA :class="$style.userItemMainBody" :to="`/user-info/${item.mutee.id}`">
								<MkUserCardMini :user="item.mutee"/>
							</MkA>
							<button class="_button" :class="$style.userToggle" @click="toggleRenoteMuteItem(item)"><i :class="$style.chevron" class="ti ti-chevron-down"></i></button>
							<button class="_button" :class="$style.remove" @click="unrenoteMute(item.mutee, $event)"><i class="ti ti-x"></i></button>
						</div>
						<div v-if="expandedRenoteMuteItems.includes(item.id)" :class="$style.userItemSub">
							<div>Muted at: <MkTime :time="item.createdAt" mode="detail"/></div>
						</div>
					</div>
				</div>
			</template>
		</MkPagination>
	</div>

	<div v-else-if="tab === 'mute'">
		<MkPagination :pagination="mutingPagination">
			<template #empty>
				<div class="_fullinfo">
<<<<<<< HEAD
					<img src="/static-assets/aira/info.png" class="_ghost"/>
=======
					<img :src="infoImageUrl" class="_ghost"/>
>>>>>>> 7093662c
					<div>{{ i18n.ts.noUsers }}</div>
				</div>
			</template>

			<template #default="{ items }">
				<div class="_gaps_s">
					<div v-for="item in items" :key="item.mutee.id" :class="[$style.userItem, { [$style.userItemOpend]: expandedMuteItems.includes(item.id) }]">
						<div :class="$style.userItemMain">
							<MkA :class="$style.userItemMainBody" :to="`/user-info/${item.mutee.id}`">
								<MkUserCardMini :user="item.mutee"/>
							</MkA>
							<button class="_button" :class="$style.userToggle" @click="toggleMuteItem(item)"><i :class="$style.chevron" class="ti ti-chevron-down"></i></button>
							<button class="_button" :class="$style.remove" @click="unmute(item.mutee, $event)"><i class="ti ti-x"></i></button>
						</div>
						<div v-if="expandedMuteItems.includes(item.id)" :class="$style.userItemSub">
							<div>Muted at: <MkTime :time="item.createdAt" mode="detail"/></div>
							<div v-if="item.expiresAt">Period: {{ item.expiresAt.toLocaleString() }}</div>
							<div v-else>Period: {{ i18n.ts.indefinitely }}</div>
						</div>
					</div>
				</div>
			</template>
		</MkPagination>
	</div>

	<div v-else-if="tab === 'block'">
		<MkPagination :pagination="blockingPagination">
			<template #empty>
				<div class="_fullinfo">
<<<<<<< HEAD
					<img src="/static-assets/aira/info.png" class="_ghost"/>
=======
					<img :src="infoImageUrl" class="_ghost"/>
>>>>>>> 7093662c
					<div>{{ i18n.ts.noUsers }}</div>
				</div>
			</template>

			<template #default="{ items }">
				<div class="_gaps_s">
					<div v-for="item in items" :key="item.blockee.id" :class="[$style.userItem, { [$style.userItemOpend]: expandedBlockItems.includes(item.id) }]">
						<div :class="$style.userItemMain">
							<MkA :class="$style.userItemMainBody" :to="`/user-info/${item.blockee.id}`">
								<MkUserCardMini :user="item.blockee"/>
							</MkA>
							<button class="_button" :class="$style.userToggle" @click="toggleBlockItem(item)"><i :class="$style.chevron" class="ti ti-chevron-down"></i></button>
							<button class="_button" :class="$style.remove" @click="unblock(item.blockee, $event)"><i class="ti ti-x"></i></button>
						</div>
						<div v-if="expandedBlockItems.includes(item.id)" :class="$style.userItemSub">
							<div>Blocked at: <MkTime :time="item.createdAt" mode="detail"/></div>
							<div v-if="item.expiresAt">Period: {{ item.expiresAt.toLocaleString() }}</div>
							<div v-else>Period: {{ i18n.ts.indefinitely }}</div>
						</div>
					</div>
				</div>
			</template>
		</MkPagination>
	</div>
</div>
</template>

<script lang="ts" setup>
import { } from 'vue';
import MkPagination from '@/components/MkPagination.vue';
import MkTab from '@/components/MkTab.vue';
import FormInfo from '@/components/MkInfo.vue';
import FormLink from '@/components/form/link.vue';
import { userPage } from '@/filters/user';
import { i18n } from '@/i18n';
import { definePageMetadata } from '@/scripts/page-metadata';
import MkUserCardMini from '@/components/MkUserCardMini.vue';
import * as os from '@/os';
import { infoImageUrl } from '@/instance';

let tab = $ref('renoteMute');

const renoteMutingPagination = {
	endpoint: 'renote-mute/list' as const,
	limit: 10,
};

const mutingPagination = {
	endpoint: 'mute/list' as const,
	limit: 10,
};

const blockingPagination = {
	endpoint: 'blocking/list' as const,
	limit: 10,
};

let expandedRenoteMuteItems = $ref([]);
let expandedMuteItems = $ref([]);
let expandedBlockItems = $ref([]);

async function unrenoteMute(user, ev) {
	os.popupMenu([{
		text: i18n.ts.renoteUnmute,
		icon: 'ti ti-x',
		action: async () => {
			await os.apiWithDialog('renote-mute/delete', { userId: user.id });
			//role.users = role.users.filter(u => u.id !== user.id);
		},
	}], ev.currentTarget ?? ev.target);
}

async function unmute(user, ev) {
	os.popupMenu([{
		text: i18n.ts.unmute,
		icon: 'ti ti-x',
		action: async () => {
			await os.apiWithDialog('mute/delete', { userId: user.id });
			//role.users = role.users.filter(u => u.id !== user.id);
		},
	}], ev.currentTarget ?? ev.target);
}

async function unblock(user, ev) {
	os.popupMenu([{
		text: i18n.ts.unblock,
		icon: 'ti ti-x',
		action: async () => {
			await os.apiWithDialog('blocking/delete', { userId: user.id });
			//role.users = role.users.filter(u => u.id !== user.id);
		},
	}], ev.currentTarget ?? ev.target);
}

async function toggleRenoteMuteItem(item) {
	if (expandedRenoteMuteItems.includes(item.id)) {
		expandedRenoteMuteItems = expandedRenoteMuteItems.filter(x => x !== item.id);
	} else {
		expandedRenoteMuteItems.push(item.id);
	}
}

async function toggleMuteItem(item) {
	if (expandedMuteItems.includes(item.id)) {
		expandedMuteItems = expandedMuteItems.filter(x => x !== item.id);
	} else {
		expandedMuteItems.push(item.id);
	}
}

async function toggleBlockItem(item) {
	if (expandedBlockItems.includes(item.id)) {
		expandedBlockItems = expandedBlockItems.filter(x => x !== item.id);
	} else {
		expandedBlockItems.push(item.id);
	}
}

const headerActions = $computed(() => []);

const headerTabs = $computed(() => []);

definePageMetadata({
	title: i18n.ts.muteAndBlock,
	icon: 'ti ti-ban',
});
</script>

<style lang="scss" module>
.userItemMain {
	display: flex;
}

.userItemSub {
	padding: 6px 12px;
	font-size: 85%;
	color: var(--fgTransparentWeak);
}

.userItemMainBody {
	flex: 1;
	min-width: 0;
	margin-right: 8px;

	&:hover {
		text-decoration: none;
	}
}

.userToggle,
.remove {
	width: 32px;
	height: 32px;
	align-self: center;
}

.chevron {
	display: block;
	transition: transform 0.1s ease-out;
}

.userItem.userItemOpend {
	.chevron {
		transform: rotateX(180deg);
	}
}
</style><|MERGE_RESOLUTION|>--- conflicted
+++ resolved
@@ -10,11 +10,7 @@
 		<MkPagination :pagination="renoteMutingPagination">
 			<template #empty>
 				<div class="_fullinfo">
-<<<<<<< HEAD
-					<img src="/static-assets/aira/info.png" class="_ghost"/>
-=======
 					<img :src="infoImageUrl" class="_ghost"/>
->>>>>>> 7093662c
 					<div>{{ i18n.ts.noUsers }}</div>
 				</div>
 			</template>
@@ -42,11 +38,7 @@
 		<MkPagination :pagination="mutingPagination">
 			<template #empty>
 				<div class="_fullinfo">
-<<<<<<< HEAD
-					<img src="/static-assets/aira/info.png" class="_ghost"/>
-=======
 					<img :src="infoImageUrl" class="_ghost"/>
->>>>>>> 7093662c
 					<div>{{ i18n.ts.noUsers }}</div>
 				</div>
 			</template>
@@ -76,11 +68,7 @@
 		<MkPagination :pagination="blockingPagination">
 			<template #empty>
 				<div class="_fullinfo">
-<<<<<<< HEAD
-					<img src="/static-assets/aira/info.png" class="_ghost"/>
-=======
 					<img :src="infoImageUrl" class="_ghost"/>
->>>>>>> 7093662c
 					<div>{{ i18n.ts.noUsers }}</div>
 				</div>
 			</template>
