<!--
SPDX-FileCopyrightText: syuilo and other misskey contributors
SPDX-License-Identifier: AGPL-3.0-only
-->

<template>
<div class="_gaps_m">
	<MkSelect v-model="lang">
		<template #label>{{ i18n.ts.uiLanguage }}</template>
		<option v-for="x in langs" :key="x[0]" :value="x[0]">{{ x[1] }}</option>
		<template #caption>
			<I18n :src="i18n.ts.i18nInfo" tag="span">
				<template #link>
					<MkLink url="https://crowdin.com/project/misskey">Crowdin</MkLink>
				</template>
			</I18n>
		</template>
	</MkSelect>

	<MkRadios v-model="overridedDeviceKind">
		<template #label>{{ i18n.ts.overridedDeviceKind }}</template>
		<option :value="null">{{ i18n.ts.auto }}</option>
		<option value="smartphone"><i class="ti ti-device-mobile"/> {{ i18n.ts.smartphone }}</option>
		<option value="tablet"><i class="ti ti-device-tablet"/> {{ i18n.ts.tablet }}</option>
		<option value="desktop"><i class="ti ti-device-desktop"/> {{ i18n.ts.desktop }}</option>
	</MkRadios>

	<FormSection>
		<div class="_gaps_s">
			<MkSwitch v-model="showFixedPostForm">{{ i18n.ts.showFixedPostForm }}</MkSwitch>
			<MkSwitch v-model="showFixedPostFormInChannel">{{ i18n.ts.showFixedPostFormInChannel }}</MkSwitch>
			<MkFolder>
				<template #label>{{ i18n.ts.pinnedList }}</template>
				<!-- 複数ピン止め管理できるようにしたいけどめんどいので一旦ひとつのみ -->
				<MkButton v-if="defaultStore.reactiveState.pinnedUserLists.value.length === 0" @click="setPinnedList()">{{ i18n.ts.add }}</MkButton>
				<MkButton v-else danger @click="removePinnedList()"><i class="ti ti-trash"></i> {{ i18n.ts.remove }}</MkButton>
			</MkFolder>
		</div>
	</FormSection>

	<FormSection>
		<template #label>{{ i18n.ts.displayOfNote }}</template>

		<div class="_gaps_m">
			<div class="_gaps_s">
				<MkSwitch v-model="showNoteActionsOnlyHover">{{ i18n.ts.showNoteActionsOnlyHover }}</MkSwitch>
				<MkSwitch v-model="showClipButtonInNoteFooter">{{ i18n.ts.showClipButtonInNoteFooter }}</MkSwitch>
				<MkSwitch v-model="collapseRenotes">{{ i18n.ts.collapseRenotes }}</MkSwitch>

				<MkSelect v-if="collapseRenotes" v-model="collapseRenotesTrigger">
					<template #label>{{ i18n.ts.collapseRenotesTrigger }}<span class="_beta">{{ i18n.ts.originalFeature }}</span><span class="_beta">{{ i18n.ts.beta }}</span></template>
					<option value="action">{{ i18n.ts._collapseRenotesTrigger.action }}</option>
					<option value="see">{{ i18n.ts._collapseRenotesTrigger.see }}</option>
					<option value="all">{{ i18n.ts._collapseRenotesTrigger.all }}</option>
				</MkSelect>

				<MkSwitch v-model="advancedMfm">{{ i18n.ts.enableAdvancedMfm }}</MkSwitch>
				<MkSwitch v-if="advancedMfm" v-model="animatedMfm">{{ i18n.ts.enableAnimatedMfm }}</MkSwitch>
				<MkSwitch v-model="showGapBetweenNotesInTimeline">{{ i18n.ts.showGapBetweenNotesInTimeline }}</MkSwitch>
				<MkSwitch v-model="loadRawImages">{{ i18n.ts.loadRawImages }}</MkSwitch>
				<MkRadios v-model="reactionsDisplaySize">
					<template #label>{{ i18n.ts.reactionsDisplaySize }}</template>
					<option value="small">{{ i18n.ts.small }}</option>
					<option value="medium">{{ i18n.ts.medium }}</option>
					<option value="large">{{ i18n.ts.large }}</option>
				</MkRadios>
				<MkSwitch v-model="limitWidthOfReaction">{{ i18n.ts.limitWidthOfReaction }}</MkSwitch>
			</div>

			<MkSelect v-model="instanceTicker">
				<template #label>{{ i18n.ts.instanceTicker }}</template>
				<option value="none">{{ i18n.ts._instanceTicker.none }}</option>
				<option value="remote">{{ i18n.ts._instanceTicker.remote }}</option>
				<option value="always">{{ i18n.ts._instanceTicker.always }}</option>
			</MkSelect>

			<MkSelect v-model="instanceTickerStyle">
				<template #label>{{ i18n.ts.instanceTickerStyle }}<span class="_beta">{{ i18n.ts.originalFeature }}</span></template>
				<option value="default">{{ i18n.ts._instanceTickerStyle.default }}</option>
				<option value="minimal">{{ i18n.ts._instanceTickerStyle.minimal }}</option>
				<option value="icon">{{ i18n.ts._instanceTickerStyle.icon }}</option>
			</MkSelect>

			<MkSelect v-model="nsfw">
				<template #label>{{ i18n.ts.displayOfSensitiveMedia }}</template>
				<option value="respect">{{ i18n.ts._displayOfSensitiveMedia.respect }}</option>
				<option value="ignore">{{ i18n.ts._displayOfSensitiveMedia.ignore }}</option>
				<option value="force">{{ i18n.ts._displayOfSensitiveMedia.force }}</option>
			</MkSelect>

			<MkSwitch v-model="hideNsfwNote">{{ i18n.ts.hideNsfwNote }}<span class="_beta">{{ i18n.ts.originalFeature }}</span></MkSwitch>

			<MkRadios v-model="mediaListWithOneImageAppearance">
				<template #label>{{ i18n.ts.mediaListWithOneImageAppearance }}</template>
				<option value="expand">{{ i18n.ts.default }}</option>
				<option value="16_9">{{ i18n.t('limitTo', { x: '16:9' }) }}</option>
				<option value="1_1">{{ i18n.t('limitTo', { x: '1:1' }) }}</option>
				<option value="2_3">{{ i18n.t('limitTo', { x: '2:3' }) }}</option>
			</MkRadios>
		</div>
	</FormSection>

	<FormSection>
		<template #label>{{ i18n.ts.notificationDisplay }}</template>

		<div class="_gaps_m">
			<MkSwitch v-model="useGroupedNotifications">{{ i18n.ts.useGroupedNotifications }}</MkSwitch>

			<MkRadios v-model="notificationPosition">
				<template #label>{{ i18n.ts.position }}</template>
				<option value="leftTop"><i class="ti ti-align-box-left-top"></i> {{ i18n.ts.leftTop }}</option>
				<option value="rightTop"><i class="ti ti-align-box-right-top"></i> {{ i18n.ts.rightTop }}</option>
				<option value="leftBottom"><i class="ti ti-align-box-left-bottom"></i> {{ i18n.ts.leftBottom }}</option>
				<option value="rightBottom"><i class="ti ti-align-box-right-bottom"></i> {{ i18n.ts.rightBottom }}</option>
			</MkRadios>

			<MkRadios v-model="notificationStackAxis">
				<template #label>{{ i18n.ts.stackAxis }}</template>
				<option value="vertical"><i class="ti ti-carousel-vertical"></i> {{ i18n.ts.vertical }}</option>
				<option value="horizontal"><i class="ti ti-carousel-horizontal"></i> {{ i18n.ts.horizontal }}</option>
			</MkRadios>

			<MkButton @click="testNotification">{{ i18n.ts._notification.checkNotificationBehavior }}</MkButton>
		</div>
	</FormSection>

	<FormSection>
		<template #label>{{ i18n.ts.appearance }}</template>

		<div class="_gaps_m">
			<div class="_gaps_s">
				<MkSwitch v-model="reduceAnimation">{{ i18n.ts.reduceUiAnimation }}</MkSwitch>
				<MkSwitch v-model="useBlurEffect">{{ i18n.ts.useBlurEffect }}</MkSwitch>
				<MkSwitch v-model="useBlurEffectForModal">{{ i18n.ts.useBlurEffectForModal }}</MkSwitch>
				<MkSwitch v-model="disableShowingAnimatedImages">{{ i18n.ts.disableShowingAnimatedImages }}</MkSwitch>
				<MkSwitch v-model="highlightSensitiveMedia">{{ i18n.ts.highlightSensitiveMedia }}</MkSwitch>
				<MkSwitch v-model="squareAvatars">{{ i18n.ts.squareAvatars }}</MkSwitch>
				<MkSwitch v-model="showAvatarDecorations">{{ i18n.ts.showAvatarDecorations }}</MkSwitch>
				<MkSwitch v-model="useSystemFont">{{ i18n.ts.useSystemFont }}</MkSwitch>
				<MkSwitch v-model="disableDrawer">{{ i18n.ts.disableDrawer }}</MkSwitch>
				<MkSwitch v-model="forceShowAds">{{ i18n.ts.forceShowAds }}</MkSwitch>
<<<<<<< HEAD
				<MkSwitch v-model="enableDataSaverMode" :disabled="autoDataSaver">{{ i18n.ts.dataSaver }}</MkSwitch>
				<MkSwitch v-model="autoDataSaver" :disabled="!supportAutoDataSaver">
					<template #caption>{{ i18n.ts.autoDataSaverDescription }}</template>
					{{ i18n.ts.autoDataSaver }}
					<span class="_beta">{{ i18n.ts.originalFeature }}</span>
				</MkSwitch>
=======
>>>>>>> b72f9186
			</div>
			<div>
				<MkRadios v-model="emojiStyle">
					<template #label>{{ i18n.ts.emojiStyle }}</template>
					<option value="native">{{ i18n.ts.native }}</option>
					<option value="fluentEmoji">Fluent Emoji</option>
					<option value="twemoji">Twemoji</option>
				</MkRadios>
				<div style="margin: 8px 0 0 0; font-size: 1.5em;"><Mfm :key="emojiStyle" text="🍮🍦🍭🍩🍰🍫🍬🥞🍪"/></div>
			</div>

			<MkSelect v-model="customFont">
				<template #label>{{ i18n.ts.customFont }}<span class="_beta">{{ i18n.ts.originalFeature }}</span></template>
				<option :value="null">{{ i18n.ts.default }}</option>
				<option v-for="[name, font] of Object.entries(fontList)" :value="name">{{ font.name }}</option>
			</MkSelect>

			<MkRadios v-model="fontSize">
				<template #label>{{ i18n.ts.fontSize }}</template>
				<option :value="null"><span style="font-size: 14px;">Aa</span></option>
				<option value="1"><span style="font-size: 15px;">Aa</span></option>
				<option value="2"><span style="font-size: 16px;">Aa</span></option>
				<option value="3"><span style="font-size: 17px;">Aa</span></option>
			</MkRadios>
		</div>
	</FormSection>

	<FormSection>
		<template #label>{{ i18n.ts.behavior }}</template>

		<div class="_gaps_m">
			<div class="_gaps_s">
				<MkSwitch v-model="imageNewTab">{{ i18n.ts.openImageInNewTab }}</MkSwitch>
				<MkSwitch v-model="useReactionPickerForContextMenu">{{ i18n.ts.useReactionPickerForContextMenu }}</MkSwitch>
				<MkSwitch v-model="enableInfiniteScroll">{{ i18n.ts.enableInfiniteScroll }}</MkSwitch>
				<MkSwitch v-model="keepScreenOn">{{ i18n.ts.keepScreenOn }}</MkSwitch>
				<MkSwitch v-model="disableStreamingTimeline">{{ i18n.ts.disableStreamingTimeline }}</MkSwitch>
			</div>
			<MkSelect v-model="serverDisconnectedBehavior">
				<template #label>{{ i18n.ts.whenServerDisconnected }}</template>
				<option value="reload">{{ i18n.ts._serverDisconnectedBehavior.reload }}</option>
				<option value="dialog">{{ i18n.ts._serverDisconnectedBehavior.dialog }}</option>
				<option value="quiet">{{ i18n.ts._serverDisconnectedBehavior.quiet }}</option>
			</MkSelect>
			<MkRange v-model="numberOfPageCache" :min="1" :max="10" :step="1" easing>
				<template #label>{{ i18n.ts.numberOfPageCache }}</template>
				<template #caption>{{ i18n.ts.numberOfPageCacheDescription }}</template>
			</MkRange>
<<<<<<< HEAD
			<MkSwitch v-model="enableOverrideTLDisplayLimit">{{ i18n.ts.enableOverrideTLDisplayLimit }}<span class="_beta">{{ i18n.ts.originalFeature }}</span></MkSwitch>
			<MkRange v-if="enableOverrideTLDisplayLimit" v-model="overrideTLDisplayLimit" :min="20" :max="200" :step="1" easing>
				<template #label>{{ i18n.ts.overrideTLDisplayLimit }}</template>
				<template #caption>{{ i18n.ts.overrideTLDisplayLimitDescription }}</template>
			</MkRange>
			<MkSwitch v-model="disableProfileHighlight">
				<template #caption>{{ i18n.ts.disableProfileHighlightDescription }}</template>
				{{ i18n.ts.disableProfileHighlight }}
				<span class="_beta">{{ i18n.ts.originalFeature }}</span>
			</MkSwitch>
=======

			<MkFolder>
				<template #label>{{ i18n.ts.dataSaver }}</template>

				<div class="_gaps_m">
					<MkInfo>{{ i18n.ts.reloadRequiredToApplySettings }}</MkInfo>

					<div class="_buttons">
						<MkButton inline @click="enableAllDataSaver">{{ i18n.ts.enableAll }}</MkButton>
						<MkButton inline @click="disableAllDataSaver">{{ i18n.ts.disableAll }}</MkButton>
					</div>
					<div class="_gaps_m">
						<MkSwitch v-model="dataSaver.media">
							{{ i18n.ts._dataSaver._media.title }}
							<template #caption>{{ i18n.ts._dataSaver._media.description }}</template>
						</MkSwitch>
						<MkSwitch v-model="dataSaver.avatar">
							{{ i18n.ts._dataSaver._avatar.title }}
							<template #caption>{{ i18n.ts._dataSaver._avatar.description }}</template>
						</MkSwitch>
						<MkSwitch v-model="dataSaver.urlPreview">
							{{ i18n.ts._dataSaver._urlPreview.title }}
							<template #caption>{{ i18n.ts._dataSaver._urlPreview.description }}</template>
						</MkSwitch>
						<MkSwitch v-model="dataSaver.code">
							{{ i18n.ts._dataSaver._code.title }}
							<template #caption>{{ i18n.ts._dataSaver._code.description }}</template>
						</MkSwitch>
					</div>
				</div>
			</MkFolder>
>>>>>>> b72f9186
		</div>
	</FormSection>

	<FormSection>
		<template #label>{{ i18n.ts.other }}</template>

		<div class="_gaps">
			<MkFolder>
				<template #label>{{ i18n.ts.additionalEmojiDictionary }}</template>
				<div v-for="lang in emojiIndexLangs" class="_buttons">
					<MkButton @click="downloadEmojiIndex(lang)"><i class="ti ti-download"></i> {{ lang }}{{ defaultStore.reactiveState.additionalUnicodeEmojiIndexes.value[lang] ? ` (${ i18n.ts.installed })` : '' }}</MkButton>
					<MkButton v-if="defaultStore.reactiveState.additionalUnicodeEmojiIndexes.value[lang]" danger @click="removeEmojiIndex(lang)"><i class="ti ti-trash"></i> {{ i18n.ts.remove }}</MkButton>
				</div>
			</MkFolder>
			<FormLink to="/settings/deck">{{ i18n.ts.deck }}</FormLink>
			<FormLink to="/settings/zen">{{ i18n.ts.zenMode }}</FormLink>
			<FormLink to="/settings/custom-css"><template #icon><i class="ti ti-code"></i></template>{{ i18n.ts.customCss }}</FormLink>
		</div>
	</FormSection>
</div>
</template>

<script lang="ts" setup>
import { computed, ref, watch } from 'vue';
import * as Misskey from 'misskey-js';
import MkSwitch from '@/components/MkSwitch.vue';
import MkSelect from '@/components/MkSelect.vue';
import MkRadios from '@/components/MkRadios.vue';
import MkRange from '@/components/MkRange.vue';
import MkFolder from '@/components/MkFolder.vue';
import MkButton from '@/components/MkButton.vue';
import FormSection from '@/components/form/section.vue';
import FormLink from '@/components/form/link.vue';
import MkLink from '@/components/MkLink.vue';
import MkInfo from '@/components/MkInfo.vue';
import { langs } from '@/config.js';
import { defaultStore } from '@/store.js';
import * as os from '@/os.js';
import { unisonReload } from '@/scripts/unison-reload.js';
import { i18n } from '@/i18n.js';
import { definePageMetadata } from '@/scripts/page-metadata.js';
import { fontList } from '@/scripts/font.js';
import { isSupportNavigatorConnection } from '@/scripts/datasaver.js';
import { miLocalStorage } from '@/local-storage.js';
import { globalEvents } from '@/events.js';
import { claimAchievement } from '@/scripts/achievements.js';

const lang = ref(miLocalStorage.getItem('lang'));
const fontSize = ref(miLocalStorage.getItem('fontSize'));
const useSystemFont = ref(miLocalStorage.getItem('useSystemFont') != null);
const dataSaver = ref(defaultStore.state.dataSaver);

async function reloadAsk() {
	const { canceled } = await os.confirm({
		type: 'info',
		text: i18n.ts.reloadToApplySetting,
	});
	if (canceled) return;

	unisonReload();
}

const overridedDeviceKind = computed(defaultStore.makeGetterSetter('overridedDeviceKind'));
const serverDisconnectedBehavior = computed(defaultStore.makeGetterSetter('serverDisconnectedBehavior'));
const showNoteActionsOnlyHover = computed(defaultStore.makeGetterSetter('showNoteActionsOnlyHover'));
const showClipButtonInNoteFooter = computed(defaultStore.makeGetterSetter('showClipButtonInNoteFooter'));
const reactionsDisplaySize = computed(defaultStore.makeGetterSetter('reactionsDisplaySize'));
const limitWidthOfReaction = computed(defaultStore.makeGetterSetter('limitWidthOfReaction'));
const collapseRenotes = computed(defaultStore.makeGetterSetter('collapseRenotes'));
const collapseRenotesTrigger = computed(defaultStore.makeGetterSetter('collapseRenotesTrigger'));
const reduceAnimation = computed(defaultStore.makeGetterSetter('animation', v => !v, v => !v));
const useBlurEffectForModal = computed(defaultStore.makeGetterSetter('useBlurEffectForModal'));
const useBlurEffect = computed(defaultStore.makeGetterSetter('useBlurEffect'));
const showGapBetweenNotesInTimeline = computed(defaultStore.makeGetterSetter('showGapBetweenNotesInTimeline'));
const animatedMfm = computed(defaultStore.makeGetterSetter('animatedMfm'));
const advancedMfm = computed(defaultStore.makeGetterSetter('advancedMfm'));
const emojiStyle = computed(defaultStore.makeGetterSetter('emojiStyle'));
const disableDrawer = computed(defaultStore.makeGetterSetter('disableDrawer'));
const customFont = computed(defaultStore.makeGetterSetter('customFont'));
const disableShowingAnimatedImages = computed(defaultStore.makeGetterSetter('disableShowingAnimatedImages'));
const forceShowAds = computed(defaultStore.makeGetterSetter('forceShowAds'));
const loadRawImages = computed(defaultStore.makeGetterSetter('loadRawImages'));
const highlightSensitiveMedia = computed(defaultStore.makeGetterSetter('highlightSensitiveMedia'));
<<<<<<< HEAD
const enableDataSaverMode = computed(defaultStore.makeGetterSetter('enableDataSaverMode'));
const autoDataSaver = computed(defaultStore.makeGetterSetter('autoDataSaver'));
=======
>>>>>>> b72f9186
const imageNewTab = computed(defaultStore.makeGetterSetter('imageNewTab'));
const nsfw = computed(defaultStore.makeGetterSetter('nsfw'));
const hideNsfwNote = computed(defaultStore.makeGetterSetter('hideNsfwNote'));
const showFixedPostForm = computed(defaultStore.makeGetterSetter('showFixedPostForm'));
const showFixedPostFormInChannel = computed(defaultStore.makeGetterSetter('showFixedPostFormInChannel'));
const numberOfPageCache = computed(defaultStore.makeGetterSetter('numberOfPageCache'));
const instanceTicker = computed(defaultStore.makeGetterSetter('instanceTicker'));
const instanceTickerStyle = computed(defaultStore.makeGetterSetter('instanceTickerStyle'));
const enableInfiniteScroll = computed(defaultStore.makeGetterSetter('enableInfiniteScroll'));
const useReactionPickerForContextMenu = computed(defaultStore.makeGetterSetter('useReactionPickerForContextMenu'));
const squareAvatars = computed(defaultStore.makeGetterSetter('squareAvatars'));
const showAvatarDecorations = computed(defaultStore.makeGetterSetter('showAvatarDecorations'));
const mediaListWithOneImageAppearance = computed(defaultStore.makeGetterSetter('mediaListWithOneImageAppearance'));
const notificationPosition = computed(defaultStore.makeGetterSetter('notificationPosition'));
const notificationStackAxis = computed(defaultStore.makeGetterSetter('notificationStackAxis'));
const keepScreenOn = computed(defaultStore.makeGetterSetter('keepScreenOn'));
const enableOverrideTLDisplayLimit = computed(defaultStore.makeGetterSetter('enableOverrideTLDisplayLimit'));
const overrideTLDisplayLimit = computed(defaultStore.makeGetterSetter('overrideTLDisplayLimit'));
const disableStreamingTimeline = computed(defaultStore.makeGetterSetter('disableStreamingTimeline'));
const useGroupedNotifications = computed(defaultStore.makeGetterSetter('useGroupedNotifications'));
const disableProfileHighlight = computed(defaultStore.makeGetterSetter('disableProfileHighlight'));

watch(lang, () => {
	miLocalStorage.setItem('lang', lang.value as string);
	miLocalStorage.removeItem('locale');
  miLocalStorage.removeItem('localeVersion');
});

watch(fontSize, () => {
	if (fontSize.value == null) {
		miLocalStorage.removeItem('fontSize');
	} else {
		miLocalStorage.setItem('fontSize', fontSize.value);
	}
});

watch(useSystemFont, () => {
	if (useSystemFont.value) {
		miLocalStorage.setItem('useSystemFont', 't');
	} else {
		miLocalStorage.removeItem('useSystemFont');
	}
});

watch([
	lang,
	fontSize,
	useSystemFont,
	enableInfiniteScroll,
	squareAvatars,
	showNoteActionsOnlyHover,
	showGapBetweenNotesInTimeline,
	instanceTicker,
	instanceTickerStyle,
	overridedDeviceKind,
	hideNsfwNote,
	mediaListWithOneImageAppearance,
	reactionsDisplaySize,
	limitWidthOfReaction,
	highlightSensitiveMedia,
	keepScreenOn,
	disableStreamingTimeline,
], async () => {
	await reloadAsk();
});

const supportAutoDataSaver = computed(() => isSupportNavigatorConnection());

const emojiIndexLangs = ['en-US'];

function downloadEmojiIndex(lang: string) {
	async function main() {
		const currentIndexes = defaultStore.state.additionalUnicodeEmojiIndexes;

		function download() {
			switch (lang) {
				case 'en-US': return import('../../unicode-emoji-indexes/en-US.json').then(x => x.default);
				default: throw new Error('unrecognized lang: ' + lang);
			}
		}

		currentIndexes[lang] = await download();
		await defaultStore.set('additionalUnicodeEmojiIndexes', currentIndexes);
	}

	os.promiseDialog(main());
}

function removeEmojiIndex(lang: string) {
	async function main() {
		const currentIndexes = defaultStore.state.additionalUnicodeEmojiIndexes;
		delete currentIndexes[lang];
		await defaultStore.set('additionalUnicodeEmojiIndexes', currentIndexes);
	}

	os.promiseDialog(main());
}

async function setPinnedList() {
	const lists = await os.api('users/lists/list');
	const { canceled, result: list } = await os.select({
		title: i18n.ts.selectList,
		items: lists.map(x => ({
			value: x, text: x.name,
		})),
	});
	if (canceled) return;

	defaultStore.set('pinnedUserLists', [list]);
}

function removePinnedList() {
	defaultStore.set('pinnedUserLists', []);
}

let smashCount = 0;
let smashTimer: number | null = null;

function testNotification(): void {
	const notification: Misskey.entities.Notification = {
		id: Math.random().toString(),
		createdAt: new Date().toUTCString(),
		isRead: false,
		type: 'test',
	};

	globalEvents.emit('clientNotification', notification);

	// セルフ通知破壊 実績関連
	smashCount++;
	if (smashCount >= 10) {
		claimAchievement('smashTestNotificationButton');
		smashCount = 0;
	}
	if (smashTimer) {
		clearTimeout(smashTimer);
	}
	smashTimer = window.setTimeout(() => {
		smashCount = 0;
	}, 300);
}

function enableAllDataSaver() {
	const g = { ...defaultStore.state.dataSaver };

	Object.keys(g).forEach((key) => { g[key] = true; });

	dataSaver.value = g;
}

function disableAllDataSaver() {
	const g = { ...defaultStore.state.dataSaver };

	Object.keys(g).forEach((key) => { g[key] = false; });

	dataSaver.value = g;
}

watch(dataSaver, (to) => {
	defaultStore.set('dataSaver', to);
}, {
	deep: true,
});

const headerActions = computed(() => []);

const headerTabs = computed(() => []);

definePageMetadata({
	title: i18n.ts.general,
	icon: 'ti ti-adjustments',
});
</script><|MERGE_RESOLUTION|>--- conflicted
+++ resolved
@@ -139,15 +139,6 @@
 				<MkSwitch v-model="useSystemFont">{{ i18n.ts.useSystemFont }}</MkSwitch>
 				<MkSwitch v-model="disableDrawer">{{ i18n.ts.disableDrawer }}</MkSwitch>
 				<MkSwitch v-model="forceShowAds">{{ i18n.ts.forceShowAds }}</MkSwitch>
-<<<<<<< HEAD
-				<MkSwitch v-model="enableDataSaverMode" :disabled="autoDataSaver">{{ i18n.ts.dataSaver }}</MkSwitch>
-				<MkSwitch v-model="autoDataSaver" :disabled="!supportAutoDataSaver">
-					<template #caption>{{ i18n.ts.autoDataSaverDescription }}</template>
-					{{ i18n.ts.autoDataSaver }}
-					<span class="_beta">{{ i18n.ts.originalFeature }}</span>
-				</MkSwitch>
-=======
->>>>>>> b72f9186
 			</div>
 			<div>
 				<MkRadios v-model="emojiStyle">
@@ -196,7 +187,6 @@
 				<template #label>{{ i18n.ts.numberOfPageCache }}</template>
 				<template #caption>{{ i18n.ts.numberOfPageCacheDescription }}</template>
 			</MkRange>
-<<<<<<< HEAD
 			<MkSwitch v-model="enableOverrideTLDisplayLimit">{{ i18n.ts.enableOverrideTLDisplayLimit }}<span class="_beta">{{ i18n.ts.originalFeature }}</span></MkSwitch>
 			<MkRange v-if="enableOverrideTLDisplayLimit" v-model="overrideTLDisplayLimit" :min="20" :max="200" :step="1" easing>
 				<template #label>{{ i18n.ts.overrideTLDisplayLimit }}</template>
@@ -207,13 +197,19 @@
 				{{ i18n.ts.disableProfileHighlight }}
 				<span class="_beta">{{ i18n.ts.originalFeature }}</span>
 			</MkSwitch>
-=======
 
 			<MkFolder>
 				<template #label>{{ i18n.ts.dataSaver }}</template>
 
 				<div class="_gaps_m">
 					<MkInfo>{{ i18n.ts.reloadRequiredToApplySettings }}</MkInfo>
+
+					<MkSwitch v-model="enableDataSaverMode" :disabled="autoDataSaver">{{ i18n.ts.dataSaver }}</MkSwitch>
+					<MkSwitch v-model="autoDataSaver" :disabled="!supportAutoDataSaver">
+						<template #caption>{{ i18n.ts.autoDataSaverDescription }}</template>
+						{{ i18n.ts.autoDataSaver }}
+						<span class="_beta">{{ i18n.ts.originalFeature }}</span>
+					</MkSwitch>
 
 					<div class="_buttons">
 						<MkButton inline @click="enableAllDataSaver">{{ i18n.ts.enableAll }}</MkButton>
@@ -239,7 +235,6 @@
 					</div>
 				</div>
 			</MkFolder>
->>>>>>> b72f9186
 		</div>
 	</FormSection>
 
@@ -320,14 +315,10 @@
 const disableDrawer = computed(defaultStore.makeGetterSetter('disableDrawer'));
 const customFont = computed(defaultStore.makeGetterSetter('customFont'));
 const disableShowingAnimatedImages = computed(defaultStore.makeGetterSetter('disableShowingAnimatedImages'));
+const autoDataSaver = computed(defaultStore.makeGetterSetter('autoDataSaver'));
 const forceShowAds = computed(defaultStore.makeGetterSetter('forceShowAds'));
 const loadRawImages = computed(defaultStore.makeGetterSetter('loadRawImages'));
 const highlightSensitiveMedia = computed(defaultStore.makeGetterSetter('highlightSensitiveMedia'));
-<<<<<<< HEAD
-const enableDataSaverMode = computed(defaultStore.makeGetterSetter('enableDataSaverMode'));
-const autoDataSaver = computed(defaultStore.makeGetterSetter('autoDataSaver'));
-=======
->>>>>>> b72f9186
 const imageNewTab = computed(defaultStore.makeGetterSetter('imageNewTab'));
 const nsfw = computed(defaultStore.makeGetterSetter('nsfw'));
 const hideNsfwNote = computed(defaultStore.makeGetterSetter('hideNsfwNote'));
