<template>
<div class="_gaps_m">
	<MkSelect v-model="lang">
		<template #label>{{ i18n.ts.uiLanguage }}</template>
		<option v-for="x in langs" :key="x[0]" :value="x[0]">{{ x[1] }}</option>
		<template #caption>
			<I18n :src="i18n.ts.i18nInfo" tag="span">
				<template #link>
					<MkLink url="https://crowdin.com/project/misskey">Crowdin</MkLink>
				</template>
			</I18n>
		</template>
	</MkSelect>

	<MkRadios v-model="overridedDeviceKind">
		<template #label>{{ i18n.ts.overridedDeviceKind }}</template>
		<option :value="null">{{ i18n.ts.auto }}</option>
		<option value="smartphone"><i class="ti ti-device-mobile"/> {{ i18n.ts.smartphone }}</option>
		<option value="tablet"><i class="ti ti-device-tablet"/> {{ i18n.ts.tablet }}</option>
		<option value="desktop"><i class="ti ti-device-desktop"/> {{ i18n.ts.desktop }}</option>
	</MkRadios>

	<FormSection>
		<div class="_gaps_s">
			<MkSwitch v-model="showFixedPostForm">{{ i18n.ts.showFixedPostForm }}</MkSwitch>
			<MkSwitch v-model="showFixedPostFormInChannel">{{ i18n.ts.showFixedPostFormInChannel }}</MkSwitch>
			<MkSwitch v-model="showTimelineReplies">{{ i18n.ts.flagShowTimelineReplies }}<template #caption>{{ i18n.ts.flagShowTimelineRepliesDescription }} {{ i18n.ts.reflectMayTakeTime }}</template></MkSwitch>
		</div>
	</FormSection>

	<FormSection>
		<template #label>{{ i18n.ts.displayOfNote }}</template>

		<div class="_gaps_m">
			<div class="_gaps_s">
				<MkSwitch v-model="showNoteActionsOnlyHover">{{ i18n.ts.showNoteActionsOnlyHover }}</MkSwitch>
				<MkSwitch v-model="showClipButtonInNoteFooter">{{ i18n.ts.showClipButtonInNoteFooter }}</MkSwitch>
				<MkSwitch v-model="largeNoteReactions">{{ i18n.ts.largeNoteReactions }}</MkSwitch>
				<MkSwitch v-model="collapseRenotes">{{ i18n.ts.collapseRenotes }}</MkSwitch>

				<MkSelect v-if="collapseRenotes" v-model="collapseRenotesTrigger">
					<template #label>{{ i18n.ts.collapseRenotesTrigger }}<span class="_beta">{{ i18n.ts.originalFeature }}</span><span class="_beta">{{ i18n.ts.beta }}</span></template>
					<option value="action">{{ i18n.ts._collapseRenotesTrigger.action }}</option>
					<option value="see">{{ i18n.ts._collapseRenotesTrigger.see }}</option>
					<option value="all">{{ i18n.ts._collapseRenotesTrigger.all }}</option>
				</MkSelect>

				<MkSwitch v-model="advancedMfm">{{ i18n.ts.enableAdvancedMfm }}</MkSwitch>
				<MkSwitch v-if="advancedMfm" v-model="animatedMfm">{{ i18n.ts.enableAnimatedMfm }}</MkSwitch>
				<MkSwitch v-model="showGapBetweenNotesInTimeline">{{ i18n.ts.showGapBetweenNotesInTimeline }}</MkSwitch>
				<MkSwitch v-model="loadRawImages">{{ i18n.ts.loadRawImages }}</MkSwitch>
				<MkSwitch v-model="useReactionPickerForContextMenu">{{ i18n.ts.useReactionPickerForContextMenu }}</MkSwitch>
			</div>

			<MkSelect v-model="instanceTicker">
				<template #label>{{ i18n.ts.instanceTicker }}</template>
				<option value="none">{{ i18n.ts._instanceTicker.none }}</option>
				<option value="remote">{{ i18n.ts._instanceTicker.remote }}</option>
				<option value="always">{{ i18n.ts._instanceTicker.always }}</option>
			</MkSelect>

			<MkSelect v-model="instanceTickerStyle">
				<template #label>{{ i18n.ts.instanceTickerStyle }}<span class="_beta">{{ i18n.ts.originalFeature }}</span></template>
				<option value="default">{{ i18n.ts._instanceTickerStyle.default }}</option>
				<option value="minimal">{{ i18n.ts._instanceTickerStyle.minimal }}</option>
				<option value="icon">{{ i18n.ts._instanceTickerStyle.icon }}</option>
			</MkSelect>

			<MkSelect v-model="nsfw">
				<template #label>{{ i18n.ts.displayOfSensitiveMedia }}</template>
				<option value="respect">{{ i18n.ts._displayOfSensitiveMedia.respect }}</option>
				<option value="ignore">{{ i18n.ts._displayOfSensitiveMedia.ignore }}</option>
				<option value="force">{{ i18n.ts._displayOfSensitiveMedia.force }}</option>
			</MkSelect>

			<MkSwitch v-model="hideNsfwNote">{{ i18n.ts.hideNsfwNote }}<span class="_beta">{{ i18n.ts.originalFeature }}</span></MkSwitch>

			<MkRadios v-model="mediaListWithOneImageAppearance">
				<template #label>{{ i18n.ts.mediaListWithOneImageAppearance }}</template>
				<option value="expand">{{ i18n.ts.default }}</option>
				<option value="16_9">{{ i18n.t('limitTo', { x: '16:9' }) }}</option>
				<option value="1_1">{{ i18n.t('limitTo', { x: '1:1' }) }}</option>
				<option value="2_3">{{ i18n.t('limitTo', { x: '2:3' }) }}</option>
			</MkRadios>
		</div>
	</FormSection>

	<FormSection>
		<template #label>{{ i18n.ts.notificationDisplay }}</template>

		<div class="_gaps_m">
			<MkRadios v-model="notificationPosition">
				<template #label>{{ i18n.ts.position }}</template>
				<option value="leftTop"><i class="ti ti-align-box-left-top"></i> {{ i18n.ts.leftTop }}</option>
				<option value="rightTop"><i class="ti ti-align-box-right-top"></i> {{ i18n.ts.rightTop }}</option>
				<option value="leftBottom"><i class="ti ti-align-box-left-bottom"></i> {{ i18n.ts.leftBottom }}</option>
				<option value="rightBottom"><i class="ti ti-align-box-right-bottom"></i> {{ i18n.ts.rightBottom }}</option>
			</MkRadios>

			<MkRadios v-model="notificationStackAxis">
				<template #label>{{ i18n.ts.stackAxis }}</template>
				<option value="vertical"><i class="ti ti-carousel-vertical"></i> {{ i18n.ts.vertical }}</option>
				<option value="horizontal"><i class="ti ti-carousel-horizontal"></i> {{ i18n.ts.horizontal }}</option>
			</MkRadios>
		</div>
	</FormSection>

	<FormSection>
		<template #label>{{ i18n.ts.appearance }}</template>

		<div class="_gaps_m">
			<div class="_gaps_s">
				<MkSwitch v-model="reduceAnimation">{{ i18n.ts.reduceUiAnimation }}</MkSwitch>
				<MkSwitch v-model="useBlurEffect">{{ i18n.ts.useBlurEffect }}</MkSwitch>
				<MkSwitch v-model="useBlurEffectForModal">{{ i18n.ts.useBlurEffectForModal }}</MkSwitch>
				<MkSwitch v-model="disableShowingAnimatedImages">{{ i18n.ts.disableShowingAnimatedImages }}</MkSwitch>
				<MkSwitch v-model="squareAvatars">{{ i18n.ts.squareAvatars }}</MkSwitch>
				<MkSwitch v-model="useSystemFont">{{ i18n.ts.useSystemFont }}</MkSwitch>
				<MkSwitch v-model="disableDrawer">{{ i18n.ts.disableDrawer }}</MkSwitch>
				<MkSwitch v-model="forceShowAds">{{ i18n.ts.forceShowAds }}</MkSwitch>
				<MkSwitch v-model="enableDataSaverMode" :disabled="autoDataSaver">{{ i18n.ts.dataSaver }}</MkSwitch>
				<MkSwitch v-model="autoDataSaver" :disabled="!supportAutoDataSaver">
					<template #caption>{{ i18n.ts.autoDataSaverDescription }}</template>
					{{ i18n.ts.autoDataSaver }}
					<span class="_beta">{{ i18n.ts.originalFeature }}</span>
				</MkSwitch>
			</div>
			<div>
				<MkRadios v-model="emojiStyle">
					<template #label>{{ i18n.ts.emojiStyle }}</template>
					<option value="native">{{ i18n.ts.native }}</option>
					<option value="fluentEmoji">Fluent Emoji</option>
					<option value="twemoji">Twemoji</option>
				</MkRadios>
				<div style="margin: 8px 0 0 0; font-size: 1.5em;"><Mfm :key="emojiStyle" text="🍮🍦🍭🍩🍰🍫🍬🥞🍪"/></div>
			</div>

			<MkSelect v-model="customFont">
				<template #label>{{ i18n.ts.customFont }}<span class="_beta">{{ i18n.ts.originalFeature }}</span></template>
				<option :value="null">{{ i18n.ts.default }}</option>
				<option v-for="[name, font] of Object.entries(fontList)" :value="name">{{ font.name }}</option>
			</MkSelect>

			<MkRadios v-model="fontSize">
				<template #label>{{ i18n.ts.fontSize }}</template>
				<option :value="null"><span style="font-size: 14px;">Aa</span></option>
				<option value="1"><span style="font-size: 15px;">Aa</span></option>
				<option value="2"><span style="font-size: 16px;">Aa</span></option>
				<option value="3"><span style="font-size: 17px;">Aa</span></option>
			</MkRadios>
		</div>
	</FormSection>

	<FormSection>
		<template #label>{{ i18n.ts.behavior }}</template>

		<div class="_gaps_m">
			<div class="_gaps_s">
				<MkSwitch v-model="imageNewTab">{{ i18n.ts.openImageInNewTab }}</MkSwitch>
				<MkSwitch v-model="enableInfiniteScroll">{{ i18n.ts.enableInfiniteScroll }}</MkSwitch>
			</div>
			<MkSelect v-model="serverDisconnectedBehavior">
				<template #label>{{ i18n.ts.whenServerDisconnected }}</template>
				<option value="reload">{{ i18n.ts._serverDisconnectedBehavior.reload }}</option>
				<option value="dialog">{{ i18n.ts._serverDisconnectedBehavior.dialog }}</option>
				<option value="quiet">{{ i18n.ts._serverDisconnectedBehavior.quiet }}</option>
			</MkSelect>
			<MkRange v-model="numberOfPageCache" :min="1" :max="10" :step="1" easing>
				<template #label>{{ i18n.ts.numberOfPageCache }}</template>
				<template #caption>{{ i18n.ts.numberOfPageCacheDescription }}</template>
			</MkRange>
		</div>
	</FormSection>

	<FormSection>
		<template #label>{{ i18n.ts.other }}</template>

		<div class="_gaps">
			<MkFolder>
				<template #label>{{ i18n.ts.additionalEmojiDictionary }}</template>
				<div v-for="lang in emojiIndexLangs" class="_buttons">
					<MkButton @click="downloadEmojiIndex(lang)"><i class="ti ti-download"></i> {{ lang }}{{ defaultStore.reactiveState.additionalUnicodeEmojiIndexes.value[lang] ? ` (${ i18n.ts.installed })` : '' }}</MkButton>
					<MkButton v-if="defaultStore.reactiveState.additionalUnicodeEmojiIndexes.value[lang]" danger @click="removeEmojiIndex(lang)"><i class="ti ti-trash"></i> {{ i18n.ts.remove }}</MkButton>
				</div>
			</MkFolder>
			<FormLink to="/settings/deck">{{ i18n.ts.deck }}</FormLink>
			<FormLink to="/settings/custom-css"><template #icon><i class="ti ti-code"></i></template>{{ i18n.ts.customCss }}</FormLink>
		</div>
	</FormSection>
</div>
</template>

<script lang="ts" setup>
import { computed, ref, watch } from 'vue';
import MkSwitch from '@/components/MkSwitch.vue';
import MkSelect from '@/components/MkSelect.vue';
import MkRadios from '@/components/MkRadios.vue';
import MkRange from '@/components/MkRange.vue';
import MkFolder from '@/components/MkFolder.vue';
import MkButton from '@/components/MkButton.vue';
import FormSection from '@/components/form/section.vue';
import FormLink from '@/components/form/link.vue';
import MkLink from '@/components/MkLink.vue';
import { langs } from '@/config';
import { defaultStore } from '@/store';
import * as os from '@/os';
import { unisonReload } from '@/scripts/unison-reload';
import { i18n } from '@/i18n';
import { definePageMetadata } from '@/scripts/page-metadata';
import { fontList } from '@/scripts/font';
import { isSupportNavigatorConnection } from '@/scripts/datasaver';
import { miLocalStorage } from '@/local-storage';

const lang = ref(miLocalStorage.getItem('lang'));
const fontSize = ref(miLocalStorage.getItem('fontSize'));
const useSystemFont = ref(miLocalStorage.getItem('useSystemFont') != null);

async function reloadAsk() {
	const { canceled } = await os.confirm({
		type: 'info',
		text: i18n.ts.reloadToApplySetting,
	});
	if (canceled) return;

	unisonReload();
}

const overridedDeviceKind = computed(defaultStore.makeGetterSetter('overridedDeviceKind'));
const serverDisconnectedBehavior = computed(defaultStore.makeGetterSetter('serverDisconnectedBehavior'));
const showNoteActionsOnlyHover = computed(defaultStore.makeGetterSetter('showNoteActionsOnlyHover'));
const showClipButtonInNoteFooter = computed(defaultStore.makeGetterSetter('showClipButtonInNoteFooter'));
const largeNoteReactions = computed(defaultStore.makeGetterSetter('largeNoteReactions'));
const collapseRenotes = computed(defaultStore.makeGetterSetter('collapseRenotes'));
const collapseRenotesTrigger = computed(defaultStore.makeGetterSetter('collapseRenotesTrigger'));
const reduceAnimation = computed(defaultStore.makeGetterSetter('animation', v => !v, v => !v));
const useBlurEffectForModal = computed(defaultStore.makeGetterSetter('useBlurEffectForModal'));
const useBlurEffect = computed(defaultStore.makeGetterSetter('useBlurEffect'));
const showGapBetweenNotesInTimeline = computed(defaultStore.makeGetterSetter('showGapBetweenNotesInTimeline'));
const animatedMfm = computed(defaultStore.makeGetterSetter('animatedMfm'));
const advancedMfm = computed(defaultStore.makeGetterSetter('advancedMfm'));
const emojiStyle = computed(defaultStore.makeGetterSetter('emojiStyle'));
const disableDrawer = computed(defaultStore.makeGetterSetter('disableDrawer'));
const customFont = computed(defaultStore.makeGetterSetter('customFont'));
const disableShowingAnimatedImages = computed(defaultStore.makeGetterSetter('disableShowingAnimatedImages'));
const forceShowAds = computed(defaultStore.makeGetterSetter('forceShowAds'));
const loadRawImages = computed(defaultStore.makeGetterSetter('loadRawImages'));
const enableDataSaverMode = computed(defaultStore.makeGetterSetter('enableDataSaverMode'));
const autoDataSaver = computed(defaultStore.makeGetterSetter('autoDataSaver'));
const imageNewTab = computed(defaultStore.makeGetterSetter('imageNewTab'));
const nsfw = computed(defaultStore.makeGetterSetter('nsfw'));
const hideNsfwNote = computed(defaultStore.makeGetterSetter('hideNsfwNote'));
const showFixedPostForm = computed(defaultStore.makeGetterSetter('showFixedPostForm'));
const showFixedPostFormInChannel = computed(defaultStore.makeGetterSetter('showFixedPostFormInChannel'));
const numberOfPageCache = computed(defaultStore.makeGetterSetter('numberOfPageCache'));
const instanceTicker = computed(defaultStore.makeGetterSetter('instanceTicker'));
const instanceTickerStyle = computed(defaultStore.makeGetterSetter('instanceTickerStyle'));
const enableInfiniteScroll = computed(defaultStore.makeGetterSetter('enableInfiniteScroll'));
const useReactionPickerForContextMenu = computed(defaultStore.makeGetterSetter('useReactionPickerForContextMenu'));
const squareAvatars = computed(defaultStore.makeGetterSetter('squareAvatars'));
const mediaListWithOneImageAppearance = computed(defaultStore.makeGetterSetter('mediaListWithOneImageAppearance'));
const notificationPosition = computed(defaultStore.makeGetterSetter('notificationPosition'));
const notificationStackAxis = computed(defaultStore.makeGetterSetter('notificationStackAxis'));
const showTimelineReplies = computed(defaultStore.makeGetterSetter('showTimelineReplies'));

watch(lang, () => {
	miLocalStorage.setItem('lang', lang.value as string);
	miLocalStorage.removeItem('locale');
});

watch(fontSize, () => {
	if (fontSize.value == null) {
		miLocalStorage.removeItem('fontSize');
	} else {
		miLocalStorage.setItem('fontSize', fontSize.value);
	}
});

watch(useSystemFont, () => {
	if (useSystemFont.value) {
		miLocalStorage.setItem('useSystemFont', 't');
	} else {
		miLocalStorage.removeItem('useSystemFont');
	}
});

watch([
	lang,
	fontSize,
	useSystemFont,
	enableInfiniteScroll,
	squareAvatars,
	showNoteActionsOnlyHover,
	showGapBetweenNotesInTimeline,
	instanceTicker,
	instanceTickerStyle,
	overridedDeviceKind,
<<<<<<< HEAD
	hideNsfwNote,
=======
	mediaListWithOneImageAppearance,
>>>>>>> a8d45d4b
], async () => {
	await reloadAsk();
});

const supportAutoDataSaver = computed(() => isSupportNavigatorConnection());

const emojiIndexLangs = ['en-US'];

function downloadEmojiIndex(lang: string) {
	async function main() {
		const currentIndexes = defaultStore.state.additionalUnicodeEmojiIndexes;
		function download() {
			switch (lang) {
				case 'en-US': return import('../../unicode-emoji-indexes/en-US.json').then(x => x.default);
				default: throw new Error('unrecognized lang: ' + lang);
			}
		}
		currentIndexes[lang] = await download();
		await defaultStore.set('additionalUnicodeEmojiIndexes', currentIndexes);
	}

	os.promiseDialog(main());
}

function removeEmojiIndex(lang: string) {
	async function main() {
		const currentIndexes = defaultStore.state.additionalUnicodeEmojiIndexes;
		delete currentIndexes[lang];
		await defaultStore.set('additionalUnicodeEmojiIndexes', currentIndexes);
	}

	os.promiseDialog(main());
}

const headerActions = $computed(() => []);

const headerTabs = $computed(() => []);

definePageMetadata({
	title: i18n.ts.general,
	icon: 'ti ti-adjustments',
});
</script><|MERGE_RESOLUTION|>--- conflicted
+++ resolved
@@ -294,11 +294,8 @@
 	instanceTicker,
 	instanceTickerStyle,
 	overridedDeviceKind,
-<<<<<<< HEAD
 	hideNsfwNote,
-=======
 	mediaListWithOneImageAppearance,
->>>>>>> a8d45d4b
 ], async () => {
 	await reloadAsk();
 });
