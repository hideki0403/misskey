--- conflicted
+++ resolved
@@ -36,6 +36,14 @@
 				<MkSwitch v-model="showClipButtonInNoteFooter">{{ i18n.ts.showClipButtonInNoteFooter }}</MkSwitch>
 				<MkSwitch v-model="largeNoteReactions">{{ i18n.ts.largeNoteReactions }}</MkSwitch>
 				<MkSwitch v-model="collapseRenotes">{{ i18n.ts.collapseRenotes }}</MkSwitch>
+
+				<MkSelect v-if="collapseRenotes" v-model="collapseRenotesTrigger">
+					<template #label>{{ i18n.ts.collapseRenotesTrigger }}<span class="_beta">{{ i18n.ts.originalFeature }}</span><span class="_beta">{{ i18n.ts.beta }}</span></template>
+					<option value="action">{{ i18n.ts._collapseRenotesTrigger.action }}</option>
+					<option value="see">{{ i18n.ts._collapseRenotesTrigger.see }}</option>
+					<option value="all">{{ i18n.ts._collapseRenotesTrigger.all }}</option>
+				</MkSelect>
+
 				<MkSwitch v-model="advancedMfm">{{ i18n.ts.enableAdvancedMfm }}</MkSwitch>
 				<MkSwitch v-if="advancedMfm" v-model="animatedMfm">{{ i18n.ts.enableAnimatedMfm }}</MkSwitch>
 				<MkSwitch v-model="showGapBetweenNotesInTimeline">{{ i18n.ts.showGapBetweenNotesInTimeline }}</MkSwitch>
@@ -48,6 +56,13 @@
 				<option value="none">{{ i18n.ts._instanceTicker.none }}</option>
 				<option value="remote">{{ i18n.ts._instanceTicker.remote }}</option>
 				<option value="always">{{ i18n.ts._instanceTicker.always }}</option>
+			</MkSelect>
+
+			<MkSelect v-model="instanceTickerStyle">
+				<template #label>{{ i18n.ts.instanceTickerStyle }}<span class="_beta">{{ i18n.ts.originalFeature }}</span></template>
+				<option value="default">{{ i18n.ts._instanceTickerStyle.default }}</option>
+				<option value="minimal">{{ i18n.ts._instanceTickerStyle.minimal }}</option>
+				<option value="icon">{{ i18n.ts._instanceTickerStyle.icon }}</option>
 			</MkSelect>
 
 			<MkSelect v-model="nsfw">
@@ -93,23 +108,6 @@
 
 		<div class="_gaps_m">
 			<div class="_gaps_s">
-<<<<<<< HEAD
-				<MkSwitch v-model="showNoteActionsOnlyHover">{{ i18n.ts.showNoteActionsOnlyHover }}</MkSwitch>
-				<MkSwitch v-model="showClipButtonInNoteFooter">{{ i18n.ts.showClipButtonInNoteFooter }}</MkSwitch>
-				<MkSwitch v-model="largeNoteReactions">{{ i18n.ts.largeNoteReactions }}</MkSwitch>
-				<MkSwitch v-model="collapseRenotes">{{ i18n.ts.collapseRenotes }}</MkSwitch>
-
-				<MkSelect v-if="collapseRenotes" v-model="collapseRenotesTrigger">
-					<template #label>{{ i18n.ts.collapseRenotesTrigger }}<span class="_beta">{{ i18n.ts.originalFeature }}</span><span class="_beta">{{ i18n.ts.beta }}</span></template>
-					<option value="action">{{ i18n.ts._collapseRenotesTrigger.action }}</option>
-					<option value="see">{{ i18n.ts._collapseRenotesTrigger.see }}</option>
-					<option value="all">{{ i18n.ts._collapseRenotesTrigger.all }}</option>
-				</MkSelect>
-
-				<MkSwitch v-model="advancedMfm">{{ i18n.ts.enableAdvancedMfm }}</MkSwitch>
-				<MkSwitch v-if="advancedMfm" v-model="animatedMfm">{{ i18n.ts.enableAnimatedMfm }}</MkSwitch>
-=======
->>>>>>> 65a597a3
 				<MkSwitch v-model="reduceAnimation">{{ i18n.ts.reduceUiAnimation }}</MkSwitch>
 				<MkSwitch v-model="useBlurEffect">{{ i18n.ts.useBlurEffect }}</MkSwitch>
 				<MkSwitch v-model="useBlurEffectForModal">{{ i18n.ts.useBlurEffectForModal }}</MkSwitch>
@@ -171,35 +169,6 @@
 		<MkSwitch v-model="aiChanMode">{{ i18n.ts.aiChanMode }}</MkSwitch>
 	</FormSection>
 
-<<<<<<< HEAD
-	<MkSelect v-model="instanceTicker">
-		<template #label>{{ i18n.ts.instanceTicker }}</template>
-		<option value="none">{{ i18n.ts._instanceTicker.none }}</option>
-		<option value="remote">{{ i18n.ts._instanceTicker.remote }}</option>
-		<option value="always">{{ i18n.ts._instanceTicker.always }}</option>
-	</MkSelect>
-
-	<MkSelect v-model="instanceTickerStyle">
-		<template #label>{{ i18n.ts.instanceTickerStyle }}<span class="_beta">{{ i18n.ts.originalFeature }}</span></template>
-		<option value="default">{{ i18n.ts._instanceTickerStyle.default }}</option>
-		<option value="minimal">{{ i18n.ts._instanceTickerStyle.minimal }}</option>
-		<option value="icon">{{ i18n.ts._instanceTickerStyle.icon }}</option>
-	</MkSelect>
-
-	<MkSelect v-model="nsfw">
-		<template #label>{{ i18n.ts.nsfw }}</template>
-		<option value="respect">{{ i18n.ts._nsfw.respect }}</option>
-		<option value="ignore">{{ i18n.ts._nsfw.ignore }}</option>
-		<option value="force">{{ i18n.ts._nsfw.force }}</option>
-	</MkSelect>
-
-	<MkRange v-model="numberOfPageCache" :min="1" :max="10" :step="1" easing>
-		<template #label>{{ i18n.ts.numberOfPageCache }}</template>
-		<template #caption>{{ i18n.ts.numberOfPageCacheDescription }}</template>
-	</MkRange>
-
-=======
->>>>>>> 65a597a3
 	<FormLink to="/settings/deck">{{ i18n.ts.deck }}</FormLink>
 
 	<FormLink to="/settings/custom-css"><template #icon><i class="ti ti-code"></i></template>{{ i18n.ts.customCss }}</FormLink>
