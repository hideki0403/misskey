<template>
<div class="_gaps_m">
	<MkSelect v-model="lang">
		<template #label>{{ i18n.ts.uiLanguage }}</template>
		<option v-for="x in langs" :key="x[0]" :value="x[0]">{{ x[1] }}</option>
		<template #caption>
			<I18n :src="i18n.ts.i18nInfo" tag="span">
				<template #link>
					<MkLink url="https://crowdin.com/project/misskey">Crowdin</MkLink>
				</template>
			</I18n>
		</template>
	</MkSelect>

	<MkRadios v-model="overridedDeviceKind">
		<template #label>{{ i18n.ts.overridedDeviceKind }}</template>
		<option :value="null">{{ i18n.ts.auto }}</option>
		<option value="smartphone"><i class="ti ti-device-mobile"/> {{ i18n.ts.smartphone }}</option>
		<option value="tablet"><i class="ti ti-device-tablet"/> {{ i18n.ts.tablet }}</option>
		<option value="desktop"><i class="ti ti-device-desktop"/> {{ i18n.ts.desktop }}</option>
	</MkRadios>

	<FormSection>
		<div class="_gaps_s">
			<MkSwitch v-model="showFixedPostForm">{{ i18n.ts.showFixedPostForm }}</MkSwitch>
			<MkSwitch v-model="showFixedPostFormInChannel">{{ i18n.ts.showFixedPostFormInChannel }}</MkSwitch>
			<MkSwitch v-model="showTimelineReplies">{{ i18n.ts.flagShowTimelineReplies }}<template #caption>{{ i18n.ts.flagShowTimelineRepliesDescription }} {{ i18n.ts.reflectMayTakeTime }}</template></MkSwitch>
		</div>
	</FormSection>

	<FormSection>
		<template #label>{{ i18n.ts.displayOfNote }}</template>

		<div class="_gaps_m">
			<div class="_gaps_s">
				<MkSwitch v-model="showNoteActionsOnlyHover">{{ i18n.ts.showNoteActionsOnlyHover }}</MkSwitch>
				<MkSwitch v-model="showClipButtonInNoteFooter">{{ i18n.ts.showClipButtonInNoteFooter }}</MkSwitch>
				<MkSwitch v-model="largeNoteReactions">{{ i18n.ts.largeNoteReactions }}</MkSwitch>
				<MkSwitch v-model="collapseRenotes">{{ i18n.ts.collapseRenotes }}</MkSwitch>

				<MkSelect v-if="collapseRenotes" v-model="collapseRenotesTrigger">
					<template #label>{{ i18n.ts.collapseRenotesTrigger }}<span class="_beta">{{ i18n.ts.originalFeature }}</span><span class="_beta">{{ i18n.ts.beta }}</span></template>
					<option value="action">{{ i18n.ts._collapseRenotesTrigger.action }}</option>
					<option value="see">{{ i18n.ts._collapseRenotesTrigger.see }}</option>
					<option value="all">{{ i18n.ts._collapseRenotesTrigger.all }}</option>
				</MkSelect>

				<MkSwitch v-model="advancedMfm">{{ i18n.ts.enableAdvancedMfm }}</MkSwitch>
				<MkSwitch v-if="advancedMfm" v-model="animatedMfm">{{ i18n.ts.enableAnimatedMfm }}</MkSwitch>
				<MkSwitch v-model="showGapBetweenNotesInTimeline">{{ i18n.ts.showGapBetweenNotesInTimeline }}</MkSwitch>
				<MkSwitch v-model="loadRawImages">{{ i18n.ts.loadRawImages }}</MkSwitch>
				<MkSwitch v-model="useReactionPickerForContextMenu">{{ i18n.ts.useReactionPickerForContextMenu }}</MkSwitch>
			</div>

			<MkSelect v-model="instanceTicker">
				<template #label>{{ i18n.ts.instanceTicker }}</template>
				<option value="none">{{ i18n.ts._instanceTicker.none }}</option>
				<option value="remote">{{ i18n.ts._instanceTicker.remote }}</option>
				<option value="always">{{ i18n.ts._instanceTicker.always }}</option>
			</MkSelect>

			<MkSelect v-model="instanceTickerStyle">
				<template #label>{{ i18n.ts.instanceTickerStyle }}<span class="_beta">{{ i18n.ts.originalFeature }}</span></template>
				<option value="default">{{ i18n.ts._instanceTickerStyle.default }}</option>
				<option value="minimal">{{ i18n.ts._instanceTickerStyle.minimal }}</option>
				<option value="icon">{{ i18n.ts._instanceTickerStyle.icon }}</option>
			</MkSelect>

			<MkSelect v-model="nsfw">
				<template #label>{{ i18n.ts.nsfw }}</template>
				<option value="respect">{{ i18n.ts._nsfw.respect }}</option>
				<option value="ignore">{{ i18n.ts._nsfw.ignore }}</option>
				<option value="force">{{ i18n.ts._nsfw.force }}</option>
			</MkSelect>

<<<<<<< HEAD
			<MkSwitch v-model="hideNsfwNote">{{ i18n.ts.hideNsfwNote }}<span class="_beta">{{ i18n.ts.originalFeature }}</span></MkSwitch>

		<!--
=======
>>>>>>> 407a965c
			<MkRadios v-model="mediaListWithOneImageAppearance">
				<template #label>{{ i18n.ts.mediaListWithOneImageAppearance }}</template>
				<option value="expand">{{ i18n.ts.default }}</option>
				<option value="16_9">{{ i18n.t('limitTo', { x: '16:9' }) }}</option>
				<option value="1_1">{{ i18n.t('limitTo', { x: '1:1' }) }}</option>
				<option value="2_3">{{ i18n.t('limitTo', { x: '2:3' }) }}</option>
			</MkRadios>
		</div>
	</FormSection>

	<FormSection>
		<template #label>{{ i18n.ts.notificationDisplay }}</template>

		<div class="_gaps_m">
			<MkRadios v-model="notificationPosition">
				<template #label>{{ i18n.ts.position }}</template>
				<option value="leftTop"><i class="ti ti-align-box-left-top"></i> {{ i18n.ts.leftTop }}</option>
				<option value="rightTop"><i class="ti ti-align-box-right-top"></i> {{ i18n.ts.rightTop }}</option>
				<option value="leftBottom"><i class="ti ti-align-box-left-bottom"></i> {{ i18n.ts.leftBottom }}</option>
				<option value="rightBottom"><i class="ti ti-align-box-right-bottom"></i> {{ i18n.ts.rightBottom }}</option>
			</MkRadios>

			<MkRadios v-model="notificationStackAxis">
				<template #label>{{ i18n.ts.stackAxis }}</template>
				<option value="vertical"><i class="ti ti-carousel-vertical"></i> {{ i18n.ts.vertical }}</option>
				<option value="horizontal"><i class="ti ti-carousel-horizontal"></i> {{ i18n.ts.horizontal }}</option>
			</MkRadios>
		</div>
	</FormSection>

	<FormSection>
		<template #label>{{ i18n.ts.appearance }}</template>

		<div class="_gaps_m">
			<div class="_gaps_s">
				<MkSwitch v-model="reduceAnimation">{{ i18n.ts.reduceUiAnimation }}</MkSwitch>
				<MkSwitch v-model="useBlurEffect">{{ i18n.ts.useBlurEffect }}</MkSwitch>
				<MkSwitch v-model="useBlurEffectForModal">{{ i18n.ts.useBlurEffectForModal }}</MkSwitch>
				<MkSwitch v-model="disableShowingAnimatedImages">{{ i18n.ts.disableShowingAnimatedImages }}</MkSwitch>
				<MkSwitch v-model="squareAvatars">{{ i18n.ts.squareAvatars }}</MkSwitch>
				<MkSwitch v-model="useSystemFont">{{ i18n.ts.useSystemFont }}</MkSwitch>
				<MkSwitch v-model="disableDrawer">{{ i18n.ts.disableDrawer }}</MkSwitch>
				<MkSwitch v-model="forceShowAds">{{ i18n.ts.forceShowAds }}</MkSwitch>
				<MkSwitch v-model="enableDataSaverMode">{{ i18n.ts.dataSaver }}</MkSwitch>
			</div>
			<div>
				<MkRadios v-model="emojiStyle">
					<template #label>{{ i18n.ts.emojiStyle }}</template>
					<option value="native">{{ i18n.ts.native }}</option>
					<option value="fluentEmoji">Fluent Emoji</option>
					<option value="twemoji">Twemoji</option>
				</MkRadios>
				<div style="margin: 8px 0 0 0; font-size: 1.5em;"><Mfm :key="emojiStyle" text="🍮🍦🍭🍩🍰🍫🍬🥞🍪"/></div>
			</div>

			<MkSelect v-model="customFont">
				<template #label>{{ i18n.ts.customFont }}<span class="_beta">{{ i18n.ts.originalFeature }}</span></template>
				<option :value="null">{{ i18n.ts.default }}</option>
				<option v-for="[name, font] of Object.entries(fontList)" :value="name">{{ font.name }}</option>
			</MkSelect>

			<MkRadios v-model="fontSize">
				<template #label>{{ i18n.ts.fontSize }}</template>
				<option :value="null"><span style="font-size: 14px;">Aa</span></option>
				<option value="1"><span style="font-size: 15px;">Aa</span></option>
				<option value="2"><span style="font-size: 16px;">Aa</span></option>
				<option value="3"><span style="font-size: 17px;">Aa</span></option>
			</MkRadios>
		</div>
	</FormSection>

	<FormSection>
		<template #label>{{ i18n.ts.behavior }}</template>

		<div class="_gaps_m">
			<div class="_gaps_s">
				<MkSwitch v-model="imageNewTab">{{ i18n.ts.openImageInNewTab }}</MkSwitch>
				<MkSwitch v-model="enableInfiniteScroll">{{ i18n.ts.enableInfiniteScroll }}</MkSwitch>
			</div>
			<MkSelect v-model="serverDisconnectedBehavior">
				<template #label>{{ i18n.ts.whenServerDisconnected }}</template>
				<option value="reload">{{ i18n.ts._serverDisconnectedBehavior.reload }}</option>
				<option value="dialog">{{ i18n.ts._serverDisconnectedBehavior.dialog }}</option>
				<option value="quiet">{{ i18n.ts._serverDisconnectedBehavior.quiet }}</option>
			</MkSelect>
			<MkRange v-model="numberOfPageCache" :min="1" :max="10" :step="1" easing>
				<template #label>{{ i18n.ts.numberOfPageCache }}</template>
				<template #caption>{{ i18n.ts.numberOfPageCacheDescription }}</template>
			</MkRange>
		</div>
	</FormSection>

	<FormSection>
		<template #label>{{ i18n.ts.other }}</template>

		<div class="_gaps">
			<MkFolder>
				<template #label>{{ i18n.ts.additionalEmojiDictionary }}</template>
				<div v-for="lang in emojiIndexLangs" class="_buttons">
					<MkButton @click="downloadEmojiIndex(lang)"><i class="ti ti-download"></i> {{ lang }}{{ defaultStore.reactiveState.additionalUnicodeEmojiIndexes.value[lang] ? ` (${ i18n.ts.installed })` : '' }}</MkButton>
					<MkButton v-if="defaultStore.reactiveState.additionalUnicodeEmojiIndexes.value[lang]" danger @click="removeEmojiIndex(lang)"><i class="ti ti-trash"></i> {{ i18n.ts.remove }}</MkButton>
				</div>
			</MkFolder>
			<FormLink to="/settings/deck">{{ i18n.ts.deck }}</FormLink>
			<FormLink to="/settings/custom-css"><template #icon><i class="ti ti-code"></i></template>{{ i18n.ts.customCss }}</FormLink>
		</div>
	</FormSection>
</div>
</template>

<script lang="ts" setup>
import { computed, ref, watch } from 'vue';
import MkSwitch from '@/components/MkSwitch.vue';
import MkSelect from '@/components/MkSelect.vue';
import MkRadios from '@/components/MkRadios.vue';
import MkRange from '@/components/MkRange.vue';
import MkFolder from '@/components/MkFolder.vue';
import MkButton from '@/components/MkButton.vue';
import FormSection from '@/components/form/section.vue';
import FormLink from '@/components/form/link.vue';
import MkLink from '@/components/MkLink.vue';
import { langs } from '@/config';
import { defaultStore } from '@/store';
import * as os from '@/os';
import { unisonReload } from '@/scripts/unison-reload';
import { i18n } from '@/i18n';
import { definePageMetadata } from '@/scripts/page-metadata';
import { fontList } from '@/scripts/font';
import { miLocalStorage } from '@/local-storage';

const lang = ref(miLocalStorage.getItem('lang'));
const fontSize = ref(miLocalStorage.getItem('fontSize'));
const useSystemFont = ref(miLocalStorage.getItem('useSystemFont') != null);

async function reloadAsk() {
	const { canceled } = await os.confirm({
		type: 'info',
		text: i18n.ts.reloadToApplySetting,
	});
	if (canceled) return;

	unisonReload();
}

const overridedDeviceKind = computed(defaultStore.makeGetterSetter('overridedDeviceKind'));
const serverDisconnectedBehavior = computed(defaultStore.makeGetterSetter('serverDisconnectedBehavior'));
const showNoteActionsOnlyHover = computed(defaultStore.makeGetterSetter('showNoteActionsOnlyHover'));
const showClipButtonInNoteFooter = computed(defaultStore.makeGetterSetter('showClipButtonInNoteFooter'));
const largeNoteReactions = computed(defaultStore.makeGetterSetter('largeNoteReactions'));
const collapseRenotes = computed(defaultStore.makeGetterSetter('collapseRenotes'));
const collapseRenotesTrigger = computed(defaultStore.makeGetterSetter('collapseRenotesTrigger'));
const reduceAnimation = computed(defaultStore.makeGetterSetter('animation', v => !v, v => !v));
const useBlurEffectForModal = computed(defaultStore.makeGetterSetter('useBlurEffectForModal'));
const useBlurEffect = computed(defaultStore.makeGetterSetter('useBlurEffect'));
const showGapBetweenNotesInTimeline = computed(defaultStore.makeGetterSetter('showGapBetweenNotesInTimeline'));
const animatedMfm = computed(defaultStore.makeGetterSetter('animatedMfm'));
const advancedMfm = computed(defaultStore.makeGetterSetter('advancedMfm'));
const emojiStyle = computed(defaultStore.makeGetterSetter('emojiStyle'));
const disableDrawer = computed(defaultStore.makeGetterSetter('disableDrawer'));
const customFont = computed(defaultStore.makeGetterSetter('customFont'));
const disableShowingAnimatedImages = computed(defaultStore.makeGetterSetter('disableShowingAnimatedImages'));
const forceShowAds = computed(defaultStore.makeGetterSetter('forceShowAds'));
const loadRawImages = computed(defaultStore.makeGetterSetter('loadRawImages'));
const enableDataSaverMode = computed(defaultStore.makeGetterSetter('enableDataSaverMode'));
const imageNewTab = computed(defaultStore.makeGetterSetter('imageNewTab'));
const nsfw = computed(defaultStore.makeGetterSetter('nsfw'));
const hideNsfwNote = computed(defaultStore.makeGetterSetter('hideNsfwNote'));
const showFixedPostForm = computed(defaultStore.makeGetterSetter('showFixedPostForm'));
const showFixedPostFormInChannel = computed(defaultStore.makeGetterSetter('showFixedPostFormInChannel'));
const numberOfPageCache = computed(defaultStore.makeGetterSetter('numberOfPageCache'));
const instanceTicker = computed(defaultStore.makeGetterSetter('instanceTicker'));
const instanceTickerStyle = computed(defaultStore.makeGetterSetter('instanceTickerStyle'));
const enableInfiniteScroll = computed(defaultStore.makeGetterSetter('enableInfiniteScroll'));
const useReactionPickerForContextMenu = computed(defaultStore.makeGetterSetter('useReactionPickerForContextMenu'));
const squareAvatars = computed(defaultStore.makeGetterSetter('squareAvatars'));
const mediaListWithOneImageAppearance = computed(defaultStore.makeGetterSetter('mediaListWithOneImageAppearance'));
const notificationPosition = computed(defaultStore.makeGetterSetter('notificationPosition'));
const notificationStackAxis = computed(defaultStore.makeGetterSetter('notificationStackAxis'));
const showTimelineReplies = computed(defaultStore.makeGetterSetter('showTimelineReplies'));

watch(lang, () => {
	miLocalStorage.setItem('lang', lang.value as string);
	miLocalStorage.removeItem('locale');
});

watch(fontSize, () => {
	if (fontSize.value == null) {
		miLocalStorage.removeItem('fontSize');
	} else {
		miLocalStorage.setItem('fontSize', fontSize.value);
	}
});

watch(useSystemFont, () => {
	if (useSystemFont.value) {
		miLocalStorage.setItem('useSystemFont', 't');
	} else {
		miLocalStorage.removeItem('useSystemFont');
	}
});

watch([
	lang,
	fontSize,
	useSystemFont,
	enableInfiniteScroll,
	squareAvatars,
	showNoteActionsOnlyHover,
	showGapBetweenNotesInTimeline,
	instanceTicker,
	instanceTickerStyle,
	overridedDeviceKind,
	hideNsfwNote,
], async () => {
	await reloadAsk();
});

const emojiIndexLangs = ['en-US'];

function downloadEmojiIndex(lang: string) {
	async function main() {
		const currentIndexes = defaultStore.state.additionalUnicodeEmojiIndexes;
		function download() {
			switch (lang) {
				case 'en-US': return import('../../unicode-emoji-indexes/en-US.json').then(x => x.default);
				default: throw new Error('unrecognized lang: ' + lang);
			}
		}
		currentIndexes[lang] = await download();
		await defaultStore.set('additionalUnicodeEmojiIndexes', currentIndexes);
	}

	os.promiseDialog(main());
}

function removeEmojiIndex(lang: string) {
	async function main() {
		const currentIndexes = defaultStore.state.additionalUnicodeEmojiIndexes;
		delete currentIndexes[lang];
		await defaultStore.set('additionalUnicodeEmojiIndexes', currentIndexes);
	}

	os.promiseDialog(main());
}

const headerActions = $computed(() => []);

const headerTabs = $computed(() => []);

definePageMetadata({
	title: i18n.ts.general,
	icon: 'ti ti-adjustments',
});
</script><|MERGE_RESOLUTION|>--- conflicted
+++ resolved
@@ -73,12 +73,8 @@
 				<option value="force">{{ i18n.ts._nsfw.force }}</option>
 			</MkSelect>
 
-<<<<<<< HEAD
 			<MkSwitch v-model="hideNsfwNote">{{ i18n.ts.hideNsfwNote }}<span class="_beta">{{ i18n.ts.originalFeature }}</span></MkSwitch>
 
-		<!--
-=======
->>>>>>> 407a965c
 			<MkRadios v-model="mediaListWithOneImageAppearance">
 				<template #label>{{ i18n.ts.mediaListWithOneImageAppearance }}</template>
 				<option value="expand">{{ i18n.ts.default }}</option>
