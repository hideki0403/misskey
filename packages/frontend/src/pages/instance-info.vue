--- conflicted
+++ resolved
@@ -143,13 +143,8 @@
 
 let tab = $ref('overview');
 let chartSrc = $ref('instance-requests');
-<<<<<<< HEAD
-let meta = $ref<misskey.entities.AdminInstanceMetadata | null>(null);
-let instance = $ref<misskey.entities.Instance | null>(null);
-=======
 let meta = $ref<Misskey.entities.AdminInstanceMetadata | null>(null);
 let instance = $ref<Misskey.entities.Instance | null>(null);
->>>>>>> 90b058e2
 let suspended = $ref(false);
 let isBlocked = $ref(false);
 let faviconUrl = $ref<string | null>(null);
