--- conflicted
+++ resolved
@@ -6,25 +6,15 @@
 <template>
 <MkStickyContainer>
 	<template #header><MkPageHeader v-model:tab="tab" :actions="headerActions" :tabs="headerTabs"/></template>
-<<<<<<< HEAD
-	<MkSpacer v-if="tab === 'overview'" :contentMax="600" :marginMin="20">
-		<div class="_gaps_m">
-			<div :class="$style.banner" :style="{ backgroundImage: `url(${ instance.bannerUrl })` }">
-				<div style="overflow: clip;">
-					<img :src="instance.iconUrl ?? instance.faviconUrl ?? '/favicon.ico'" alt="" :class="$style.bannerIcon" @click="devFlag++"/>
-					<div :class="$style.bannerName">
-						<b>{{ instance.name ?? host }}</b>
-=======
 	<MkHorizontalSwipe v-model:tab="tab" :tabs="headerTabs">
 		<MkSpacer v-if="tab === 'overview'" :contentMax="600" :marginMin="20">
 			<div class="_gaps_m">
 				<div :class="$style.banner" :style="{ backgroundImage: `url(${ instance.bannerUrl })` }">
 					<div style="overflow: clip;">
-						<img :src="instance.iconUrl ?? instance.faviconUrl ?? '/favicon.ico'" alt="" :class="$style.bannerIcon"/>
+						<img :src="instance.iconUrl ?? instance.faviconUrl ?? '/favicon.ico'" alt="" :class="$style.bannerIcon" @click="devFlag++"/>
 						<div :class="$style.bannerName">
 							<b>{{ instance.name ?? host }}</b>
 						</div>
->>>>>>> 5342692b
 					</div>
 				</div>
 
@@ -71,36 +61,6 @@
 						</div>
 					</div>
 				</FormSection>
-<<<<<<< HEAD
-			</FormSuspense>
-
-			<FormSection>
-				<template #label>Well-known resources</template>
-				<div class="_gaps_s">
-					<FormLink :to="`/.well-known/host-meta`" external>host-meta</FormLink>
-					<FormLink :to="`/.well-known/host-meta.json`" external>host-meta.json</FormLink>
-					<FormLink :to="`/.well-known/nodeinfo`" external>nodeinfo</FormLink>
-					<FormLink :to="`/robots.txt`" external>robots.txt</FormLink>
-					<FormLink :to="`/manifest.json`" external>manifest.json</FormLink>
-				</div>
-			</FormSection>
-
-			<FormSection v-if="devFlag >= 10">
-				<template #label>Dev Menu</template>
-				<MkButton @click="setOverrideAddress">Override instance address</MkButton>
-			</FormSection>
-		</div>
-	</MkSpacer>
-	<MkSpacer v-else-if="tab === 'emojis'" :contentMax="1000" :marginMin="20">
-		<XEmojis/>
-	</MkSpacer>
-	<MkSpacer v-else-if="tab === 'federation'" :contentMax="1000" :marginMin="20">
-		<XFederation/>
-	</MkSpacer>
-	<MkSpacer v-else-if="tab === 'charts'" :contentMax="1000" :marginMin="20">
-		<MkInstanceStats/>
-	</MkSpacer>
-=======
 
 				<FormSuspense :p="initStats">
 					<FormSection>
@@ -128,6 +88,11 @@
 						<FormLink :to="`/manifest.json`" external>manifest.json</FormLink>
 					</div>
 				</FormSection>
+
+				<FormSection v-if="devFlag >= 10">
+					<template #label>Dev Menu</template>
+					<MkButton @click="setOverrideAddress">Override instance address</MkButton>
+				</FormSection>
 			</div>
 		</MkSpacer>
 		<MkSpacer v-else-if="tab === 'emojis'" :contentMax="1000" :marginMin="20">
@@ -140,7 +105,6 @@
 			<MkInstanceStats/>
 		</MkSpacer>
 	</MkHorizontalSwipe>
->>>>>>> 5342692b
 </MkStickyContainer>
 </template>
 
@@ -157,14 +121,11 @@
 import MkFolder from '@/components/MkFolder.vue';
 import MkKeyValue from '@/components/MkKeyValue.vue';
 import MkInstanceStats from '@/components/MkInstanceStats.vue';
-<<<<<<< HEAD
 import MkButton from '@/components/MkButton.vue';
 import * as os from '@/os.js';
 import { miLocalStorage } from '@/local-storage.js';
-=======
 import MkHorizontalSwipe from '@/components/MkHorizontalSwipe.vue';
 import { misskeyApi } from '@/scripts/misskey-api.js';
->>>>>>> 5342692b
 import number from '@/filters/number.js';
 import { i18n } from '@/i18n.js';
 import { definePageMetadata } from '@/scripts/page-metadata.js';
