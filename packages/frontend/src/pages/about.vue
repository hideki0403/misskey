--- conflicted
+++ resolved
@@ -134,14 +134,9 @@
 	initialTab: 'overview',
 });
 
-<<<<<<< HEAD
-let stats = $ref(null);
-let tab = $ref(props.initialTab);
-let devFlag = $ref(0);
-=======
 const stats = ref(null);
 const tab = ref(props.initialTab);
->>>>>>> b72f9186
+const devFlag = ref(0);
 
 watch(tab, () => {
 	if (tab.value === 'charts') {
@@ -154,7 +149,6 @@
 	stats.value = res;
 });
 
-<<<<<<< HEAD
 async function setOverrideAddress() {
 	const result = await os.inputText({
 		title: 'Override instance address',
@@ -167,10 +161,7 @@
 	cacheClear();
 }
 
-const headerActions = $computed(() => []);
-=======
 const headerActions = computed(() => []);
->>>>>>> b72f9186
 
 const headerTabs = computed(() => [{
 	key: 'overview',
