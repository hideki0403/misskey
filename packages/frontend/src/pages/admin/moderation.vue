<!--
SPDX-FileCopyrightText: syuilo and misskey-project
SPDX-License-Identifier: AGPL-3.0-only
-->

<template>
<div>
	<MkStickyContainer>
		<template #header><XHeader :tabs="headerTabs"/></template>
		<MkSpacer :contentMax="700" :marginMin="16" :marginMax="32">
			<FormSuspense :p="init">
				<div class="_gaps_m">
					<MkSwitch v-model="enableRegistration" @change="onChange_enableRegistration">
						<template #label>{{ i18n.ts.enableRegistration }}</template>
					</MkSwitch>

					<MkSwitch v-model="emailRequiredForSignup" @change="onChange_emailRequiredForSignup">
						<template #label>{{ i18n.ts.emailRequiredForSignup }}</template>
					</MkSwitch>

					<MkSwitch v-model="blockMentionsFromUnfamiliarRemoteUsers">
						<template #label>{{ i18n.ts.blockMentionsFromUnfamiliarRemoteUsers }}<span class="_beta">{{ i18n.ts.originalFeature }}</span></template>
						<template #caption>{{ i18n.ts.blockMentionsFromUnfamiliarRemoteUsersDescription }} Cherry-picked from Misskey.io (https://github.com/MisskeyIO/misskey/commit/82cc3987c13db4ad0da1589386027c222ce85ff8)</template>
					</MkSwitch>

					<MkSwitch v-if="enableRegistration" v-model="enableRegistrationLimit">
						<template #label>{{ i18n.ts.enableRegistrationLimit }}<span class="_beta">{{ i18n.ts.originalFeature }}</span></template>
						<template #caption>{{ i18n.ts.enableRegistrationLimitDescription }}</template>
					</MkSwitch>

					<MkInput v-if="enableRegistration && enableRegistrationLimit" v-model="registrationLimitCooldown" type="number" :min="1">
						<template #label>{{ i18n.ts.registrationLimitCooldown }}</template>
						<template #suffix>{{ i18n.ts._time.hour }}</template>
						<template #caption>{{ i18n.ts.registrationLimitCooldownDescription }}</template>
					</MkInput>

					<MkInput v-if="enableRegistration && enableRegistrationLimit" v-model="registrationLimit" type="number" :min="0">
						<template #label>{{ i18n.ts.registrationLimit }}</template>
						<template #caption>{{ i18n.ts.registrationLimitDescription }}</template>
					</MkInput>

					<MkSwitch v-model="disableExploreLocalUsers">
						<template #label>{{ i18n.ts.disableExploreLocalUsers }}<span class="_beta">{{ i18n.ts.originalFeature }}</span></template>
						<template #caption>{{ i18n.ts.disableExploreLocalUsersDescription }}</template>
					</MkSwitch>

					<MkSwitch v-model="disableEntranceFeatureTimeline">
						<template #label>{{ i18n.ts.disableEntranceFeatureTimeline }}<span class="_beta">{{ i18n.ts.originalFeature }}</span></template>
						<template #caption>{{ i18n.ts.disableEntranceFeatureTimelineDescription }}</template>
					</MkSwitch>

					<MkSwitch v-model="enableAgeRestriction">
						<template #label>{{ i18n.ts.enableAgeRestriction }}<span class="_beta">{{ i18n.ts.originalFeature }}</span></template>
					</MkSwitch>

					<MkInput v-if="enableAgeRestriction" v-model="ageRestrictionThreshold" type="number" :min="0">
						<template #label>{{ i18n.ts.ageRestrictionThreshold }}</template>
						<template #suffix>{{ i18n.tsx.yearsOld({ age: '' }) }}</template>
						<template #caption>{{ i18n.ts.ageRestrictionThresholdDescription }}</template>
					</MkInput>

					<FormLink to="/admin/server-rules">{{ i18n.ts.serverRules }}</FormLink>

					<MkFolder>
						<template #icon><i class="ti ti-lock-star"></i></template>
						<template #label>{{ i18n.ts.preservedUsernames }}</template>

						<div class="_gaps">
							<MkTextarea v-model="preservedUsernames">
								<template #caption>{{ i18n.ts.preservedUsernamesDescription }}</template>
							</MkTextarea>
							<MkButton primary @click="save_preservedUsernames">{{ i18n.ts.save }}</MkButton>
						</div>
					</MkFolder>

					<MkFolder>
						<template #icon><i class="ti ti-message-exclamation"></i></template>
						<template #label>{{ i18n.ts.sensitiveWords }}</template>

						<div class="_gaps">
							<MkTextarea v-model="sensitiveWords">
								<template #caption>{{ i18n.ts.sensitiveWordsDescription }}<br>{{ i18n.ts.sensitiveWordsDescription2 }}</template>
							</MkTextarea>
							<MkButton primary @click="save_sensitiveWords">{{ i18n.ts.save }}</MkButton>
						</div>
					</MkFolder>

					<MkFolder>
						<template #icon><i class="ti ti-message-x"></i></template>
						<template #label>{{ i18n.ts.prohibitedWords }}</template>

						<div class="_gaps">
							<MkTextarea v-model="prohibitedWords">
								<template #caption>{{ i18n.ts.prohibitedWordsDescription }}<br>{{ i18n.ts.prohibitedWordsDescription2 }}</template>
							</MkTextarea>
							<MkButton primary @click="save_prohibitedWords">{{ i18n.ts.save }}</MkButton>
						</div>
					</MkFolder>

					<MkFolder>
						<template #icon><i class="ti ti-eye-off"></i></template>
						<template #label>{{ i18n.ts.hiddenTags }}</template>

						<div class="_gaps">
							<MkTextarea v-model="hiddenTags">
								<template #caption>{{ i18n.ts.hiddenTagsDescription }}</template>
							</MkTextarea>
							<MkButton primary @click="save_hiddenTags">{{ i18n.ts.save }}</MkButton>
						</div>
					</MkFolder>

					<MkFolder>
						<template #icon><i class="ti ti-eye-off"></i></template>
						<template #label>{{ i18n.ts.silencedInstances }}</template>

						<div class="_gaps">
							<MkTextarea v-model="silencedHosts">
								<template #caption>{{ i18n.ts.silencedInstancesDescription }}</template>
							</MkTextarea>
							<MkButton primary @click="save_silencedHosts">{{ i18n.ts.save }}</MkButton>
						</div>
					</MkFolder>

					<MkFolder>
						<template #icon><i class="ti ti-eye-off"></i></template>
						<template #label>{{ i18n.ts.mediaSilencedInstances }}</template>

						<div class="_gaps">
							<MkTextarea v-model="mediaSilencedHosts">
								<template #caption>{{ i18n.ts.mediaSilencedInstancesDescription }}</template>
							</MkTextarea>
							<MkButton primary @click="save_mediaSilencedHosts">{{ i18n.ts.save }}</MkButton>
						</div>
					</MkFolder>

					<MkFolder>
						<template #icon><i class="ti ti-ban"></i></template>
						<template #label>{{ i18n.ts.blockedInstances }}</template>

						<div class="_gaps">
							<MkTextarea v-model="blockedHosts">
								<template #caption>{{ i18n.ts.blockedInstancesDescription }}</template>
							</MkTextarea>
							<MkButton primary @click="save_blockedHosts">{{ i18n.ts.save }}</MkButton>
						</div>
					</MkFolder>
				</div>
			</FormSuspense>
		</MkSpacer>
	</MkStickyContainer>
</div>
</template>

<script lang="ts" setup>
import { ref, computed } from 'vue';
import XHeader from './_header_.vue';
import MkSwitch from '@/components/MkSwitch.vue';
import MkInput from '@/components/MkInput.vue';
import MkTextarea from '@/components/MkTextarea.vue';
import FormSuspense from '@/components/form/suspense.vue';
import * as os from '@/os.js';
import { misskeyApi } from '@/scripts/misskey-api.js';
import { fetchInstance } from '@/instance.js';
import { i18n } from '@/i18n.js';
import { definePageMetadata } from '@/scripts/page-metadata.js';
import MkButton from '@/components/MkButton.vue';
import FormLink from '@/components/form/link.vue';
import MkFolder from '@/components/MkFolder.vue';

<<<<<<< HEAD
const enableRegistration = ref(false);
const enableRegistrationLimit = ref(false);
const registrationLimit = ref(0);
const registrationLimitCooldown = ref(0);
const emailRequiredForSignup = ref(false);
const disableExploreLocalUsers = ref(false);
const disableEntranceFeatureTimeline = ref(false);
const enableAgeRestriction = ref(false);
const ageRestrictionThreshold = ref(0);
const sensitiveWords = ref('');
const preservedUsernames = ref('');
const prohibitedWords = ref('');
const hiddenTags = ref('');
const tosUrl = ref<string | null>(null);
const privacyPolicyUrl = ref<string | null>(null);
const blockMentionsFromUnfamiliarRemoteUsers = ref(false);
const inquiryUrl = ref<string | null>(null);
=======
const enableRegistration = ref<boolean>(false);
const emailRequiredForSignup = ref<boolean>(false);
const sensitiveWords = ref<string>('');
const prohibitedWords = ref<string>('');
const hiddenTags = ref<string>('');
const preservedUsernames = ref<string>('');
const blockedHosts = ref<string>('');
const silencedHosts = ref<string>('');
const mediaSilencedHosts = ref<string>('');
>>>>>>> 781e64aa

async function init() {
	const meta = await misskeyApi('admin/meta');
	enableRegistration.value = !meta.disableRegistration;
	enableRegistrationLimit.value = meta.enableRegistrationLimit;
	registrationLimit.value = meta.registrationLimit;
	registrationLimitCooldown.value = meta.registrationLimitCooldown;
	emailRequiredForSignup.value = meta.emailRequiredForSignup;
	disableExploreLocalUsers.value = meta.disableExploreLocalUsers;
	disableEntranceFeatureTimeline.value = meta.disableEntranceFeatureTimeline;
	enableAgeRestriction.value = meta.enableAgeRestriction;
	ageRestrictionThreshold.value = meta.ageRestrictionThreshold;
	sensitiveWords.value = meta.sensitiveWords.join('\n');
	prohibitedWords.value = meta.prohibitedWords.join('\n');
	hiddenTags.value = meta.hiddenTags.join('\n');
	preservedUsernames.value = meta.preservedUsernames.join('\n');
<<<<<<< HEAD
	tosUrl.value = meta.tosUrl;
	privacyPolicyUrl.value = meta.privacyPolicyUrl;
	blockMentionsFromUnfamiliarRemoteUsers.value = meta.blockMentionsFromUnfamiliarRemoteUsers;
	inquiryUrl.value = meta.inquiryUrl;
=======
	blockedHosts.value = meta.blockedHosts.join('\n');
	silencedHosts.value = meta.silencedHosts.join('\n');
	mediaSilencedHosts.value = meta.mediaSilencedHosts.join('\n');
}

function onChange_enableRegistration(value: boolean) {
	os.apiWithDialog('admin/update-meta', {
		disableRegistration: !value,
	}).then(() => {
		fetchInstance(true);
	});
}

function onChange_emailRequiredForSignup(value: boolean) {
	os.apiWithDialog('admin/update-meta', {
		emailRequiredForSignup: value,
	}).then(() => {
		fetchInstance(true);
	});
>>>>>>> 781e64aa
}

function save_preservedUsernames() {
	os.apiWithDialog('admin/update-meta', {
		preservedUsernames: preservedUsernames.value.split('\n'),
	}).then(() => {
		fetchInstance(true);
	});
}

function save_sensitiveWords() {
	os.apiWithDialog('admin/update-meta', {
<<<<<<< HEAD
		disableRegistration: !enableRegistration.value,
		enableRegistrationLimit: enableRegistrationLimit.value,
		registrationLimit: registrationLimit.value,
		registrationLimitCooldown: registrationLimitCooldown.value,
		emailRequiredForSignup: emailRequiredForSignup.value,
		disableExploreLocalUsers: disableExploreLocalUsers.value,
		disableEntranceFeatureTimeline: disableEntranceFeatureTimeline.value,
		enableAgeRestriction: enableAgeRestriction.value,
		ageRestrictionThreshold: ageRestrictionThreshold.value,
		tosUrl: tosUrl.value,
		privacyPolicyUrl: privacyPolicyUrl.value,
		inquiryUrl: inquiryUrl.value,
=======
>>>>>>> 781e64aa
		sensitiveWords: sensitiveWords.value.split('\n'),
	}).then(() => {
		fetchInstance(true);
	});
}

function save_prohibitedWords() {
	os.apiWithDialog('admin/update-meta', {
		prohibitedWords: prohibitedWords.value.split('\n'),
	}).then(() => {
		fetchInstance(true);
	});
}

function save_hiddenTags() {
	os.apiWithDialog('admin/update-meta', {
		hiddenTags: hiddenTags.value.split('\n'),
<<<<<<< HEAD
		preservedUsernames: preservedUsernames.value.split('\n'),
		blockMentionsFromUnfamiliarRemoteUsers: blockMentionsFromUnfamiliarRemoteUsers.value,
=======
	}).then(() => {
		fetchInstance(true);
	});
}

function save_blockedHosts() {
	os.apiWithDialog('admin/update-meta', {
		blockedHosts: blockedHosts.value.split('\n') || [],
	}).then(() => {
		fetchInstance(true);
	});
}

function save_silencedHosts() {
	os.apiWithDialog('admin/update-meta', {
		silencedHosts: silencedHosts.value.split('\n') || [],
	}).then(() => {
		fetchInstance(true);
	});
}

function save_mediaSilencedHosts() {
	os.apiWithDialog('admin/update-meta', {
		mediaSilencedHosts: mediaSilencedHosts.value.split('\n') || [],
>>>>>>> 781e64aa
	}).then(() => {
		fetchInstance(true);
	});
}

const headerTabs = computed(() => []);

definePageMetadata(() => ({
	title: i18n.ts.moderation,
	icon: 'ti ti-shield',
}));
</script><|MERGE_RESOLUTION|>--- conflicted
+++ resolved
@@ -18,48 +18,57 @@
 						<template #label>{{ i18n.ts.emailRequiredForSignup }}</template>
 					</MkSwitch>
 
-					<MkSwitch v-model="blockMentionsFromUnfamiliarRemoteUsers">
-						<template #label>{{ i18n.ts.blockMentionsFromUnfamiliarRemoteUsers }}<span class="_beta">{{ i18n.ts.originalFeature }}</span></template>
-						<template #caption>{{ i18n.ts.blockMentionsFromUnfamiliarRemoteUsersDescription }} Cherry-picked from Misskey.io (https://github.com/MisskeyIO/misskey/commit/82cc3987c13db4ad0da1589386027c222ce85ff8)</template>
-					</MkSwitch>
-
-					<MkSwitch v-if="enableRegistration" v-model="enableRegistrationLimit">
-						<template #label>{{ i18n.ts.enableRegistrationLimit }}<span class="_beta">{{ i18n.ts.originalFeature }}</span></template>
-						<template #caption>{{ i18n.ts.enableRegistrationLimitDescription }}</template>
-					</MkSwitch>
-
-					<MkInput v-if="enableRegistration && enableRegistrationLimit" v-model="registrationLimitCooldown" type="number" :min="1">
-						<template #label>{{ i18n.ts.registrationLimitCooldown }}</template>
-						<template #suffix>{{ i18n.ts._time.hour }}</template>
-						<template #caption>{{ i18n.ts.registrationLimitCooldownDescription }}</template>
-					</MkInput>
-
-					<MkInput v-if="enableRegistration && enableRegistrationLimit" v-model="registrationLimit" type="number" :min="0">
-						<template #label>{{ i18n.ts.registrationLimit }}</template>
-						<template #caption>{{ i18n.ts.registrationLimitDescription }}</template>
-					</MkInput>
-
-					<MkSwitch v-model="disableExploreLocalUsers">
-						<template #label>{{ i18n.ts.disableExploreLocalUsers }}<span class="_beta">{{ i18n.ts.originalFeature }}</span></template>
-						<template #caption>{{ i18n.ts.disableExploreLocalUsersDescription }}</template>
-					</MkSwitch>
-
-					<MkSwitch v-model="disableEntranceFeatureTimeline">
-						<template #label>{{ i18n.ts.disableEntranceFeatureTimeline }}<span class="_beta">{{ i18n.ts.originalFeature }}</span></template>
-						<template #caption>{{ i18n.ts.disableEntranceFeatureTimelineDescription }}</template>
-					</MkSwitch>
-
-					<MkSwitch v-model="enableAgeRestriction">
-						<template #label>{{ i18n.ts.enableAgeRestriction }}<span class="_beta">{{ i18n.ts.originalFeature }}</span></template>
-					</MkSwitch>
-
-					<MkInput v-if="enableAgeRestriction" v-model="ageRestrictionThreshold" type="number" :min="0">
-						<template #label>{{ i18n.ts.ageRestrictionThreshold }}</template>
-						<template #suffix>{{ i18n.tsx.yearsOld({ age: '' }) }}</template>
-						<template #caption>{{ i18n.ts.ageRestrictionThresholdDescription }}</template>
-					</MkInput>
-
 					<FormLink to="/admin/server-rules">{{ i18n.ts.serverRules }}</FormLink>
+
+					<MkFolder>
+						<template #icon><i class="ti ti-flare"></i></template>
+						<template #label>{{ i18n.ts.originalFeatureTitle }}</template>
+
+						<div class="_gaps_m">
+							<MkSwitch v-model="blockMentionsFromUnfamiliarRemoteUsers" @change="onChange_blockMentionsFromUnfamiliarRemoteUsers">
+								<template #label>{{ i18n.ts.blockMentionsFromUnfamiliarRemoteUsers }}<span class="_beta">{{ i18n.ts.originalFeature }}</span></template>
+								<template #caption>{{ i18n.ts.blockMentionsFromUnfamiliarRemoteUsersDescription }} Cherry-picked from Misskey.io (https://github.com/MisskeyIO/misskey/commit/82cc3987c13db4ad0da1589386027c222ce85ff8)</template>
+							</MkSwitch>
+
+							<MkSwitch v-model="enableRegistrationLimit" :disabled="!enableRegistration" @change="onChange_enableRegistrationLimit">
+								<template #label>{{ i18n.ts.enableRegistrationLimit }}<span class="_beta">{{ i18n.ts.originalFeature }}</span></template>
+								<template #caption>{{ i18n.ts.enableRegistrationLimitDescription }}</template>
+							</MkSwitch>
+
+							<MkInput v-model="registrationLimitCooldown" type="number" :min="1" :disabled="!enableRegistration || !enableRegistrationLimit">
+								<template #label>{{ i18n.ts.registrationLimitCooldown }}</template>
+								<template #suffix>{{ i18n.ts._time.hour }}</template>
+								<template #caption>{{ i18n.ts.registrationLimitCooldownDescription }}</template>
+							</MkInput>
+
+							<MkInput v-model="registrationLimit" type="number" :min="0" :disabled="!enableRegistration || !enableRegistrationLimit">
+								<template #label>{{ i18n.ts.registrationLimit }}</template>
+								<template #caption>{{ i18n.ts.registrationLimitDescription }}</template>
+							</MkInput>
+							<MkButton primary :disabled="!enableRegistration || !enableRegistrationLimit" @click="save_registrationLimitSettings">{{ i18n.ts.save }}</MkButton>
+
+							<MkSwitch v-model="disableExploreLocalUsers" @change="onChange_disableExploreLocalUsers">
+								<template #label>{{ i18n.ts.disableExploreLocalUsers }}<span class="_beta">{{ i18n.ts.originalFeature }}</span></template>
+								<template #caption>{{ i18n.ts.disableExploreLocalUsersDescription }}</template>
+							</MkSwitch>
+
+							<MkSwitch v-model="disableEntranceFeatureTimeline" @change="onChange_disableEntranceFeatureTimeline">
+								<template #label>{{ i18n.ts.disableEntranceFeatureTimeline }}<span class="_beta">{{ i18n.ts.originalFeature }}</span></template>
+								<template #caption>{{ i18n.ts.disableEntranceFeatureTimelineDescription }}</template>
+							</MkSwitch>
+
+							<MkSwitch v-model="enableAgeRestriction" @change="onChange_enableAgeRestriction">
+								<template #label>{{ i18n.ts.enableAgeRestriction }}<span class="_beta">{{ i18n.ts.originalFeature }}</span></template>
+							</MkSwitch>
+
+							<MkInput v-model="ageRestrictionThreshold" type="number" :min="0" :disabled="!enableAgeRestriction">
+								<template #label>{{ i18n.ts.ageRestrictionThreshold }}</template>
+								<template #suffix>{{ i18n.tsx.yearsOld({ age: '' }) }}</template>
+								<template #caption>{{ i18n.ts.ageRestrictionThresholdDescription }}</template>
+							</MkInput>
+							<MkButton primary :disabled="!enableAgeRestriction" @click="save_ageRestrictionThreshold">{{ i18n.ts.save }}</MkButton>
+						</div>
+					</MkFolder>
 
 					<MkFolder>
 						<template #icon><i class="ti ti-lock-star"></i></template>
@@ -167,7 +176,6 @@
 import FormLink from '@/components/form/link.vue';
 import MkFolder from '@/components/MkFolder.vue';
 
-<<<<<<< HEAD
 const enableRegistration = ref(false);
 const enableRegistrationLimit = ref(false);
 const registrationLimit = ref(0);
@@ -185,17 +193,9 @@
 const privacyPolicyUrl = ref<string | null>(null);
 const blockMentionsFromUnfamiliarRemoteUsers = ref(false);
 const inquiryUrl = ref<string | null>(null);
-=======
-const enableRegistration = ref<boolean>(false);
-const emailRequiredForSignup = ref<boolean>(false);
-const sensitiveWords = ref<string>('');
-const prohibitedWords = ref<string>('');
-const hiddenTags = ref<string>('');
-const preservedUsernames = ref<string>('');
 const blockedHosts = ref<string>('');
 const silencedHosts = ref<string>('');
 const mediaSilencedHosts = ref<string>('');
->>>>>>> 781e64aa
 
 async function init() {
 	const meta = await misskeyApi('admin/meta');
@@ -212,14 +212,12 @@
 	prohibitedWords.value = meta.prohibitedWords.join('\n');
 	hiddenTags.value = meta.hiddenTags.join('\n');
 	preservedUsernames.value = meta.preservedUsernames.join('\n');
-<<<<<<< HEAD
 	tosUrl.value = meta.tosUrl;
 	privacyPolicyUrl.value = meta.privacyPolicyUrl;
 	blockMentionsFromUnfamiliarRemoteUsers.value = meta.blockMentionsFromUnfamiliarRemoteUsers;
 	inquiryUrl.value = meta.inquiryUrl;
-=======
 	blockedHosts.value = meta.blockedHosts.join('\n');
-	silencedHosts.value = meta.silencedHosts.join('\n');
+	silencedHosts.value = meta.silencedHosts?.join('\n') ?? '';
 	mediaSilencedHosts.value = meta.mediaSilencedHosts.join('\n');
 }
 
@@ -237,12 +235,52 @@
 	}).then(() => {
 		fetchInstance(true);
 	});
->>>>>>> 781e64aa
+}
+
+function onChange_blockMentionsFromUnfamiliarRemoteUsers(value: boolean) {
+	os.apiWithDialog('admin/update-meta', {
+		blockMentionsFromUnfamiliarRemoteUsers: value,
+	}).then(() => {
+		fetchInstance(true);
+	});
+}
+
+function onChange_enableRegistrationLimit(value: boolean) {
+	os.apiWithDialog('admin/update-meta', {
+		enableRegistrationLimit: value,
+	}).then(() => {
+		fetchInstance(true);
+	});
+}
+
+function onChange_disableExploreLocalUsers(value: boolean) {
+	os.apiWithDialog('admin/update-meta', {
+		disableExploreLocalUsers: value,
+	}).then(() => {
+		fetchInstance(true);
+	});
+}
+
+function onChange_disableEntranceFeatureTimeline(value: boolean) {
+	os.apiWithDialog('admin/update-meta', {
+		disableEntranceFeatureTimeline: value,
+	}).then(() => {
+		fetchInstance(true);
+	});
+}
+
+function onChange_enableAgeRestriction(value: boolean) {
+	os.apiWithDialog('admin/update-meta', {
+		enableAgeRestriction: value,
+	}).then(() => {
+		fetchInstance(true);
+	});
 }
 
 function save_preservedUsernames() {
 	os.apiWithDialog('admin/update-meta', {
 		preservedUsernames: preservedUsernames.value.split('\n'),
+		blockMentionsFromUnfamiliarRemoteUsers: blockMentionsFromUnfamiliarRemoteUsers.value,
 	}).then(() => {
 		fetchInstance(true);
 	});
@@ -250,67 +288,64 @@
 
 function save_sensitiveWords() {
 	os.apiWithDialog('admin/update-meta', {
-<<<<<<< HEAD
-		disableRegistration: !enableRegistration.value,
-		enableRegistrationLimit: enableRegistrationLimit.value,
+		sensitiveWords: sensitiveWords.value.split('\n'),
+	}).then(() => {
+		fetchInstance(true);
+	});
+}
+
+function save_prohibitedWords() {
+	os.apiWithDialog('admin/update-meta', {
+		prohibitedWords: prohibitedWords.value.split('\n'),
+	}).then(() => {
+		fetchInstance(true);
+	});
+}
+
+function save_hiddenTags() {
+	os.apiWithDialog('admin/update-meta', {
+		hiddenTags: hiddenTags.value.split('\n'),
+	}).then(() => {
+		fetchInstance(true);
+	});
+}
+
+function save_blockedHosts() {
+	os.apiWithDialog('admin/update-meta', {
+		blockedHosts: blockedHosts.value.split('\n') || [],
+	}).then(() => {
+		fetchInstance(true);
+	});
+}
+
+function save_silencedHosts() {
+	os.apiWithDialog('admin/update-meta', {
+		silencedHosts: silencedHosts.value.split('\n') || [],
+	}).then(() => {
+		fetchInstance(true);
+	});
+}
+
+function save_mediaSilencedHosts() {
+	os.apiWithDialog('admin/update-meta', {
+		mediaSilencedHosts: mediaSilencedHosts.value.split('\n') || [],
+	}).then(() => {
+		fetchInstance(true);
+	});
+}
+
+function save_registrationLimitSettings() {
+	os.apiWithDialog('admin/update-meta', {
 		registrationLimit: registrationLimit.value,
 		registrationLimitCooldown: registrationLimitCooldown.value,
-		emailRequiredForSignup: emailRequiredForSignup.value,
-		disableExploreLocalUsers: disableExploreLocalUsers.value,
-		disableEntranceFeatureTimeline: disableEntranceFeatureTimeline.value,
-		enableAgeRestriction: enableAgeRestriction.value,
+	}).then(() => {
+		fetchInstance(true);
+	});
+}
+
+function save_ageRestrictionThreshold() {
+	os.apiWithDialog('admin/update-meta', {
 		ageRestrictionThreshold: ageRestrictionThreshold.value,
-		tosUrl: tosUrl.value,
-		privacyPolicyUrl: privacyPolicyUrl.value,
-		inquiryUrl: inquiryUrl.value,
-=======
->>>>>>> 781e64aa
-		sensitiveWords: sensitiveWords.value.split('\n'),
-	}).then(() => {
-		fetchInstance(true);
-	});
-}
-
-function save_prohibitedWords() {
-	os.apiWithDialog('admin/update-meta', {
-		prohibitedWords: prohibitedWords.value.split('\n'),
-	}).then(() => {
-		fetchInstance(true);
-	});
-}
-
-function save_hiddenTags() {
-	os.apiWithDialog('admin/update-meta', {
-		hiddenTags: hiddenTags.value.split('\n'),
-<<<<<<< HEAD
-		preservedUsernames: preservedUsernames.value.split('\n'),
-		blockMentionsFromUnfamiliarRemoteUsers: blockMentionsFromUnfamiliarRemoteUsers.value,
-=======
-	}).then(() => {
-		fetchInstance(true);
-	});
-}
-
-function save_blockedHosts() {
-	os.apiWithDialog('admin/update-meta', {
-		blockedHosts: blockedHosts.value.split('\n') || [],
-	}).then(() => {
-		fetchInstance(true);
-	});
-}
-
-function save_silencedHosts() {
-	os.apiWithDialog('admin/update-meta', {
-		silencedHosts: silencedHosts.value.split('\n') || [],
-	}).then(() => {
-		fetchInstance(true);
-	});
-}
-
-function save_mediaSilencedHosts() {
-	os.apiWithDialog('admin/update-meta', {
-		mediaSilencedHosts: mediaSilencedHosts.value.split('\n') || [],
->>>>>>> 781e64aa
 	}).then(() => {
 		fetchInstance(true);
 	});
