--- conflicted
+++ resolved
@@ -6,7 +6,7 @@
 <template>
 <MkStickyContainer>
 	<template #header><MkPageHeader v-model:tab="tab" :actions="headerActions" :tabs="headerTabs"/></template>
-	<MkSpacer :content-max="700">
+	<MkSpacer :contentMax="700">
 		<div v-if="tab === 'list'">
 			<MkFoldableSection :expanded="false">
 				<template #header>{{ i18n.ts.search }}</template>
@@ -57,11 +57,7 @@
 </template>
 
 <script lang="ts" setup>
-<<<<<<< HEAD
-import { computed, ref } from 'vue';
-=======
 import { computed, onMounted, ref } from 'vue';
->>>>>>> b72f9186
 import MkChannelPreview from '@/components/MkChannelPreview.vue';
 import MkPagination from '@/components/MkPagination.vue';
 import MkButton from '@/components/MkButton.vue';
@@ -75,29 +71,21 @@
 
 const router = useRouter();
 
-<<<<<<< HEAD
-let tab = $ref('featured');
-let sortType = ref('+notesCount');
-let searchQuery = ref('');
-let excludeNonActiveChannels = ref(false);
-let includeDescription = ref(false);
-=======
 const props = defineProps<{
 	query: string;
 	type?: string;
 }>();
 
-const key = ref('');
 const tab = ref('featured');
+const sortType = ref('+notesCount');
 const searchQuery = ref('');
-const searchType = ref('nameAndDescription');
+const excludeNonActiveChannels = ref(false);
+const includeDescription = ref(false);
 const channelPagination = ref();
 
 onMounted(() => {
 	searchQuery.value = props.query ?? '';
-	searchType.value = props.type ?? 'nameAndDescription';
 });
->>>>>>> b72f9186
 
 const featuredPagination = {
 	endpoint: 'channels/featured' as const,
@@ -128,7 +116,6 @@
 	limit: 10,
 };
 
-<<<<<<< HEAD
 const sortOptions = [
 	{ value: '+notesCount', displayName: i18n.ts._sortType.notesCountDesc },
 	{ value: '-notesCount', displayName: i18n.ts._sortType.notesCountAsc },
@@ -139,26 +126,6 @@
 	{ value: '+name', displayName: i18n.ts._sortType.nameDesc },
 	{ value: '-name', displayName: i18n.ts._sortType.nameAsc },
 ];
-=======
-async function search() {
-	const query = searchQuery.value.toString().trim();
-
-	if (query == null) return;
-
-	const type = searchType.value.toString().trim();
-
-	channelPagination.value = {
-		endpoint: 'channels/search',
-		limit: 10,
-		params: {
-			query: searchQuery.value,
-			type: type,
-		},
-	};
-
-	key.value = query + type;
-}
->>>>>>> b72f9186
 
 function create() {
 	router.push('/channels/new');
@@ -170,15 +137,9 @@
 	handler: create,
 }]);
 
-<<<<<<< HEAD
-const headerTabs = $computed(() => [{
+const headerTabs = computed(() => [{
 	key: 'list',
 	title: i18n.ts._channel.listAndSearch,
-=======
-const headerTabs = computed(() => [{
-	key: 'search',
-	title: i18n.ts.search,
->>>>>>> b72f9186
 	icon: 'ti ti-search',
 }, {
 	key: 'featured',
