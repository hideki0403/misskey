--- conflicted
+++ resolved
@@ -7,70 +7,30 @@
 <MkStickyContainer>
 	<template #header><MkPageHeader v-model:tab="tab" :actions="headerActions" :tabs="headerTabs"/></template>
 	<MkSpacer :contentMax="700">
-<<<<<<< HEAD
-		<div v-if="tab === 'list'">
-			<MkFoldableSection :expanded="false">
-				<template #header>{{ i18n.ts.search }}</template>
-				<div class="_gaps_m search-form">
-					<MkInput v-model="searchQuery" :large="true" type="search">
-						<template #label>{{ i18n.ts.channelSearch }}</template>
-						<template #prefix><i class="ti ti-search"></i></template>
-					</MkInput>
-					<MkSelect v-model="sortType">
-						<template #label>{{ i18n.ts.sort }}</template>
-						<option v-for="x in sortOptions" :key="x.value" :value="x.value">{{ x.displayName }}</option>
-					</MkSelect>
-					<MkSwitch v-model="includeDescription" :large="true">
-						<template #label>{{ i18n.ts.includeDescription }}</template>
-					</MkSwitch>
-					<MkSwitch v-model="excludeNonActiveChannels" :large="true">
-						<template #label>{{ i18n.ts.excludeNonActiveChannels }}</template>
-					</MkSwitch>
-				</div>
-			</MkFoldableSection>
-			<MkPagination v-slot="{ items }" :pagination="listPagination">
-				<MkChannelPreview v-for="channel in items" :key="channel.id" class="_margin" :channel="channel"/>
-			</MkPagination>
-		</div>
-		<div v-else-if="tab === 'featured'">
-			<MkPagination v-slot="{items}" :pagination="featuredPagination">
-				<MkChannelPreview v-for="channel in items" :key="channel.id" class="_margin" :channel="channel"/>
-			</MkPagination>
-		</div>
-		<div v-else-if="tab === 'favorites'">
-			<MkPagination v-slot="{items}" :pagination="favoritesPagination">
-				<MkChannelPreview v-for="channel in items" :key="channel.id" class="_margin" :channel="channel"/>
-			</MkPagination>
-		</div>
-		<div v-else-if="tab === 'following'">
-			<MkPagination v-slot="{items}" :pagination="followingPagination">
-				<MkChannelPreview v-for="channel in items" :key="channel.id" class="_margin" :channel="channel"/>
-			</MkPagination>
-		</div>
-		<div v-else-if="tab === 'owned'">
-			<MkButton class="new" @click="create()"><i class="ti ti-plus"></i></MkButton>
-			<MkPagination v-slot="{items}" :pagination="ownedPagination">
-				<MkChannelPreview v-for="channel in items" :key="channel.id" class="_margin" :channel="channel"/>
-			</MkPagination>
-		</div>
-=======
 		<MkHorizontalSwipe v-model:tab="tab" :tabs="headerTabs">
-			<div v-if="tab === 'search'" key="search">
-				<div class="_gaps">
-					<MkInput v-model="searchQuery" :large="true" :autofocus="true" type="search" @enter="search">
-						<template #prefix><i class="ti ti-search"></i></template>
-					</MkInput>
-					<MkRadios v-model="searchType" @update:modelValue="search()">
-						<option value="nameAndDescription">{{ i18n.ts._channel.nameAndDescription }}</option>
-						<option value="nameOnly">{{ i18n.ts._channel.nameOnly }}</option>
-					</MkRadios>
-					<MkButton large primary gradate rounded @click="search">{{ i18n.ts.search }}</MkButton>
-				</div>
-
-				<MkFoldableSection v-if="channelPagination">
-					<template #header>{{ i18n.ts.searchResult }}</template>
-					<MkChannelList :key="key" :pagination="channelPagination"/>
+			<div v-if="tab === 'list'">
+				<MkFoldableSection :expanded="false">
+					<template #header>{{ i18n.ts.search }}</template>
+					<div class="_gaps_m search-form">
+						<MkInput v-model="searchQuery" :large="true" type="search">
+							<template #label>{{ i18n.ts.channelSearch }}</template>
+							<template #prefix><i class="ti ti-search"></i></template>
+						</MkInput>
+						<MkSelect v-model="sortType">
+							<template #label>{{ i18n.ts.sort }}</template>
+							<option v-for="x in sortOptions" :key="x.value" :value="x.value">{{ x.displayName }}</option>
+						</MkSelect>
+						<MkSwitch v-model="includeDescription" :large="true">
+							<template #label>{{ i18n.ts.includeDescription }}</template>
+						</MkSwitch>
+						<MkSwitch v-model="excludeNonActiveChannels" :large="true">
+							<template #label>{{ i18n.ts.excludeNonActiveChannels }}</template>
+						</MkSwitch>
+					</div>
 				</MkFoldableSection>
+				<MkPagination v-slot="{ items }" :pagination="listPagination">
+					<MkChannelPreview v-for="channel in items" :key="channel.id" class="_margin" :channel="channel"/>
+				</MkPagination>
 			</div>
 			<div v-if="tab === 'featured'" key="featured">
 				<MkPagination v-slot="{items}" :pagination="featuredPagination">
@@ -94,7 +54,6 @@
 				</MkPagination>
 			</div>
 		</MkHorizontalSwipe>
->>>>>>> 5342692b
 	</MkSpacer>
 </MkStickyContainer>
 </template>
