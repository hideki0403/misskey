<!--
SPDX-FileCopyrightText: syuilo and misskey-project
SPDX-License-Identifier: AGPL-3.0-only
-->

<template>
<MkStickyContainer>
	<template #header><MkPageHeader v-model:tab="tab" :actions="headerActions" :tabs="headerTabs"/></template>
	<MkSpacer :contentMax="700">
		<MkHorizontalSwipe v-model:tab="tab" :tabs="headerTabs">
			<div v-if="tab === 'list'">
				<MkFolder :expanded="false">
					<template #label>{{ i18n.ts.search }}</template>
					<div class="_gaps_m search-form">
						<MkInput v-model="searchQuery" :large="true" type="search">
							<template #label>{{ i18n.ts.channelSearch }}</template>
							<template #prefix><i class="ti ti-search"></i></template>
						</MkInput>
						<MkSelect v-model="sortType">
							<template #label>{{ i18n.ts.sort }}</template>
							<option v-for="x in sortOptions" :key="x.value" :value="x.value">{{ x.displayName }}</option>
						</MkSelect>
						<MkSwitch v-model="includeDescription" :large="true">
							<template #label>{{ i18n.ts.includeDescription }}</template>
						</MkSwitch>
						<MkSwitch v-model="excludeNonActiveChannels" :large="true">
							<template #label>{{ i18n.ts.excludeNonActiveChannels }}</template>
						</MkSwitch>
					</div>
				</MkFolder>
				<MkPagination v-slot="{ items }" :pagination="listPagination">
					<MkChannelPreview v-for="channel in items" :key="channel.id" class="_margin" :channel="channel"/>
				</MkPagination>
			</div>
			<div v-if="tab === 'featured'" key="featured">
				<MkPagination v-slot="{items}" :pagination="featuredPagination">
					<MkChannelPreview v-for="channel in items" :key="channel.id" class="_margin" :channel="channel"/>
				</MkPagination>
			</div>
			<div v-else-if="tab === 'favorites'" key="favorites">
				<MkPagination v-slot="{items}" :pagination="favoritesPagination">
					<MkChannelPreview v-for="channel in items" :key="channel.id" class="_margin" :channel="channel"/>
				</MkPagination>
			</div>
			<div v-else-if="tab === 'following'" key="following">
				<MkPagination v-slot="{items}" :pagination="followingPagination">
					<MkChannelPreview v-for="channel in items" :key="channel.id" class="_margin" :channel="channel"/>
				</MkPagination>
			</div>
			<div v-else-if="tab === 'owned'" key="owned">
				<MkButton class="new" @click="create()"><i class="ti ti-plus"></i></MkButton>
				<MkPagination v-slot="{items}" :pagination="ownedPagination">
					<MkChannelPreview v-for="channel in items" :key="channel.id" class="_margin" :channel="channel"/>
				</MkPagination>
			</div>
		</MkHorizontalSwipe>
	</MkSpacer>
</MkStickyContainer>
</template>

<script lang="ts" setup>
import { computed, onMounted, ref } from 'vue';
import MkChannelPreview from '@/components/MkChannelPreview.vue';
import MkPagination from '@/components/MkPagination.vue';
import MkButton from '@/components/MkButton.vue';
import MkSelect from '@/components/MkSelect.vue';
import MkInput from '@/components/MkInput.vue';
import MkSwitch from '@/components/MkSwitch.vue';
import MkFolder from '@/components/MkFolder.vue';
import MkHorizontalSwipe from '@/components/MkHorizontalSwipe.vue';
import { definePageMetadata } from '@/scripts/page-metadata.js';
import { i18n } from '@/i18n.js';
import { useRouter } from '@/router/supplier.js';

const router = useRouter();

const props = defineProps<{
	query: string;
	type?: string;
}>();

const tab = ref('featured');
const sortType = ref('+notesCount');
const searchQuery = ref('');
const excludeNonActiveChannels = ref(false);
const includeDescription = ref(false);
const channelPagination = ref();

onMounted(() => {
	searchQuery.value = props.query ?? '';
});

const featuredPagination = {
	endpoint: 'channels/featured' as const,
	noPaging: true,
};
const listPagination = {
	endpoint: 'channels/list' as const,
	limit: 10,
	offsetMode: true,
	params: computed(() => ({
		sort: sortType.value,
		search: searchQuery.value,
		excludeNonActiveChannels: excludeNonActiveChannels.value,
		includeDescription: includeDescription.value,
	})),
};
const favoritesPagination = {
	endpoint: 'channels/my-favorites' as const,
	limit: 100,
	noPaging: true,
};
const followingPagination = {
	endpoint: 'channels/followed' as const,
	limit: 10,
};
const ownedPagination = {
	endpoint: 'channels/owned' as const,
	limit: 10,
};

const sortOptions = [
	{ value: '+notesCount', displayName: i18n.ts._sortType.notesCountDesc },
	{ value: '-notesCount', displayName: i18n.ts._sortType.notesCountAsc },
	{ value: '+usersCount', displayName: i18n.ts._sortType.usersCountDesc },
	{ value: '-usersCount', displayName: i18n.ts._sortType.usersCountAsc },
	{ value: '+lastNotedAt', displayName: i18n.ts._sortType.lastNotedAtDesc },
	{ value: '-lastNotedAt', displayName: i18n.ts._sortType.lastNotedAtAsc },
	{ value: '+name', displayName: i18n.ts._sortType.nameDesc },
	{ value: '-name', displayName: i18n.ts._sortType.nameAsc },
];

function create() {
	router.push('/channels/new');
}

const headerActions = computed(() => [{
	icon: 'ti ti-plus',
	text: i18n.ts.create,
	handler: create,
}]);

const headerTabs = computed(() => [{
	key: 'list',
	title: i18n.ts._channel.listAndSearch,
	icon: 'ti ti-search',
}, {
	key: 'featured',
	title: i18n.ts._channel.featured,
	icon: 'ti ti-comet',
}, {
	key: 'favorites',
	title: i18n.ts.favorites,
	icon: 'ti ti-star',
}, {
	key: 'following',
	title: i18n.ts._channel.following,
	icon: 'ti ti-eye',
}, {
	key: 'owned',
	title: i18n.ts._channel.owned,
	icon: 'ti ti-edit',
}]);

definePageMetadata(() => ({
	title: i18n.ts.channel,
	icon: 'ti ti-device-tv',
<<<<<<< HEAD
})));
</script>

<style lang="scss" scoped>
.search-form {
	padding: 12px 0;
}
</style>
=======
}));
</script>
>>>>>>> 96c7c85a
<|MERGE_RESOLUTION|>--- conflicted
+++ resolved
@@ -165,16 +165,11 @@
 definePageMetadata(() => ({
 	title: i18n.ts.channel,
 	icon: 'ti ti-device-tv',
-<<<<<<< HEAD
-})));
+}));
 </script>
 
 <style lang="scss" scoped>
 .search-form {
 	padding: 12px 0;
 }
-</style>
-=======
-}));
-</script>
->>>>>>> 96c7c85a
+</style>