<template>
<MkStickyContainer>
	<template #header><MkPageHeader v-model:tab="tab" :tabs="headerTabs"/></template>
<<<<<<< HEAD

	<MkSpacer v-if="tab === 'users'" :content-max="1200">
=======
	<MKSpacer v-if="!(typeof error === 'undefined')" :content-max="1200">
		<div :class="$style.root">
			<img :class="$style.img" src="https://xn--931a.moe/assets/error.jpg" class="_ghost"/>
			<p :class="$style.text">
				<i class="ti ti-alert-triangle"></i>
				{{ error }}
			</p>
		</div>
	</MKSpacer>
	<MkSpacer v-else-if="tab === 'users'" :content-max="1200">
>>>>>>> be7b11e1
		<div class="_gaps_s">
			<div v-if="role">{{ role.description }}</div>
			<MkUserList :pagination="users" :extractor="(item) => item.user"/>
		</div>
	</MkSpacer>
	<MkSpacer v-else-if="tab === 'timeline'" :content-max="700">
		<MkTimeline ref="timeline" src="role" :role="props.role"/>
	</MkSpacer>
</MkStickyContainer>
</template>
<script lang="ts" setup>
import { computed, watch } from 'vue';
import * as os from '@/os';
import MkUserList from '@/components/MkUserList.vue';
import { definePageMetadata } from '@/scripts/page-metadata';
import { i18n } from '@/i18n';
import MkTimeline from '@/components/MkTimeline.vue';
<<<<<<< HEAD
=======
import { instanceName } from '@/config';
>>>>>>> be7b11e1

const props = withDefaults(defineProps<{
	role: string;
	initialTab?: string;
}>(), {
	initialTab: 'users',
});

let tab = $ref(props.initialTab);
let role = $ref();
let error = $ref();

watch(() => props.role, () => {
	os.api('roles/show', {
		roleId: props.role,
	}).then(res => {
		role = res;
		document.title = `${role?.name} | ${instanceName}`;
	}).catch((err) => {
		if (err.code === 'NO_SUCH_ROLE') {
			error = i18n.ts.noRole;
		} else {
			error = i18n.ts.somethingHappened;
		}
		document.title = `${error} | ${instanceName}`;
	});
}, { immediate: true });

const users = $computed(() => ({
	endpoint: 'roles/users' as const,
	limit: 30,
	params: {
		roleId: props.role,
	},
}));

const headerTabs = $computed(() => [{
	key: 'users',
	icon: 'ti ti-users',
	title: i18n.ts.users,
}, {
	key: 'timeline',
	icon: 'ti ti-pencil',
	title: i18n.ts.timeline,
}]);

definePageMetadata(computed(() => ({
	title: role?.name,
	icon: 'ti ti-badge',
})));
</script>
<style lang="scss" module>
.root {
	padding: 32px;
	text-align: center;
  align-items: center;
}

.text {
	margin: 0 0 8px 0;
}

.img {
	vertical-align: bottom;
  width: 128px;
	height: 128px;
	margin-bottom: 16px;
	border-radius: 16px;
}
</style>
<|MERGE_RESOLUTION|>--- conflicted
+++ resolved
@@ -1,10 +1,6 @@
 <template>
 <MkStickyContainer>
 	<template #header><MkPageHeader v-model:tab="tab" :tabs="headerTabs"/></template>
-<<<<<<< HEAD
-
-	<MkSpacer v-if="tab === 'users'" :content-max="1200">
-=======
 	<MKSpacer v-if="!(typeof error === 'undefined')" :content-max="1200">
 		<div :class="$style.root">
 			<img :class="$style.img" src="https://xn--931a.moe/assets/error.jpg" class="_ghost"/>
@@ -15,7 +11,6 @@
 		</div>
 	</MKSpacer>
 	<MkSpacer v-else-if="tab === 'users'" :content-max="1200">
->>>>>>> be7b11e1
 		<div class="_gaps_s">
 			<div v-if="role">{{ role.description }}</div>
 			<MkUserList :pagination="users" :extractor="(item) => item.user"/>
@@ -33,10 +28,7 @@
 import { definePageMetadata } from '@/scripts/page-metadata';
 import { i18n } from '@/i18n';
 import MkTimeline from '@/components/MkTimeline.vue';
-<<<<<<< HEAD
-=======
 import { instanceName } from '@/config';
->>>>>>> be7b11e1
 
 const props = withDefaults(defineProps<{
 	role: string;
