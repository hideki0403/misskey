<!--
SPDX-FileCopyrightText: syuilo and misskey-project
SPDX-License-Identifier: AGPL-3.0-only
-->

<template>
<MkStickyContainer>
	<template #header><MkPageHeader v-model:tab="tab" :actions="headerActions" :tabs="headerTabs"/></template>
	<MkSpacer :contentMax="900">
		<div class="_gaps">
			<MkFolder v-for="avatarDecoration in avatarDecorations" :key="avatarDecoration.id ?? avatarDecoration._id" :defaultOpen="avatarDecoration.id == null">
				<template #label>{{ avatarDecoration.name }}</template>
				<template #caption>{{ avatarDecoration.description }}</template>

<<<<<<< HEAD
				<div class="_gaps_m">
					<MkButton rounded style="margin: 0 auto;" @click="selectImage(avatarDecoration, $event)">{{ i18n.ts.selectFile }}</MkButton>
					<MkInput v-model="avatarDecoration.name">
						<template #label>{{ i18n.ts.name }}</template>
					</MkInput>
					<MkTextarea v-model="avatarDecoration.description">
						<template #label>{{ i18n.ts.description }}</template>
					</MkTextarea>
					<MkInput v-model="avatarDecoration.url">
						<template #label>{{ i18n.ts.imageUrl }}</template>
					</MkInput>
					<div class="buttons _buttons">
						<MkButton class="button" inline primary @click="save(avatarDecoration)"><i class="ti ti-device-floppy"></i> {{ i18n.ts.save }}</MkButton>
						<MkButton v-if="avatarDecoration.id != null" class="button" inline danger @click="del(avatarDecoration)"><i class="ti ti-trash"></i> {{ i18n.ts.delete }}</MkButton>
=======
				<div :class="$style.editorRoot">
					<div :class="$style.editorWrapper">
						<div :class="$style.preview">
							<div :class="[$style.previewItem, $style.light]">
								<MkAvatar style="width: 60px; height: 60px;" :user="$i" :decorations="[avatarDecoration]" forceShowDecoration/>
							</div>
							<div :class="[$style.previewItem, $style.dark]">
								<MkAvatar style="width: 60px; height: 60px;" :user="$i" :decorations="[avatarDecoration]" forceShowDecoration/>
							</div>
						</div>
						<div class="_gaps_m">
							<MkInput v-model="avatarDecoration.name">
								<template #label>{{ i18n.ts.name }}</template>
							</MkInput>
							<MkTextarea v-model="avatarDecoration.description">
								<template #label>{{ i18n.ts.description }}</template>
							</MkTextarea>
							<MkInput v-model="avatarDecoration.url">
								<template #label>{{ i18n.ts.imageUrl }}</template>
							</MkInput>
							<div class="_buttons">
								<MkButton inline primary @click="save(avatarDecoration)"><i class="ti ti-device-floppy"></i> {{ i18n.ts.save }}</MkButton>
								<MkButton v-if="avatarDecoration.id != null" inline danger @click="del(avatarDecoration)"><i class="ti ti-trash"></i> {{ i18n.ts.delete }}</MkButton>
							</div>
						</div>
>>>>>>> 781e64aa
					</div>
				</div>
			</MkFolder>
		</div>
	</MkSpacer>
</MkStickyContainer>
</template>

<script lang="ts" setup>
import { ref, computed } from 'vue';
import * as Misskey from 'misskey-js';
import MkButton from '@/components/MkButton.vue';
import MkInput from '@/components/MkInput.vue';
import MkTextarea from '@/components/MkTextarea.vue';
<<<<<<< HEAD
import { selectFile } from '@/scripts/select-file.js';
=======
import { signinRequired } from '@/account.js';
>>>>>>> 781e64aa
import * as os from '@/os.js';
import { misskeyApi } from '@/scripts/misskey-api.js';
import { i18n } from '@/i18n.js';
import { definePageMetadata } from '@/scripts/page-metadata.js';
import MkFolder from '@/components/MkFolder.vue';

const avatarDecorations = ref<Misskey.entities.AdminAvatarDecorationsListResponse>([]);

<<<<<<< HEAD
async function selectImage(decoration, ev) {
	const file = await selectFile(ev.currentTarget ?? ev.target, null);
	decoration.name = file.name.replace(/\.(.+)$/, '');
	decoration.url = file.url;
}
=======
const $i = signinRequired();
>>>>>>> 781e64aa

function add() {
	avatarDecorations.value.unshift({
		_id: Math.random().toString(36),
		id: null,
		name: '',
		description: '',
		url: '',
	});
}

function del(avatarDecoration) {
	os.confirm({
		type: 'warning',
		text: i18n.tsx.deleteAreYouSure({ x: avatarDecoration.name }),
	}).then(({ canceled }) => {
		if (canceled) return;
		avatarDecorations.value = avatarDecorations.value.filter(x => x !== avatarDecoration);
		misskeyApi('admin/avatar-decorations/delete', avatarDecoration);
	});
}

async function save(avatarDecoration) {
	if (avatarDecoration.id == null) {
		await os.apiWithDialog('admin/avatar-decorations/create', avatarDecoration);
		load();
	} else {
		os.apiWithDialog('admin/avatar-decorations/update', avatarDecoration);
	}
}

function load() {
	misskeyApi('admin/avatar-decorations/list').then(_avatarDecorations => {
		avatarDecorations.value = _avatarDecorations;
	});
}

load();

const headerActions = computed(() => [{
	asFullButton: true,
	icon: 'ti ti-plus',
	text: i18n.ts.add,
	handler: add,
}]);

const headerTabs = computed(() => []);

definePageMetadata(() => ({
	title: i18n.ts.avatarDecorations,
	icon: 'ti ti-sparkles',
}));
</script>

<style lang="scss" module>
.editorRoot {
	container: editor / inline-size;
}

.editorWrapper {
	display: grid;
	grid-template-columns: 1fr;
	grid-template-rows: auto auto;
	gap: var(--margin);
}

.preview {
	display: grid;
	place-items: center;
	grid-template-columns: 1fr 1fr;
	grid-template-rows: 1fr;
	gap: var(--margin);
}

.previewItem {
	width: 100%;
	height: 100%;
	min-height: 160px;
	display: flex;
	align-items: center;
	justify-content: center;
	border-radius: var(--radius);

	&.light {
		background: #eee;
	}

	&.dark {
		background: #222;
	}
}

@container editor (min-width: 600px) {
	.editorWrapper {
		grid-template-columns: 200px 1fr;
		grid-template-rows: 1fr;
		gap: calc(var(--margin) * 2);
	}

	.preview {
		grid-template-columns: 1fr;
		grid-template-rows: 1fr 1fr;
	}
}
</style><|MERGE_RESOLUTION|>--- conflicted
+++ resolved
@@ -8,26 +8,12 @@
 	<template #header><MkPageHeader v-model:tab="tab" :actions="headerActions" :tabs="headerTabs"/></template>
 	<MkSpacer :contentMax="900">
 		<div class="_gaps">
-			<MkFolder v-for="avatarDecoration in avatarDecorations" :key="avatarDecoration.id ?? avatarDecoration._id" :defaultOpen="avatarDecoration.id == null">
+			<MkFolder v-for="avatarDecoration in avatarDecorations" :key="avatarDecoration.id ?? avatarDecoration._id ?? ''" :defaultOpen="avatarDecoration.id == null">
 				<template #label>{{ avatarDecoration.name }}</template>
 				<template #caption>{{ avatarDecoration.description }}</template>
 
-<<<<<<< HEAD
-				<div class="_gaps_m">
-					<MkButton rounded style="margin: 0 auto;" @click="selectImage(avatarDecoration, $event)">{{ i18n.ts.selectFile }}</MkButton>
-					<MkInput v-model="avatarDecoration.name">
-						<template #label>{{ i18n.ts.name }}</template>
-					</MkInput>
-					<MkTextarea v-model="avatarDecoration.description">
-						<template #label>{{ i18n.ts.description }}</template>
-					</MkTextarea>
-					<MkInput v-model="avatarDecoration.url">
-						<template #label>{{ i18n.ts.imageUrl }}</template>
-					</MkInput>
-					<div class="buttons _buttons">
-						<MkButton class="button" inline primary @click="save(avatarDecoration)"><i class="ti ti-device-floppy"></i> {{ i18n.ts.save }}</MkButton>
-						<MkButton v-if="avatarDecoration.id != null" class="button" inline danger @click="del(avatarDecoration)"><i class="ti ti-trash"></i> {{ i18n.ts.delete }}</MkButton>
-=======
+				<MkButton rounded style="margin: 0 auto;" @click="selectImage(avatarDecoration, $event)">{{ i18n.ts.selectFile }}</MkButton>
+
 				<div :class="$style.editorRoot">
 					<div :class="$style.editorWrapper">
 						<div :class="$style.preview">
@@ -53,7 +39,6 @@
 								<MkButton v-if="avatarDecoration.id != null" inline danger @click="del(avatarDecoration)"><i class="ti ti-trash"></i> {{ i18n.ts.delete }}</MkButton>
 							</div>
 						</div>
->>>>>>> 781e64aa
 					</div>
 				</div>
 			</MkFolder>
@@ -68,28 +53,24 @@
 import MkButton from '@/components/MkButton.vue';
 import MkInput from '@/components/MkInput.vue';
 import MkTextarea from '@/components/MkTextarea.vue';
-<<<<<<< HEAD
 import { selectFile } from '@/scripts/select-file.js';
-=======
 import { signinRequired } from '@/account.js';
->>>>>>> 781e64aa
 import * as os from '@/os.js';
 import { misskeyApi } from '@/scripts/misskey-api.js';
 import { i18n } from '@/i18n.js';
 import { definePageMetadata } from '@/scripts/page-metadata.js';
 import MkFolder from '@/components/MkFolder.vue';
 
-const avatarDecorations = ref<Misskey.entities.AdminAvatarDecorationsListResponse>([]);
+const avatarDecorations = ref<(Omit<Misskey.entities.AdminAvatarDecorationsListResponse[number], 'id'> & { id: string | null, _id?: string | null })[]>([]);
+const $i = signinRequired();
 
-<<<<<<< HEAD
+const tab = '';
+
 async function selectImage(decoration, ev) {
 	const file = await selectFile(ev.currentTarget ?? ev.target, null);
 	decoration.name = file.name.replace(/\.(.+)$/, '');
 	decoration.url = file.url;
 }
-=======
-const $i = signinRequired();
->>>>>>> 781e64aa
 
 function add() {
 	avatarDecorations.value.unshift({
@@ -98,6 +79,9 @@
 		name: '',
 		description: '',
 		url: '',
+		roleIdsThatCanBeUsedThisDecoration: [],
+		createdAt: '',
+		updatedAt: '',
 	});
 }
 
