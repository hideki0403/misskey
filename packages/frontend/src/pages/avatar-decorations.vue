<!--
SPDX-FileCopyrightText: syuilo and misskey-project
SPDX-License-Identifier: AGPL-3.0-only
-->

<template>
<MkStickyContainer>
	<template #header><MkPageHeader v-model:tab="tab" :actions="headerActions" :tabs="headerTabs"/></template>
	<MkSpacer :contentMax="900">
		<div class="_gaps">
			<MkFolder v-for="avatarDecoration in avatarDecorations" :key="avatarDecoration.id ?? avatarDecoration._id" :defaultOpen="avatarDecoration.id == null">
				<template #label>{{ avatarDecoration.name }}</template>
				<template #caption>{{ avatarDecoration.description }}</template>

				<div class="_gaps_m">
					<MkButton rounded style="margin: 0 auto;" @click="selectImage(avatarDecoration, $event)">{{ i18n.ts.selectFile }}</MkButton>
					<MkInput v-model="avatarDecoration.name">
						<template #label>{{ i18n.ts.name }}</template>
					</MkInput>
					<MkTextarea v-model="avatarDecoration.description">
						<template #label>{{ i18n.ts.description }}</template>
					</MkTextarea>
					<MkInput v-model="avatarDecoration.url">
						<template #label>{{ i18n.ts.imageUrl }}</template>
					</MkInput>
					<div class="buttons _buttons">
						<MkButton class="button" inline primary @click="save(avatarDecoration)"><i class="ti ti-device-floppy"></i> {{ i18n.ts.save }}</MkButton>
						<MkButton v-if="avatarDecoration.id != null" class="button" inline danger @click="del(avatarDecoration)"><i class="ti ti-trash"></i> {{ i18n.ts.delete }}</MkButton>
					</div>
				</div>
			</MkFolder>
		</div>
	</MkSpacer>
</MkStickyContainer>
</template>

<script lang="ts" setup>
import { ref, computed } from 'vue';
import * as Misskey from 'misskey-js';
import MkButton from '@/components/MkButton.vue';
import MkInput from '@/components/MkInput.vue';
import MkTextarea from '@/components/MkTextarea.vue';
<<<<<<< HEAD
=======
import { selectFile } from '@/scripts/select-file.js';
>>>>>>> a5dce590
import * as os from '@/os.js';
import { misskeyApi } from '@/scripts/misskey-api.js';
import { i18n } from '@/i18n.js';
import { definePageMetadata } from '@/scripts/page-metadata.js';
import MkFolder from '@/components/MkFolder.vue';

const avatarDecorations = ref<Misskey.entities.AdminAvatarDecorationsListResponse>([]);

async function selectImage(decoration, ev) {
	const file = await selectFile(ev.currentTarget ?? ev.target, null);
	decoration.name = file.name.replace(/\.(.+)$/, '');
	decoration.url = file.url;
}

function add() {
	avatarDecorations.value.unshift({
		_id: Math.random().toString(36),
		id: null,
		name: '',
		description: '',
		url: '',
	});
}

function del(avatarDecoration) {
	os.confirm({
		type: 'warning',
		text: i18n.tsx.deleteAreYouSure({ x: avatarDecoration.name }),
	}).then(({ canceled }) => {
		if (canceled) return;
		avatarDecorations.value = avatarDecorations.value.filter(x => x !== avatarDecoration);
		misskeyApi('admin/avatar-decorations/delete', avatarDecoration);
	});
}

async function save(avatarDecoration) {
	if (avatarDecoration.id == null) {
		await os.apiWithDialog('admin/avatar-decorations/create', avatarDecoration);
		load();
	} else {
		os.apiWithDialog('admin/avatar-decorations/update', avatarDecoration);
	}
}

function load() {
	misskeyApi('admin/avatar-decorations/list').then(_avatarDecorations => {
		avatarDecorations.value = _avatarDecorations;
	});
}

load();

const headerActions = computed(() => [{
	asFullButton: true,
	icon: 'ti ti-plus',
	text: i18n.ts.add,
	handler: add,
}]);

const headerTabs = computed(() => []);

definePageMetadata(() => ({
	title: i18n.ts.avatarDecorations,
	icon: 'ti ti-sparkles',
}));
</script><|MERGE_RESOLUTION|>--- conflicted
+++ resolved
@@ -40,10 +40,7 @@
 import MkButton from '@/components/MkButton.vue';
 import MkInput from '@/components/MkInput.vue';
 import MkTextarea from '@/components/MkTextarea.vue';
-<<<<<<< HEAD
-=======
 import { selectFile } from '@/scripts/select-file.js';
->>>>>>> a5dce590
 import * as os from '@/os.js';
 import { misskeyApi } from '@/scripts/misskey-api.js';
 import { i18n } from '@/i18n.js';
