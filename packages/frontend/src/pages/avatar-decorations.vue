<!--
SPDX-FileCopyrightText: syuilo and misskey-project
SPDX-License-Identifier: AGPL-3.0-only
-->

<template>
<MkStickyContainer>
	<template #header><MkPageHeader :actions="headerActions" :tabs="headerTabs"/></template>
	<MkSpacer :contentMax="900">
		<div class="_gaps">
<<<<<<< HEAD
			<MkFolder v-for="avatarDecoration in avatarDecorations" :key="avatarDecoration.id ?? avatarDecoration._id ?? ''" :defaultOpen="avatarDecoration.id == null">
				<template #label>{{ avatarDecoration.name }}</template>
				<template #caption>{{ avatarDecoration.description }}</template>

				<MkButton rounded style="margin: 0 auto;" @click="selectImage(avatarDecoration, $event)">{{ i18n.ts.selectFile }}</MkButton>

				<div :class="$style.editorRoot">
					<div :class="$style.editorWrapper">
						<div :class="$style.preview">
							<div :class="[$style.previewItem, $style.light]">
								<MkAvatar style="width: 60px; height: 60px;" :user="$i" :decorations="[avatarDecoration]" forceShowDecoration/>
							</div>
							<div :class="[$style.previewItem, $style.dark]">
								<MkAvatar style="width: 60px; height: 60px;" :user="$i" :decorations="[avatarDecoration]" forceShowDecoration/>
							</div>
						</div>
						<div class="_gaps_m">
							<MkInput v-model="avatarDecoration.name">
								<template #label>{{ i18n.ts.name }}</template>
							</MkInput>
							<MkTextarea v-model="avatarDecoration.description">
								<template #label>{{ i18n.ts.description }}</template>
							</MkTextarea>
							<MkInput v-model="avatarDecoration.url">
								<template #label>{{ i18n.ts.imageUrl }}</template>
							</MkInput>
							<div class="_buttons">
								<MkButton inline primary @click="save(avatarDecoration)"><i class="ti ti-device-floppy"></i> {{ i18n.ts.save }}</MkButton>
								<MkButton v-if="avatarDecoration.id != null" inline danger @click="del(avatarDecoration)"><i class="ti ti-trash"></i> {{ i18n.ts.delete }}</MkButton>
							</div>
						</div>
					</div>
=======
			<div :class="$style.decorations">
				<div
					v-for="avatarDecoration in avatarDecorations"
					:key="avatarDecoration.id"
					v-panel
					:class="$style.decoration"
					@click="edit(avatarDecoration)"
				>
					<div :class="$style.decorationName"><MkCondensedLine :minScale="0.5">{{ avatarDecoration.name }}</MkCondensedLine></div>
					<MkAvatar style="width: 60px; height: 60px;" :user="$i" :decorations="[{ url: avatarDecoration.url }]" forceShowDecoration/>
>>>>>>> 551040ed
				</div>
			</div>
		</div>
	</MkSpacer>
</MkStickyContainer>
</template>

<script lang="ts" setup>
import { ref, computed, defineAsyncComponent } from 'vue';
import * as Misskey from 'misskey-js';
<<<<<<< HEAD
import MkButton from '@/components/MkButton.vue';
import MkInput from '@/components/MkInput.vue';
import MkTextarea from '@/components/MkTextarea.vue';
import { selectFile } from '@/scripts/select-file.js';
=======
>>>>>>> 551040ed
import { signinRequired } from '@/account.js';
import * as os from '@/os.js';
import { misskeyApi } from '@/scripts/misskey-api.js';
import { i18n } from '@/i18n.js';
import { definePageMetadata } from '@/scripts/page-metadata.js';
<<<<<<< HEAD
import MkFolder from '@/components/MkFolder.vue';

const avatarDecorations = ref<(Omit<Misskey.entities.AdminAvatarDecorationsListResponse[number], 'id'> & { id: string | null, _id?: string | null })[]>([]);
const $i = signinRequired();

const tab = '';

async function selectImage(decoration, ev) {
	const file = await selectFile(ev.currentTarget ?? ev.target, null);
	decoration.name = file.name.replace(/\.(.+)$/, '');
	decoration.url = file.url;
}

function add() {
	avatarDecorations.value.unshift({
		_id: Math.random().toString(36),
		id: null,
		name: '',
		description: '',
		url: '',
		roleIdsThatCanBeUsedThisDecoration: [],
		createdAt: '',
		updatedAt: '',
	});
}

function del(avatarDecoration) {
	os.confirm({
		type: 'warning',
		text: i18n.tsx.deleteAreYouSure({ x: avatarDecoration.name }),
	}).then(({ canceled }) => {
		if (canceled) return;
		avatarDecorations.value = avatarDecorations.value.filter(x => x !== avatarDecoration);
		misskeyApi('admin/avatar-decorations/delete', avatarDecoration);
	});
}

async function save(avatarDecoration) {
	if (avatarDecoration.id == null) {
		await os.apiWithDialog('admin/avatar-decorations/create', avatarDecoration);
		load();
	} else {
		os.apiWithDialog('admin/avatar-decorations/update', avatarDecoration);
	}
}
=======

const $i = signinRequired();

const avatarDecorations = ref<Misskey.entities.AdminAvatarDecorationsListResponse>([]);
>>>>>>> 551040ed

function load() {
	misskeyApi('admin/avatar-decorations/list').then(_avatarDecorations => {
		avatarDecorations.value = _avatarDecorations;
	});
}

load();

async function add(ev: MouseEvent) {
	const { dispose } = os.popup(defineAsyncComponent(() => import('./avatar-decoration-edit-dialog.vue')), {
	}, {
		done: result => {
			if (result.created) {
				avatarDecorations.value.unshift(result.created);
			}
		},
		closed: () => dispose(),
	});
}

function edit(avatarDecoration) {
	const { dispose } = os.popup(defineAsyncComponent(() => import('./avatar-decoration-edit-dialog.vue')), {
		avatarDecoration: avatarDecoration,
	}, {
		done: result => {
			if (result.updated) {
				const index = avatarDecorations.value.findIndex(x => x.id === avatarDecoration.id);
				avatarDecorations.value[index] = {
					...avatarDecorations.value[index],
					...result.updated,
				};
			} else if (result.deleted) {
				avatarDecorations.value = avatarDecorations.value.filter(x => x.id !== avatarDecoration.id);
			}
		},
		closed: () => dispose(),
	});
}

const headerActions = computed(() => [{
	asFullButton: true,
	icon: 'ti ti-plus',
	text: i18n.ts.add,
	handler: add,
}]);

const headerTabs = computed(() => []);

definePageMetadata(() => ({
	title: i18n.ts.avatarDecorations,
	icon: 'ti ti-sparkles',
}));
</script>

<style lang="scss" module>
.decorations {
	display: grid;
	grid-template-columns: repeat(auto-fill, minmax(140px, 1fr));
	grid-gap: 12px;
}

.decoration {
	cursor: pointer;
	padding: 16px 16px 28px 16px;
	border-radius: 8px;
	text-align: center;
	font-size: 90%;
	overflow: clip;
	contain: content;
}

.decorationName {
	position: relative;
	z-index: 10;
	font-weight: bold;
	margin-bottom: 20px;
}
</style><|MERGE_RESOLUTION|>--- conflicted
+++ resolved
@@ -8,40 +8,6 @@
 	<template #header><MkPageHeader :actions="headerActions" :tabs="headerTabs"/></template>
 	<MkSpacer :contentMax="900">
 		<div class="_gaps">
-<<<<<<< HEAD
-			<MkFolder v-for="avatarDecoration in avatarDecorations" :key="avatarDecoration.id ?? avatarDecoration._id ?? ''" :defaultOpen="avatarDecoration.id == null">
-				<template #label>{{ avatarDecoration.name }}</template>
-				<template #caption>{{ avatarDecoration.description }}</template>
-
-				<MkButton rounded style="margin: 0 auto;" @click="selectImage(avatarDecoration, $event)">{{ i18n.ts.selectFile }}</MkButton>
-
-				<div :class="$style.editorRoot">
-					<div :class="$style.editorWrapper">
-						<div :class="$style.preview">
-							<div :class="[$style.previewItem, $style.light]">
-								<MkAvatar style="width: 60px; height: 60px;" :user="$i" :decorations="[avatarDecoration]" forceShowDecoration/>
-							</div>
-							<div :class="[$style.previewItem, $style.dark]">
-								<MkAvatar style="width: 60px; height: 60px;" :user="$i" :decorations="[avatarDecoration]" forceShowDecoration/>
-							</div>
-						</div>
-						<div class="_gaps_m">
-							<MkInput v-model="avatarDecoration.name">
-								<template #label>{{ i18n.ts.name }}</template>
-							</MkInput>
-							<MkTextarea v-model="avatarDecoration.description">
-								<template #label>{{ i18n.ts.description }}</template>
-							</MkTextarea>
-							<MkInput v-model="avatarDecoration.url">
-								<template #label>{{ i18n.ts.imageUrl }}</template>
-							</MkInput>
-							<div class="_buttons">
-								<MkButton inline primary @click="save(avatarDecoration)"><i class="ti ti-device-floppy"></i> {{ i18n.ts.save }}</MkButton>
-								<MkButton v-if="avatarDecoration.id != null" inline danger @click="del(avatarDecoration)"><i class="ti ti-trash"></i> {{ i18n.ts.delete }}</MkButton>
-							</div>
-						</div>
-					</div>
-=======
 			<div :class="$style.decorations">
 				<div
 					v-for="avatarDecoration in avatarDecorations"
@@ -52,7 +18,6 @@
 				>
 					<div :class="$style.decorationName"><MkCondensedLine :minScale="0.5">{{ avatarDecoration.name }}</MkCondensedLine></div>
 					<MkAvatar style="width: 60px; height: 60px;" :user="$i" :decorations="[{ url: avatarDecoration.url }]" forceShowDecoration/>
->>>>>>> 551040ed
 				</div>
 			</div>
 		</div>
@@ -63,70 +28,15 @@
 <script lang="ts" setup>
 import { ref, computed, defineAsyncComponent } from 'vue';
 import * as Misskey from 'misskey-js';
-<<<<<<< HEAD
-import MkButton from '@/components/MkButton.vue';
-import MkInput from '@/components/MkInput.vue';
-import MkTextarea from '@/components/MkTextarea.vue';
-import { selectFile } from '@/scripts/select-file.js';
-=======
->>>>>>> 551040ed
 import { signinRequired } from '@/account.js';
 import * as os from '@/os.js';
 import { misskeyApi } from '@/scripts/misskey-api.js';
 import { i18n } from '@/i18n.js';
 import { definePageMetadata } from '@/scripts/page-metadata.js';
-<<<<<<< HEAD
-import MkFolder from '@/components/MkFolder.vue';
-
-const avatarDecorations = ref<(Omit<Misskey.entities.AdminAvatarDecorationsListResponse[number], 'id'> & { id: string | null, _id?: string | null })[]>([]);
-const $i = signinRequired();
-
-const tab = '';
-
-async function selectImage(decoration, ev) {
-	const file = await selectFile(ev.currentTarget ?? ev.target, null);
-	decoration.name = file.name.replace(/\.(.+)$/, '');
-	decoration.url = file.url;
-}
-
-function add() {
-	avatarDecorations.value.unshift({
-		_id: Math.random().toString(36),
-		id: null,
-		name: '',
-		description: '',
-		url: '',
-		roleIdsThatCanBeUsedThisDecoration: [],
-		createdAt: '',
-		updatedAt: '',
-	});
-}
-
-function del(avatarDecoration) {
-	os.confirm({
-		type: 'warning',
-		text: i18n.tsx.deleteAreYouSure({ x: avatarDecoration.name }),
-	}).then(({ canceled }) => {
-		if (canceled) return;
-		avatarDecorations.value = avatarDecorations.value.filter(x => x !== avatarDecoration);
-		misskeyApi('admin/avatar-decorations/delete', avatarDecoration);
-	});
-}
-
-async function save(avatarDecoration) {
-	if (avatarDecoration.id == null) {
-		await os.apiWithDialog('admin/avatar-decorations/create', avatarDecoration);
-		load();
-	} else {
-		os.apiWithDialog('admin/avatar-decorations/update', avatarDecoration);
-	}
-}
-=======
 
 const $i = signinRequired();
 
 const avatarDecorations = ref<Misskey.entities.AdminAvatarDecorationsListResponse>([]);
->>>>>>> 551040ed
 
 function load() {
 	misskeyApi('admin/avatar-decorations/list').then(_avatarDecorations => {
