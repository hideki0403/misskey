<!--
SPDX-FileCopyrightText: syuilo and misskey-project
SPDX-License-Identifier: AGPL-3.0-only
-->

<template>
<MkStickyContainer>
	<template #header><MkPageHeader :actions="headerActions" :tabs="headerTabs"/></template>
	<MkSpacer :contentMax="800">
		<Transition
			:enterActiveClass="defaultStore.state.animation ? $style.fadeEnterActive : ''"
			:leaveActiveClass="defaultStore.state.animation ? $style.fadeLeaveActive : ''"
			:enterFromClass="defaultStore.state.animation ? $style.fadeEnterFrom : ''"
			:leaveToClass="defaultStore.state.animation ? $style.fadeLeaveTo : ''"
			mode="out-in"
		>
			<div v-if="page" :key="page.id" class="_gaps">
				<div :class="$style.pageMain">
					<div :class="$style.pageBanner">
						<div :class="$style.pageBannerBgRoot">
							<MkImgWithBlurhash
								v-if="page.eyeCatchingImageId"
								:class="$style.pageBannerBg"
								:hash="page.eyeCatchingImage?.blurhash"
								:cover="true"
								:forceBlurhash="true"
							/>
							<img
								v-else-if="instance.backgroundImageUrl || instance.bannerUrl"
								:class="[$style.pageBannerBg, $style.pageBannerBgFallback1]"
								:src="getStaticImageUrl(instance.backgroundImageUrl ?? instance.bannerUrl!)"
							/>
							<div v-else :class="[$style.pageBannerBg, $style.pageBannerBgFallback2]"></div>
						</div>
						<div v-if="page.eyeCatchingImageId" :class="$style.pageBannerImage">
							<MkMediaImage
								:image="page.eyeCatchingImage!"
								:cover="true"
								:disableImageLink="true"
								:class="$style.thumbnail"
							/>
						</div>
						<div :class="$style.pageBannerTitle" class="_gaps_s">
							<h1>{{ page.title || page.name }}</h1>
							<div :class="$style.pageBannerTitleSub">
								<div v-if="page.user" :class="$style.pageBannerTitleUser">
									<MkAvatar :user="page.user" :class="$style.avatar" indicator link preview/> <MkA :to="`/@${username}`"><MkUserName :user="page.user" :nowrap="false"/></MkA>
								</div>
								<div :class="$style.pageBannerTitleSubActions">
									<MkA v-if="page.userId === $i?.id" v-tooltip="i18n.ts._pages.editThisPage" :to="`/pages/edit/${page.id}`" class="_button" :class="$style.generalActionButton"><i class="ti ti-pencil ti-fw"></i></MkA>
									<button v-tooltip="i18n.ts.share" class="_button" :class="$style.generalActionButton" @click="share"><i class="ti ti-share ti-fw"></i></button>
								</div>
							</div>
						</div>
					</div>
					<div :class="$style.pageContent">
						<XPage :page="page"/>
					</div>
					<div :class="$style.pageActions">
						<div>
							<MkButton v-if="page.isLiked" v-tooltip="i18n.ts._pages.unlike" class="button" asLike primary @click="unlike()"><i class="ti ti-heart-off"></i><span v-if="page.likedCount > 0" class="count">{{ page.likedCount }}</span></MkButton>
							<MkButton v-else v-tooltip="i18n.ts._pages.like" class="button" asLike @click="like()"><i class="ti ti-heart"></i><span v-if="page.likedCount > 0" class="count">{{ page.likedCount }}</span></MkButton>
						</div>
						<div :class="$style.other">
							<button v-tooltip="i18n.ts.copyLink" class="_button" :class="$style.generalActionButton" @click="copyLink"><i class="ti ti-link ti-fw"></i></button>
							<button v-tooltip="i18n.ts.share" class="_button" :class="$style.generalActionButton" @click="share"><i class="ti ti-share ti-fw"></i></button>
						</div>
					</div>
					<div :class="$style.pageUser">
						<MkAvatar :user="page.user" :class="$style.avatar" link preview/>
						<MkA :to="`/@${username}`">
							<MkUserName :user="page.user" :class="$style.name"/>
							<MkAcct :user="page.user" :class="$style.acct"/>
						</MkA>
						<MkFollowButton v-if="!$i || $i.id != page.user.id" :user="page.user!" :inline="true" :transparent="false" :full="true" :class="$style.follow"/>
					</div>
					<div :class="$style.pageDate">
						<div><i class="ti ti-clock"></i> {{ i18n.ts.createdAt }}: <MkTime :time="page.createdAt" mode="detail"/></div>
						<div v-if="page.createdAt != page.updatedAt"><i class="ti ti-clock-edit"></i> {{ i18n.ts.updatedAt }}: <MkTime :time="page.updatedAt" mode="detail"/></div>
					</div>
					<div :class="$style.pageLinks">
						<MkA v-if="!$i || $i.id !== page.userId" :to="`/@${username}/pages/${pageName}/view-source`" class="link">{{ i18n.ts._pages.viewSource }}</MkA>
						<template v-if="$i && $i.id === page.userId">
							<MkA :to="`/pages/edit/${page.id}`" class="link">{{ i18n.ts._pages.editThisPage }}</MkA>
							<button v-if="$i.pinnedPageId === page.id" class="link _textButton" @click="pin(false)">{{ i18n.ts.unpin }}</button>
							<button v-else class="link _textButton" @click="pin(true)">{{ i18n.ts.pin }}</button>
						</template>
					</div>
				</div>
				<MkAd :prefer="['horizontal', 'horizontal-big']"/>
				<MkContainer :max-height="300" :foldable="true" class="other">
					<template #icon><i class="ti ti-clock"></i></template>
					<template #header>{{ i18n.ts.recentPosts }}</template>
					<MkPagination v-slot="{items}" :pagination="otherPostsPagination" :class="$style.relatedPagesRoot" class="_gaps">
						<MkPagePreview v-for="page in items" :key="page.id" :page="page" :class="$style.relatedPagesItem"/>
					</MkPagination>
				</MkContainer>
			</div>
			<MkError v-else-if="error" @retry="fetchPage()"/>
			<MkLoading v-else/>
		</Transition>
	</MkSpacer>
</MkStickyContainer>
</template>

<script lang="ts" setup>
import { computed, watch, ref } from 'vue';
import * as Misskey from 'misskey-js';
import XPage from '@/components/page/page.vue';
import MkButton from '@/components/MkButton.vue';
import * as os from '@/os.js';
import { misskeyApi } from '@/scripts/misskey-api.js';
import { url } from '@/config.js';
import MkMediaImage from '@/components/MkMediaImage.vue';
import MkImgWithBlurhash from '@/components/MkImgWithBlurhash.vue';
import MkFollowButton from '@/components/MkFollowButton.vue';
import MkContainer from '@/components/MkContainer.vue';
import MkPagination from '@/components/MkPagination.vue';
import MkPagePreview from '@/components/MkPagePreview.vue';
import { i18n } from '@/i18n.js';
import { definePageMetadata } from '@/scripts/page-metadata.js';
import { pageViewInterruptors, defaultStore } from '@/store.js';
import { deepClone } from '@/scripts/clone.js';
import { $i } from '@/account.js';
import { isSupportShare } from '@/scripts/navigator.js';
import { instance } from '@/instance.js';
import { getStaticImageUrl } from '@/scripts/media-proxy.js';
import copyToClipboard from '@/scripts/copy-to-clipboard.js';

const props = defineProps<{
	pageName: string;
	username: string;
}>();

const page = ref<Misskey.entities.Page | null>(null);
const error = ref<any>(null);
const otherPostsPagination = {
	endpoint: 'users/pages' as const,
	limit: 6,
	params: computed(() => ({
		userId: page.value.user.id,
	})),
};
const path = computed(() => props.username + '/' + props.pageName);

function fetchPage() {
	page.value = null;
	misskeyApi('pages/show', {
		name: props.pageName,
		username: props.username,
	}).then(async _page => {
		page.value = _page;

		// plugin
		if (pageViewInterruptors.length > 0) {
			let result = deepClone(_page);
			for (const interruptor of pageViewInterruptors) {
				result = await interruptor.handler(result);
			}
			page.value = result;
		}
	}).catch(err => {
		error.value = err;
	});
}

function share(ev: MouseEvent) {
	if (!page.value) return;

	os.popupMenu([
		{
			text: i18n.ts.shareWithNote,
			icon: 'ti ti-pencil',
			action: shareWithNote,
		},
		...(isSupportShare() ? [{
			text: i18n.ts.share,
			icon: 'ti ti-share',
			action: shareWithNavigator,
		}] : []),
	], ev.currentTarget ?? ev.target);
}

function copyLink() {
	if (!page.value) return;

	copyToClipboard(`${url}/@${page.value.user.username}/pages/${page.value.name}`);
	os.success();
}

function shareWithNote() {
	if (!page.value) return;

	os.post({
		initialText: `${page.value.title || page.value.name}\n${url}/@${page.value.user.username}/pages/${page.value.name}`,
		instant: true,
	});
}

function shareWithNavigator() {
	if (!page.value) return;

	navigator.share({
		title: page.value.title ?? page.value.name,
		text: page.value.summary ?? undefined,
		url: `${url}/@${page.value.user.username}/pages/${page.value.name}`,
	});
}

function like() {
	if (!page.value) return;

	os.apiWithDialog('pages/like', {
		pageId: page.value.id,
	}).then(() => {
		page.value!.isLiked = true;
		page.value!.likedCount++;
	});
}

async function unlike() {
	if (!page.value) return;

	const confirm = await os.confirm({
		type: 'warning',
		text: i18n.ts.unlikeConfirm,
	});
	if (confirm.canceled) return;
	os.apiWithDialog('pages/unlike', {
		pageId: page.value.id,
	}).then(() => {
		page.value!.isLiked = false;
		page.value!.likedCount--;
	});
}

function pin(pin) {
	if (!page.value) return;

	os.apiWithDialog('i/update', {
		pinnedPageId: pin ? page.value.id : null,
	});
}

watch(() => path.value, fetchPage, { immediate: true });

const headerActions = computed(() => []);

const headerTabs = computed(() => []);

definePageMetadata(() => ({
	title: page.value ? page.value.title || page.value.name : i18n.ts.pages,
	...page.value ? {
		avatar: page.value.user,
		path: `/@${page.value.user.username}/pages/${page.value.name}`,
		share: {
			title: page.value.title || page.value.name,
			text: page.value.summary,
		},
	} : {},
}));
</script>

<style lang="scss" module>
.fadeEnterActive,
.fadeLeaveActive {
	transition: opacity 0.125s ease;
}
.fadeEnterFrom,
.fadeLeaveTo {
	opacity: 0;
}

<<<<<<< HEAD
.xcukqgmh {
	> .main {
		padding: 0 0 32px 0;
=======
.generalActionButton {
	height: 2.5rem;
	width: 2.5rem;
	text-align: center;
	border-radius: 99rem;
>>>>>>> 6078081c

	& :global(.ti) {
		line-height: 2.5rem;
	}

	&:hover,
	&:focus-visible {
		background-color: var(--accentedBg);
		color: var(--accent);
		text-decoration: none;
	}
}

.pageMain {
	border-radius: var(--radius);
	padding: 2rem;
	background: var(--panel);
	box-sizing: border-box;
}

.pageBanner {
	width: calc(100% + 4rem);
	margin: -2rem -2rem 1.5rem;
	border-radius: var(--radius) var(--radius) 0 0;
	overflow: hidden;
	position: relative;

	> .pageBannerBgRoot {
		position: absolute;
		top: 0;
		left: 0;
		width: 100%;
		height: 100%;
		overflow: hidden;

		.pageBannerBg {
			width: 100%;
			height: 100%;
			object-fit: cover;
			opacity: .2;
			filter: brightness(1.2);
		}

		.pageBannerBgFallback1 {
			filter: blur(20px);
		}

		.pageBannerBgFallback2 {
			background-color: var(--accentedBg);
		}

		&::after {
			content: '';
			position: absolute;
			left: 0;
			bottom: 0;
			width: 100%;
			height: 100px;
			background: linear-gradient(0deg, var(--panel), transparent);
		}
	}

	> .pageBannerImage {
		position: relative;
		padding-top: 56.25%;

		> .thumbnail {
			position: absolute;
			top: 0;
			left: 0;
			width: 100%;
			height: 100%;
		}
	}

	> .pageBannerTitle {
		position: relative;
		padding: 1.5rem 2rem;

		h1 {
			font-size: 2rem;
			font-weight: 700;
			color: var(--fg);
			margin: 0;
		}

		.pageBannerTitleSub {
			display: flex;
			align-items: center;
			width: 100%;
		}

		.pageBannerTitleUser {
			--height: 32px;
			flex-shrink: 0;

			.avatar {
				height: var(--height);
				width: var(--height);
			}

			line-height: var(--height);
		}

		.pageBannerTitleSubActions {
			flex-shrink: 0;
			display: flex;
			align-items: center;
			gap: var(--marginHalf);
			margin-left: auto;
		}
	}
}

.pageContent {
	margin-bottom: 1.5rem;
}

.pageActions {
	display: flex;
	align-items: center;

	border-top: 1px solid var(--divider);
	padding-top: 1.5rem;
	margin-bottom: 1.5rem;

	> .other {
		margin-left: auto;
		display: flex;
		gap: var(--marginHalf);
	}
}

.pageUser {
	display: flex;
	align-items: center;

	border-top: 1px solid var(--divider);
	padding-top: 1.5rem;
	margin-bottom: 1.5rem;

	.avatar,
	.name,
	.acct {
		display: block;
	}

	.avatar {
		width: 4rem;
		height: 4rem;
		margin-right: 1rem;
	}

	.name {
		font-size: 110%;
		font-weight: 700;
	}

	.acct {
		font-size: 90%;
		opacity: 0.7;
	}

	.follow {
		margin-left: auto;
	}
}

.pageDate {
	margin-bottom: 1.5rem;
}

.pageLinks {
	display: flex;
	align-items: center;
	flex-wrap: wrap;
	gap: var(--marginHalf);
}

.relatedPagesRoot {
	padding: var(--margin);
}

.relatedPagesItem > article {
	background-color: var(--panelHighlight) !important;
}
</style><|MERGE_RESOLUTION|>--- conflicted
+++ resolved
@@ -271,17 +271,11 @@
 	opacity: 0;
 }
 
-<<<<<<< HEAD
-.xcukqgmh {
-	> .main {
-		padding: 0 0 32px 0;
-=======
 .generalActionButton {
 	height: 2.5rem;
 	width: 2.5rem;
 	text-align: center;
 	border-radius: 99rem;
->>>>>>> 6078081c
 
 	& :global(.ti) {
 		line-height: 2.5rem;
