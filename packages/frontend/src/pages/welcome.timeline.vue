--- conflicted
+++ resolved
@@ -25,7 +25,7 @@
 import MkReactionsViewer from '@/components/MkReactionsViewer.vue';
 import MkMediaList from '@/components/MkMediaList.vue';
 import MkPoll from '@/components/MkPoll.vue';
-import * as os from '@/os';
+// import * as os from '@/os';
 import { Note } from 'misskey-js/built/entities';
 import { onUpdated } from 'vue';
 import { getScrollContainer } from '@/scripts/scroll';
@@ -34,24 +34,9 @@
 let isScrolling = $ref(false);
 let scrollEl = $ref<HTMLElement>();
 
-<<<<<<< HEAD
-	data() {
-		return {
-			notes: [],
-			isScrolling: false,
-		};
-	},
-
-	created() {
-		// os.api('notes/featured').then(notes => {
-		// 	this.notes = notes;
-		// });
-	},
-=======
-os.apiGet('notes/featured').then(_notes => {
-	notes = _notes;
-});
->>>>>>> 76583510
+// os.apiGet('notes/featured').then(_notes => {
+// 	notes = _notes;
+// });
 
 onUpdated(() => {
 	if (!scrollEl) return;
