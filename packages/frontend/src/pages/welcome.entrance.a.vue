<template>
<div v-if="meta" class="rsqzvsbo">
	<MkFeaturedPhotos class="bg"/>
	<XTimeline class="tl"/>
	<div class="shape1"></div>
	<div class="shape2"></div>
	<img src="/client-assets/misskey.svg" class="misskey"/>
	<div class="emojis">
		<MkEmoji :normal="true" :no-style="true" emoji="👍"/>
		<MkEmoji :normal="true" :no-style="true" emoji="❤"/>
		<MkEmoji :normal="true" :no-style="true" emoji="😆"/>
		<MkEmoji :normal="true" :no-style="true" emoji="🎉"/>
		<MkEmoji :normal="true" :no-style="true" emoji="🍮"/>
	</div>
<<<<<<< HEAD
	<div class="container">
		<div class="contents">
			<div class="spacer"/>
			<div class="main">
				<img :src="$instance.iconUrl || $instance.faviconUrl || '/favicon.ico'" alt="" class="icon"/>
				<button class="_button _acrylic menu" @click="showMenu"><i class="ti ti-dots"></i></button>
				<div class="fg">
					<h1>
						<!-- 背景色によってはロゴが見えなくなるのでとりあえず無効に -->
						<!-- <img class="logo" v-if="meta.logoImageUrl" :src="meta.logoImageUrl"><span v-else class="text">{{ instanceName }}</span> -->
						<span class="text">{{ instanceName }}</span>
					</h1>
					<div class="about">
						<!-- eslint-disable-next-line vue/no-v-html -->
						<div class="desc" v-html="meta.description || i18n.ts.headlineMisskey"></div>
					</div>
					<div v-if="instance.disableRegistration" class="warn">
						<MkInfo warn>{{ i18n.ts.invitationRequiredToRegister }}</MkInfo>
					</div>
					<div class="action _gaps_s">
						<MkButton full rounded gradate data-cy-signup style="margin-right: 12px;" @click="signup()">{{ i18n.ts.joinThisServer }}</MkButton>
						<MkButton full rounded @click="exploreOtherServers()">{{ i18n.ts.exploreOtherServers }}</MkButton>
						<MkButton full rounded data-cy-signin @click="signin()">{{ i18n.ts.login }}</MkButton>
					</div>
=======
	<div class="contents">
		<div class="main">
			<img :src="instance.iconUrl || instance.faviconUrl || '/favicon.ico'" alt="" class="icon"/>
			<button class="_button _acrylic menu" @click="showMenu"><i class="ti ti-dots"></i></button>
			<div class="fg">
				<h1>
					<!-- 背景色によってはロゴが見えなくなるのでとりあえず無効に -->
					<!-- <img class="logo" v-if="meta.logoImageUrl" :src="meta.logoImageUrl"><span v-else class="text">{{ instanceName }}</span> -->
					<span class="text">{{ instanceName }}</span>
				</h1>
				<div class="about">
					<!-- eslint-disable-next-line vue/no-v-html -->
					<div class="desc" v-html="meta.description || i18n.ts.headlineMisskey"></div>
				</div>
				<div v-if="instance.disableRegistration" class="warn">
					<MkInfo warn>{{ i18n.ts.invitationRequiredToRegister }}</MkInfo>
				</div>
				<div class="action _gaps_s">
					<MkButton full rounded gradate data-cy-signup style="margin-right: 12px;" @click="signup()">{{ i18n.ts.joinThisServer }}</MkButton>
					<MkButton full rounded @click="exploreOtherServers()">{{ i18n.ts.exploreOtherServers }}</MkButton>
					<MkButton full rounded data-cy-signin @click="signin()">{{ i18n.ts.login }}</MkButton>
>>>>>>> 8b1362ab
				</div>
			</div>
			<div v-if="instance.policies.ltlAvailable" class="tl">
				<div class="title">{{ i18n.ts.letsLookAtTimeline }}</div>
				<div class="body">
					<MkTimeline src="local"/>
				</div>
			</div>
			<div class="spacer"/>
		</div>
	</div>
	<div v-if="instances && instances.length > 0" class="federation">
		<MarqueeText :duration="40">
			<MkA v-for="instance in instances" :key="instance.id" :class="$style.federationInstance" :to="`/instance-info/${instance.host}`" behavior="window">
				<!--<MkInstanceCardMini :instance="instance"/>-->
				<img v-if="instance.iconUrl" class="icon" :src="instance.iconUrl" alt=""/>
				<span class="name _monospace">{{ instance.host }}</span>
			</MkA>
		</MarqueeText>
	</div>
</div>
</template>

<script lang="ts" setup>
import { } from 'vue';
import { Instance } from 'misskey-js/built/entities';
import XTimeline from './welcome.timeline.vue';
import MarqueeText from '@/components/MkMarquee.vue';
import XSigninDialog from '@/components/MkSigninDialog.vue';
import XSignupDialog from '@/components/MkSignupDialog.vue';
import MkButton from '@/components/MkButton.vue';
import MkFeaturedPhotos from '@/components/MkFeaturedPhotos.vue';
import MkTimeline from '@/components/MkTimeline.vue';
import MkInfo from '@/components/MkInfo.vue';
import { instanceName } from '@/config';
import * as os from '@/os';
import { i18n } from '@/i18n';
import { instance } from '@/instance';

let meta = $ref<Instance>();
let instances = $ref<any[]>();

os.api('meta', { detail: true }).then(_meta => {
	meta = _meta;
});

os.apiGet('federation/instances', {
	sort: '+pubSub',
	limit: 20,
}).then(_instances => {
	instances = _instances;
});

function signin() {
	os.popup(XSigninDialog, {
		autoSet: true,
	}, {}, 'closed');
}

function signup() {
	os.popup(XSignupDialog, {
		autoSet: true,
	}, {}, 'closed');
}

function showMenu(ev) {
	os.popupMenu([{
		text: i18n.ts.instanceInfo,
		icon: 'ti ti-info-circle',
		action: () => {
			os.pageWindow('/about');
		},
	}, {
		text: i18n.ts.aboutMisskey,
		icon: 'ti ti-info-circle',
		action: () => {
			os.pageWindow('/about-misskey');
		},
	}, null, {
		text: i18n.ts.help,
		icon: 'ti ti-question-circle',
		action: () => {
			window.open('https://misskey-hub.net/help.md', '_blank');
		},
	}], ev.currentTarget ?? ev.target);
}

function exploreOtherServers() {
	// TODO: 言語をよしなに
	window.open('https://join.misskey.page/ja-JP/instances', '_blank');
}
</script>

<style lang="scss" scoped>
.rsqzvsbo {
	> .bg {
		position: fixed;
		top: 0;
		right: 0;
		width: 80vw; // 100%からshapeの幅を引いている
		height: 100vh;
	}

	> .tl {
		position: fixed;
		top: 0;
		bottom: 0;
		right: 64px;
		margin: auto;
		padding: 128px 0;
		width: 500px;
		height: calc(100% - 256px);
		overflow: hidden;
		-webkit-mask-image: linear-gradient(0deg, rgba(0,0,0,0) 0%, rgba(0,0,0,1) 128px, rgba(0,0,0,1) calc(100% - 128px), rgba(0,0,0,0) 100%);
		mask-image: linear-gradient(0deg, rgba(0,0,0,0) 0%, rgba(0,0,0,1) 128px, rgba(0,0,0,1) calc(100% - 128px), rgba(0,0,0,0) 100%);

		@media (max-width: 1200px) {
			display: none;
		}
	}

	> .shape1 {
		position: fixed;
		top: 0;
		left: 0;
		width: 100vw;
		height: 100vh;
		background: var(--accent);
		clip-path: polygon(0% 0%, 45% 0%, 20% 100%, 0% 100%);
	}
	> .shape2 {
		position: fixed;
		top: 0;
		left: 0;
		width: 100vw;
		height: 100vh;
		background: var(--accent);
		clip-path: polygon(0% 0%, 25% 0%, 35% 100%, 0% 100%);
		opacity: 0.5;
	}

	> .misskey {
		position: fixed;
		top: 42px;
		left: 42px;
		width: 140px;

		@media (max-width: 450px) {
			width: 130px;
		}
	}

	> .emojis {
		position: fixed;
		bottom: 32px;
		left: 35px;

		> * {
			margin-right: 8px;
		}

		@media (max-width: 1200px) {
			display: none;
		}
	}

	> .container {
		position: relative;
		display: table;
		height: 100vh;
		margin-left: 300px;
		width: min(430px, calc(100% - 32px));

		@media (max-width: 1200px) {
			margin: auto;
		}

		> .contents {
			vertical-align: middle;
			display: table-cell;

			> .spacer {
				width: 100%;
				height: 125px;
			}

			> .main {
				position: relative;
				background: var(--panel);
				border-radius: var(--radius);
				box-shadow: 0 12px 32px rgb(0 0 0 / 25%);
				text-align: center;
			
				> .icon {
					width: 85px;
					margin-top: -47px;
					border-radius: 100%;
					vertical-align: bottom;
				}

				> .menu {
					position: absolute;
					top: 16px;
					right: 16px;
					width: 32px;
					height: 32px;
					border-radius: 8px;
					font-size: 18px;
				}

				> .fg {
					position: relative;
					z-index: 1;

					> h1 {
						display: block;
						margin: 0;
						padding: 16px 32px 24px 32px;
						font-size: 1.4em;

						> .logo {
							vertical-align: bottom;
							max-height: 120px;
							max-width: min(100%, 300px);
						}
					}

					> .about {
						padding: 0 32px;
					}

					> .warn {
						padding: 32px 32px 0 32px;
					}

					> .action {
						padding: 32px;

						> * {
							line-height: 28px;
						}
					}
				}
			}

			> .tl {
				position: relative;
				background: var(--panel);
				border-radius: var(--radius);
				overflow: clip;
				box-shadow: 0 12px 32px rgb(0 0 0 / 25%);
				margin-top: 16px;

				> .title {
					padding: 12px 16px;
					border-bottom: solid 1px var(--divider);
				}

				> .body {
					height: 350px;
					overflow: auto;
				}
			}
		}
	}

	> .federation {
		position: fixed;
		bottom: 16px;
		left: 0;
		right: 0;
		margin: auto;
		background: var(--acrylicPanel);
		-webkit-backdrop-filter: var(--blur, blur(15px));
		backdrop-filter: var(--blur, blur(15px));
		border-radius: 999px;
		overflow: clip;
		width: 800px;
		padding: 8px 0;

		@media (max-width: 900px) {
			display: none;
		}
	}
}
</style>

<style lang="scss" module>
.federationInstance {
	display: inline-flex;
	align-items: center;
	vertical-align: bottom;
	padding: 6px 12px 6px 6px;
	margin: 0 10px 0 0;
	background: var(--panel);
	border-radius: 999px;

	> :global(.icon) {
		display: inline-block;
		width: 20px;
		height: 20px;
		margin-right: 5px;
		border-radius: 999px;
	}
}
</style><|MERGE_RESOLUTION|>--- conflicted
+++ resolved
@@ -12,12 +12,11 @@
 		<MkEmoji :normal="true" :no-style="true" emoji="🎉"/>
 		<MkEmoji :normal="true" :no-style="true" emoji="🍮"/>
 	</div>
-<<<<<<< HEAD
 	<div class="container">
 		<div class="contents">
 			<div class="spacer"/>
 			<div class="main">
-				<img :src="$instance.iconUrl || $instance.faviconUrl || '/favicon.ico'" alt="" class="icon"/>
+				<img :src="instance.iconUrl || instance.faviconUrl || '/favicon.ico'" alt="" class="icon"/>
 				<button class="_button _acrylic menu" @click="showMenu"><i class="ti ti-dots"></i></button>
 				<div class="fg">
 					<h1>
@@ -37,30 +36,6 @@
 						<MkButton full rounded @click="exploreOtherServers()">{{ i18n.ts.exploreOtherServers }}</MkButton>
 						<MkButton full rounded data-cy-signin @click="signin()">{{ i18n.ts.login }}</MkButton>
 					</div>
-=======
-	<div class="contents">
-		<div class="main">
-			<img :src="instance.iconUrl || instance.faviconUrl || '/favicon.ico'" alt="" class="icon"/>
-			<button class="_button _acrylic menu" @click="showMenu"><i class="ti ti-dots"></i></button>
-			<div class="fg">
-				<h1>
-					<!-- 背景色によってはロゴが見えなくなるのでとりあえず無効に -->
-					<!-- <img class="logo" v-if="meta.logoImageUrl" :src="meta.logoImageUrl"><span v-else class="text">{{ instanceName }}</span> -->
-					<span class="text">{{ instanceName }}</span>
-				</h1>
-				<div class="about">
-					<!-- eslint-disable-next-line vue/no-v-html -->
-					<div class="desc" v-html="meta.description || i18n.ts.headlineMisskey"></div>
-				</div>
-				<div v-if="instance.disableRegistration" class="warn">
-					<MkInfo warn>{{ i18n.ts.invitationRequiredToRegister }}</MkInfo>
-				</div>
-				<div class="action _gaps_s">
-					<MkButton full rounded gradate data-cy-signup style="margin-right: 12px;" @click="signup()">{{ i18n.ts.joinThisServer }}</MkButton>
-					<MkButton full rounded @click="exploreOtherServers()">{{ i18n.ts.exploreOtherServers }}</MkButton>
-					<MkButton full rounded data-cy-signin @click="signin()">{{ i18n.ts.login }}</MkButton>
->>>>>>> 8b1362ab
-				</div>
 			</div>
 			<div v-if="instance.policies.ltlAvailable" class="tl">
 				<div class="title">{{ i18n.ts.letsLookAtTimeline }}</div>
