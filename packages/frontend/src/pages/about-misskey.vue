<template>
<MkStickyContainer>
	<template #header><MkPageHeader :actions="headerActions" :tabs="headerTabs"/></template>
	<div style="overflow: clip;">
		<MkSpacer :content-max="600" :margin-min="20">
			<div class="_gaps_m znqjceqz">
				<div v-panel class="about">
					<div ref="containerEl" class="container" :class="{ playing: easterEggEngine != null }">
						<img src="/client-assets/about-icon.png" alt="" class="icon" draggable="false" @load="iconLoaded" @click="gravity"/>
						<div class="misskey">Misskey</div>
						<div class="version">v{{ version }}</div>
						<span v-for="emoji in easterEggEmojis" :key="emoji.id" class="emoji" :data-physics-x="emoji.left" :data-physics-y="emoji.top" :class="{ _physics_circle_: !emoji.emoji.startsWith(':') }">
							<MkCustomEmoji v-if="emoji.emoji[0] === ':'" class="emoji" :name="emoji.emoji" :normal="true" :no-style="true"/>
							<MkEmoji v-else class="emoji" :emoji="emoji.emoji" :normal="true" :no-style="true"/>
						</span>
					</div>
					<button v-if="thereIsTreasure" class="_button treasure" @click="getTreasure"><img src="/fluent-emoji/1f3c6.png" class="treasureImg"></button>
				</div>
				<div style="text-align: center;">
					{{ i18n.ts._aboutMisskey.about }}<br><a href="https://misskey-hub.net/docs/misskey.html" target="_blank" class="_link">{{ i18n.ts.learnMore }}</a>
				</div>
				<div v-if="$i != null" style="text-align: center;">
					<MkButton primary rounded inline @click="iLoveMisskey">I <Mfm text="$[jelly ❤]"/> #Misskey</MkButton>
				</div>
				<FormSection>
					<div class="_formLinks">
						<FormLink to="https://github.com/misskey-dev/misskey" external>
							<template #icon><i class="ti ti-code"></i></template>
							{{ i18n.ts._aboutMisskey.source }}
							<template #suffix>GitHub</template>
						</FormLink>
						<FormLink to="https://github.com/hideki0403/misskey" external>
							<template #icon><i class="ti ti-code"></i></template>
							{{ i18n.ts._aboutMisskey.customizedSource }}
							<template #suffix>GitHub</template>
						</FormLink>
						<FormLink to="https://crowdin.com/project/misskey" external>
							<template #icon><i class="ti ti-language-hiragana"></i></template>
							{{ i18n.ts._aboutMisskey.translation }}
							<template #suffix>Crowdin</template>
						</FormLink>
						<FormLink to="https://www.patreon.com/syuilo" external>
							<template #icon><i class="ti ti-pig-money"></i></template>
							{{ i18n.ts._aboutMisskey.donate }}
							<template #suffix>Patreon</template>
						</FormLink>
					</div>
				</FormSection>
				<FormSection>
					<template #label>{{ i18n.ts._aboutMisskey.contributors }}</template>
					<div :class="$style.contributors">
						<a href="https://github.com/syuilo" target="_blank" :class="$style.contributor">
							<img src="https://avatars.githubusercontent.com/u/4439005?v=4" :class="$style.contributorAvatar">
							<span :class="$style.contributorUsername">@syuilo</span>
						</a>
						<a href="https://github.com/tamaina" target="_blank" :class="$style.contributor">
							<img src="https://avatars.githubusercontent.com/u/7973572?v=4" :class="$style.contributorAvatar">
							<span :class="$style.contributorUsername">@tamaina</span>
						</a>
						<a href="https://github.com/acid-chicken" target="_blank" :class="$style.contributor">
							<img src="https://avatars.githubusercontent.com/u/20679825?v=4" :class="$style.contributorAvatar">
							<span :class="$style.contributorUsername">@acid-chicken</span>
						</a>
						<a href="https://github.com/rinsuki" target="_blank" :class="$style.contributor">
							<img src="https://avatars.githubusercontent.com/u/6533808?v=4" :class="$style.contributorAvatar">
							<span :class="$style.contributorUsername">@rinsuki</span>
						</a>
						<a href="https://github.com/mei23" target="_blank" :class="$style.contributor">
							<img src="https://avatars.githubusercontent.com/u/30769358?v=4" :class="$style.contributorAvatar">
							<span :class="$style.contributorUsername">@mei23</span>
						</a>
						<a href="https://github.com/robflop" target="_blank" :class="$style.contributor">
							<img src="https://avatars.githubusercontent.com/u/8159402?v=4" :class="$style.contributorAvatar">
							<span :class="$style.contributorUsername">@robflop</span>
						</a>
					</div>
					<template #caption><MkLink url="https://github.com/misskey-dev/misskey/graphs/contributors">{{ i18n.ts._aboutMisskey.allContributors }}</MkLink></template>
				</FormSection>
				<FormSection>
					<template #label><Mfm text="$[jelly ❤]"/> {{ i18n.ts._aboutMisskey.patrons }}</template>
					<div :class="$style.patronsWithIcon">
						<div v-for="patron in patronsWithIcon" :class="$style.patronWithIcon">
							<img :src="patron.icon" :class="$style.patronIcon">
							<span :class="$style.patronName">{{ patron.name }}</span>
						</div>
					</div>
					<div style="margin-top: 16px; display: grid; grid-template-columns: repeat(auto-fill, minmax(180px, 1fr)); grid-gap: 12px;">
						<div v-for="patron in patrons" :key="patron">{{ patron }}</div>
					</div>
					<p>{{ i18n.ts._aboutMisskey.morePatrons }}</p>
				</FormSection>
				<FormSection>
					<template #label>Special thanks</template>
					<div style="text-align: center;">
						<a style="display: inline-block;" class="dcadvirth" title="DC Advirth" href="https://www.dotchain.ltd/advirth" target="_blank"><img width="200" src="https://misskey-hub.net/sponsors/dcadvirth.png" alt="DC Advirth"></a>
					</div>
				</FormSection>
			</div>
		</MkSpacer>
	</div>
</MkStickyContainer>
</template>

<script lang="ts" setup>
import { nextTick, onBeforeUnmount } from 'vue';
import { version } from '@/config';
import FormLink from '@/components/form/link.vue';
import FormSection from '@/components/form/section.vue';
import MkButton from '@/components/MkButton.vue';
import MkLink from '@/components/MkLink.vue';
import { physics } from '@/scripts/physics';
import { i18n } from '@/i18n';
import { defaultStore } from '@/store';
import * as os from '@/os';
import { definePageMetadata } from '@/scripts/page-metadata';
import { claimAchievement, claimedAchievements } from '@/scripts/achievements';
import { $i } from '@/account';

const patronsWithIcon = [{
	name: 'カイヤン',
	icon: 'https://misskey-hub.net/patrons/a2820716883e408cb87773e377ce7c8d.jpg',
}, {
	name: 'だれかさん',
	icon: 'https://misskey-hub.net/patrons/f7409b5e5a88477a9b9d740c408de125.jpg',
}, {
	name: 'narazaka',
	icon: 'https://misskey-hub.net/patrons/e3affff31ffb4877b1196c7360abc3e5.jpg',
}, {
	name: 'ひとぅ',
	icon: 'https://misskey-hub.net/patrons/8cc0d0a0a6d84c88bca1aedabf6ed5ab.jpg',
}, {
	name: 'ぱーこ',
	icon: 'https://misskey-hub.net/patrons/79c6602ffade489e8df2fcf2c2bc5d9d.jpg',
}, {
	name: 'わっほー☆',
	icon: 'https://misskey-hub.net/patrons/d31d5d13924443a082f3da7966318a0a.jpg',
}, {
	name: 'mollinaca',
	icon: 'https://misskey-hub.net/patrons/ceb36b8f66e549bdadb3b90d5da62314.jpg',
}, {
	name: '坂本龍',
	icon: 'https://misskey-hub.net/patrons/a631cf8b490145cf8dbbe4e7508cfbc2.jpg',
}, {
	name: 'takke',
	icon: 'https://misskey-hub.net/patrons/6c3327e626c046f2914fbcd9f7557935.jpg',
}, {
	name: 'ぺんぎん',
	icon: 'https://misskey-hub.net/patrons/6a652e0534ff4cb1836e7ce4968d76a7.jpg',
}, {
	name: 'かみらえっと',
	icon: 'https://misskey-hub.net/patrons/be1326bda7d940a482f3758ffd9ffaf6.jpg',
}];

const patrons = [
	'まっちゃとーにゅ',
	'mametsuko',
	'noellabo',
	'AureoleArk',
	'Gargron',
	'Nokotaro Takeda',
	'Suji Yan',
	'oi_yekssim',
	'regtan',
	'Hekovic',
	'nenohi',
	'Gitmo Life Services',
	'naga_rus',
	'Efertone',
	'Melilot',
	'motcha',
	'nanami kan',
	'sevvie Rose',
	'Hayato Ishikawa',
	'Puniko',
	'skehmatics',
	'Quinton Macejkovic',
	'YUKIMOCHI',
	'dansup',
	'mewl hayabusa',
	'Emilis',
	'Fristi',
	'makokunsan',
	'chidori ninokura',
	'Peter G.',
	'見当かなみ',
	'natalie',
	'Maronu',
	'Steffen K9',
	'takimura',
	'sikyosyounin',
	'Nesakko',
	'YuzuRyo61',
	'blackskye',
	'sheeta.s',
	'osapon',
	'public_yusuke',
	'CG',
	'吴浥',
	't_w',
	'Jerry',
	'nafuchoco',
	'Takumi Sugita',
	'GLaTAN',
	'mkatze',
	'kabo2468y',
	'mydarkstar',
	'Roujo',
	'DignifiedSilence',
	'uroco @99',
	'totokoro',
	'うし',
	'kiritan',
	'weepjp',
	'Liaizon Wakest',
	'Duponin',
	'Blue',
	'Naoki Hirayama',
	'wara',
	'Wataru Manji (manji0)',
	'みなしま',
	'kanoy',
	'xianon',
	'Denshi',
	'Osushimaru',
	'にょんへら',
	'おのだい',
	'Leni',
	'oss',
	'Weeble',
	'蝉暮せせせ',
	'ThatOneCalculator',
	'pixeldesu',
	'あめ玉',
	'氷月氷華里',
	'Ebise Lutica',
	'巣黒るい@リスケモ男の娘VTuber!',
	'ふぇいぽむ',
	'依古田イコ',
<<<<<<< HEAD
=======
	'戸塚こだま',
	'すー。',
	'秋雨/Slime-hatena.jp',
	'けそ',
	'ずも',
	'binvinyl',
	'渡志郎',
>>>>>>> be7b11e1
];

let thereIsTreasure = $ref($i && !claimedAchievements.includes('foundTreasure'));

let easterEggReady = false;
let easterEggEmojis = $ref([]);
let easterEggEngine = $ref(null);
const containerEl = $shallowRef<HTMLElement>();

function iconLoaded() {
	const emojis = defaultStore.state.reactions;
	const containerWidth = containerEl.offsetWidth;
	for (let i = 0; i < 32; i++) {
		easterEggEmojis.push({
			id: i.toString(),
			top: -(128 + (Math.random() * 256)),
			left: (Math.random() * containerWidth),
			emoji: emojis[Math.floor(Math.random() * emojis.length)],
		});
	}

	nextTick(() => {
		easterEggReady = true;
	});
}

function gravity() {
	if (!easterEggReady) return;
	easterEggReady = false;
	easterEggEngine = physics(containerEl);
}

function iLoveMisskey() {
	os.post({
		initialText: 'I $[jelly ❤] #Misskey',
		instant: true,
	});
}

function getTreasure() {
	thereIsTreasure = false;
	claimAchievement('foundTreasure');
}

onBeforeUnmount(() => {
	if (easterEggEngine) {
		easterEggEngine.stop();
	}
});

const headerActions = $computed(() => []);

const headerTabs = $computed(() => []);

definePageMetadata({
	title: i18n.ts.aboutMisskey,
	icon: null,
});
</script>

<style lang="scss" scoped>
.znqjceqz {
	> .about {
		position: relative;
		border-radius: var(--radius);

		> .treasure {
			position: absolute;
			top: 60px;
			left: 0;
			right: 0;
			margin: 0 auto;
			width: min-content;

			> .treasureImg {
				width: 25px;
				vertical-align: bottom;
			}
		}

		> .container {
			position: relative;
			text-align: center;
			padding: 16px;

			&.playing {
				&, * {
					user-select: none;
				}

				* {
					will-change: transform;
				}

				> .emoji {
					visibility: visible;
				}
			}

			> .icon {
				display: block;
				width: 80px;
				margin: 0 auto;
				border-radius: 16px;
				position: relative;
				z-index: 1;
			}

			> .misskey {
				margin: 0.75em auto 0 auto;
				width: max-content;
				position: relative;
				z-index: 1;
			}

			> .version {
				margin: 0 auto;
				width: max-content;
				opacity: 0.5;
				position: relative;
				z-index: 1;
			}

			> .emoji {
				position: absolute;
				z-index: 1;
				top: 0;
				left: 0;
				visibility: hidden;

				> .emoji {
					pointer-events: none;
					font-size: 24px;
					width: 24px;
				}
			}
		}
	}
}
</style>

<style lang="scss" module>
.contributors {
	display: grid;
	grid-template-columns: repeat(auto-fill, minmax(200px, 1fr));
	grid-gap: 12px;
}

.contributor {
	display: flex;
	align-items: center;
	padding: 12px;
	background: var(--buttonBg);
	border-radius: 6px;

	&:hover {
		text-decoration: none;
		background: var(--buttonHoverBg);
	}

	&.active {
		color: var(--accent);
		background: var(--buttonHoverBg);
	}
}

.contributorAvatar {
	width: 30px;
	border-radius: 100%;
}

.contributorUsername {
	margin-left: 12px;
}

.patronsWithIcon {
	display: grid;
	grid-template-columns: repeat(auto-fill, minmax(200px, 1fr));
	grid-gap: 12px;
}

.patronWithIcon {
	display: flex;
	align-items: center;
	padding: 12px;
	background: var(--buttonBg);
	border-radius: 6px;
}

.patronIcon {
	width: 24px;
	border-radius: 100%;
}

.patronName {
	margin-left: 12px;
}
</style><|MERGE_RESOLUTION|>--- conflicted
+++ resolved
@@ -236,8 +236,6 @@
 	'巣黒るい@リスケモ男の娘VTuber!',
 	'ふぇいぽむ',
 	'依古田イコ',
-<<<<<<< HEAD
-=======
 	'戸塚こだま',
 	'すー。',
 	'秋雨/Slime-hatena.jp',
@@ -245,7 +243,6 @@
 	'ずも',
 	'binvinyl',
 	'渡志郎',
->>>>>>> be7b11e1
 ];
 
 let thereIsTreasure = $ref($i && !claimedAchievements.includes('foundTreasure'));
