import { AsyncComponentLoader, defineAsyncComponent, inject } from 'vue';
import { Router } from '@/nirax';
import { $i, iAmModerator } from '@/account';
import MkLoading from '@/pages/_loading_.vue';
import MkError from '@/pages/_error_.vue';

const page = (loader: AsyncComponentLoader<any>) => defineAsyncComponent({
	loader: loader,
	loadingComponent: MkLoading,
	errorComponent: MkError,
});

export const routes = [{
	path: '/@:initUser/pages/:initPageName/view-source',
	component: page(() => import('./pages/page-editor/page-editor.vue')),
}, {
	path: '/@:username/pages/:pageName',
	component: page(() => import('./pages/page.vue')),
}, {
	path: '/@:acct/following',
	component: page(() => import('./pages/user/following.vue')),
}, {
	path: '/@:acct/followers',
	component: page(() => import('./pages/user/followers.vue')),
}, {
	name: 'user',
	path: '/@:acct/:page?',
	component: page(() => import('./pages/user/index.vue')),
}, {
	name: 'note',
	path: '/notes/:noteId',
	component: page(() => import('./pages/note.vue')),
}, {
	path: '/clips/:clipId',
	component: page(() => import('./pages/clip.vue')),
}, {
	path: '/user-info/:userId',
	component: page(() => import('./pages/user-info.vue')),
	hash: 'initialTab',
}, {
	path: '/instance-info/:host',
	component: page(() => import('./pages/instance-info.vue')),
}, {
	name: 'settings',
	path: '/settings',
	component: page(() => import('./pages/settings/index.vue')),
	loginRequired: true,
	children: [{
		path: '/profile',
		name: 'profile',
		component: page(() => import('./pages/settings/profile.vue')),
	}, {
		path: '/roles',
		name: 'roles',
		component: page(() => import('./pages/settings/roles.vue')),
	}, {
		path: '/privacy',
		name: 'privacy',
		component: page(() => import('./pages/settings/privacy.vue')),
	}, {
		path: '/reaction',
		name: 'reaction',
		component: page(() => import('./pages/settings/reaction.vue')),
	}, {
		path: '/drive',
		name: 'drive',
		component: page(() => import('./pages/settings/drive.vue')),
	}, {
		path: '/drive/cleaner',
		name: 'drive',
		component: page(() => import('./pages/settings/drive-cleaner.vue')),
	}, {
		path: '/notifications',
		name: 'notifications',
		component: page(() => import('./pages/settings/notifications.vue')),
	}, {
		path: '/email',
		name: 'email',
		component: page(() => import('./pages/settings/email.vue')),
	}, {
		path: '/integration',
		name: 'integration',
		component: page(() => import('./pages/settings/integration.vue')),
	}, {
		path: '/security',
		name: 'security',
		component: page(() => import('./pages/settings/security.vue')),
	}, {
		path: '/general',
		name: 'general',
		component: page(() => import('./pages/settings/general.vue')),
	}, {
		path: '/theme/install',
		name: 'theme',
		component: page(() => import('./pages/settings/theme.install.vue')),
	}, {
		path: '/theme/manage',
		name: 'theme',
		component: page(() => import('./pages/settings/theme.manage.vue')),
	}, {
		path: '/theme',
		name: 'theme',
		component: page(() => import('./pages/settings/theme.vue')),
	}, {
		path: '/navbar',
		name: 'navbar',
		component: page(() => import('./pages/settings/navbar.vue')),
	}, {
		path: '/statusbar',
		name: 'statusbar',
		component: page(() => import('./pages/settings/statusbar.vue')),
	}, {
		path: '/sounds',
		name: 'sounds',
		component: page(() => import('./pages/settings/sounds.vue')),
	}, {
		path: '/plugin/install',
		name: 'plugin',
		component: page(() => import('./pages/settings/plugin.install.vue')),
	}, {
		path: '/plugin',
		name: 'plugin',
		component: page(() => import('./pages/settings/plugin.vue')),
	}, {
		path: '/import-export',
		name: 'import-export',
		component: page(() => import('./pages/settings/import-export.vue')),
	}, {
		path: '/instance-mute',
		name: 'instance-mute',
		component: page(() => import('./pages/settings/instance-mute.vue')),
	}, {
		path: '/mute-block',
		name: 'mute-block',
		component: page(() => import('./pages/settings/mute-block.vue')),
	}, {
		path: '/word-mute',
		name: 'word-mute',
		component: page(() => import('./pages/settings/word-mute.vue')),
	}, {
		path: '/api',
		name: 'api',
		component: page(() => import('./pages/settings/api.vue')),
	}, {
		path: '/apps',
		name: 'api',
		component: page(() => import('./pages/settings/apps.vue')),
	}, {
		path: '/webhook/edit/:webhookId',
		name: 'webhook',
		component: page(() => import('./pages/settings/webhook.edit.vue')),
	}, {
		path: '/webhook/new',
		name: 'webhook',
		component: page(() => import('./pages/settings/webhook.new.vue')),
	}, {
		path: '/webhook',
		name: 'webhook',
		component: page(() => import('./pages/settings/webhook.vue')),
	}, {
		path: '/deck',
		name: 'deck',
		component: page(() => import('./pages/settings/deck.vue')),
	}, {
		path: '/preferences-backups',
		name: 'preferences-backups',
		component: page(() => import('./pages/settings/preferences-backups.vue')),
	}, {
		path: '/custom-css',
		name: 'general',
		component: page(() => import('./pages/settings/custom-css.vue')),
	}, {
		path: '/accounts',
		name: 'profile',
		component: page(() => import('./pages/settings/accounts.vue')),
	}, {
		path: '/account-info',
		name: 'other',
		component: page(() => import('./pages/settings/account-info.vue')),
	}, {
		path: '/delete-account',
		name: 'other',
		component: page(() => import('./pages/settings/delete-account.vue')),
	}, {
		path: '/other',
		name: 'other',
		component: page(() => import('./pages/settings/other.vue')),
	}, {
		path: '/',
		component: page(() => import('./pages/_empty_.vue')),
	}],
}, {
	path: '/reset-password/:token?',
	component: page(() => import('./pages/reset-password.vue')),
}, {
	path: '/signup-complete/:code',
	component: page(() => import('./pages/signup-complete.vue')),
}, {
	path: '/announcements',
	component: page(() => import('./pages/announcements.vue')),
}, {
	path: '/about',
	component: page(() => import('./pages/about.vue')),
	hash: 'initialTab',
}, {
	path: '/about-misskey',
	component: page(() => import('./pages/about-misskey.vue')),
}, {
<<<<<<< HEAD
	path: '/supporter',
	name: 'supporter',
	component: page(() => import('./pages/supporter.vue')),
=======
	path: '/ads',
	component: page(() => import('./pages/ads.vue')),
>>>>>>> 1e67e9c6
}, {
	path: '/theme-editor',
	component: page(() => import('./pages/theme-editor.vue')),
	loginRequired: true,
}, {
	path: '/roles/:role',
	component: page(() => import('./pages/role.vue')),
}, {
	path: '/user-tags/:tag',
	component: page(() => import('./pages/user-tag.vue')),
}, {
	path: '/explore',
	component: page(() => import('./pages/explore.vue')),
	hash: 'initialTab',
}, {
	path: '/search',
	component: page(() => import('./pages/search.vue')),
	query: {
		q: 'query',
		channel: 'channel',
		type: 'type',
		origin: 'origin',
	},
}, {
	path: '/authorize-follow',
	component: page(() => import('./pages/follow.vue')),
	loginRequired: true,
}, {
	path: '/share',
	component: page(() => import('./pages/share.vue')),
	loginRequired: true,
}, {
	path: '/api-console',
	component: page(() => import('./pages/api-console.vue')),
	loginRequired: true,
}, {
	path: '/scratchpad',
	component: page(() => import('./pages/scratchpad.vue')),
}, {
	path: '/preview',
	component: page(() => import('./pages/preview.vue')),
}, {
	path: '/auth/:token',
	component: page(() => import('./pages/auth.vue')),
}, {
	path: '/miauth/:session',
	component: page(() => import('./pages/miauth.vue')),
	query: {
		callback: 'callback',
		name: 'name',
		icon: 'icon',
		permission: 'permission',
	},
}, {
	path: '/tags/:tag',
	component: page(() => import('./pages/tag.vue')),
}, {
	path: '/pages/new',
	component: page(() => import('./pages/page-editor/page-editor.vue')),
	loginRequired: true,
}, {
	path: '/pages/edit/:initPageId',
	component: page(() => import('./pages/page-editor/page-editor.vue')),
	loginRequired: true,
}, {
	path: '/pages',
	component: page(() => import('./pages/pages.vue')),
}, {
	path: '/play/:id/edit',
	component: page(() => import('./pages/flash/flash-edit.vue')),
	loginRequired: true,
}, {
	path: '/play/new',
	component: page(() => import('./pages/flash/flash-edit.vue')),
	loginRequired: true,
}, {
	path: '/play/:id',
	component: page(() => import('./pages/flash/flash.vue')),
}, {
	path: '/play',
	component: page(() => import('./pages/flash/flash-index.vue')),
}, {
	path: '/gallery/:postId/edit',
	component: page(() => import('./pages/gallery/edit.vue')),
	loginRequired: true,
}, {
	path: '/gallery/new',
	component: page(() => import('./pages/gallery/edit.vue')),
	loginRequired: true,
}, {
	path: '/gallery/:postId',
	component: page(() => import('./pages/gallery/post.vue')),
}, {
	path: '/gallery',
	component: page(() => import('./pages/gallery/index.vue')),
}, {
	path: '/channels/:channelId/edit',
	component: page(() => import('./pages/channel-editor.vue')),
	loginRequired: true,
}, {
	path: '/channels/new',
	component: page(() => import('./pages/channel-editor.vue')),
	loginRequired: true,
}, {
	path: '/channels/:channelId',
	component: page(() => import('./pages/channel.vue')),
}, {
	path: '/channels',
	component: page(() => import('./pages/channels.vue')),
}, {
	path: '/custom-emojis-manager',
	component: page(() => import('./pages/custom-emojis-manager.vue')),
}, {
	path: '/registry/keys/system/:path(*)?',
	component: page(() => import('./pages/registry.keys.vue')),
}, {
	path: '/registry/value/system/:path(*)?',
	component: page(() => import('./pages/registry.value.vue')),
}, {
	path: '/registry',
	component: page(() => import('./pages/registry.vue')),
}, {
	path: '/admin/file/:fileId',
	component: iAmModerator ? page(() => import('./pages/admin-file.vue')) : page(() => import('./pages/not-found.vue')),
}, {
	path: '/admin',
	component: iAmModerator ? page(() => import('./pages/admin/index.vue')) : page(() => import('./pages/not-found.vue')),
	children: [{
		path: '/overview',
		name: 'overview',
		component: page(() => import('./pages/admin/overview.vue')),
	}, {
		path: '/users',
		name: 'users',
		component: page(() => import('./pages/admin/users.vue')),
	}, {
		path: '/emojis',
		name: 'emojis',
		component: page(() => import('./pages/custom-emojis-manager.vue')),
	}, {
		path: '/queue',
		name: 'queue',
		component: page(() => import('./pages/admin/queue.vue')),
	}, {
		path: '/files',
		name: 'files',
		component: page(() => import('./pages/admin/files.vue')),
	}, {
		path: '/federation',
		name: 'federation',
		component: page(() => import('./pages/admin/federation.vue')),
	}, {
		path: '/announcements',
		name: 'announcements',
		component: page(() => import('./pages/admin/announcements.vue')),
	}, {
		path: '/ads',
		name: 'ads',
		component: page(() => import('./pages/admin/ads.vue')),
	}, {
		path: '/roles/:id/edit',
		name: 'roles',
		component: page(() => import('./pages/admin/roles.edit.vue')),
	}, {
		path: '/roles/new',
		name: 'roles',
		component: page(() => import('./pages/admin/roles.edit.vue')),
	}, {
		path: '/roles/:id',
		name: 'roles',
		component: page(() => import('./pages/admin/roles.role.vue')),
	}, {
		path: '/roles',
		name: 'roles',
		component: page(() => import('./pages/admin/roles.vue')),
	}, {
		path: '/database',
		name: 'database',
		component: page(() => import('./pages/admin/database.vue')),
	}, {
		path: '/abuses',
		name: 'abuses',
		component: page(() => import('./pages/admin/abuses.vue')),
	}, {
		path: '/settings',
		name: 'settings',
		component: page(() => import('./pages/admin/settings.vue')),
	}, {
		path: '/moderation',
		name: 'moderation',
		component: page(() => import('./pages/admin/moderation.vue')),
	}, {
		path: '/email-settings',
		name: 'email-settings',
		component: page(() => import('./pages/admin/email-settings.vue')),
	}, {
		path: '/object-storage',
		name: 'object-storage',
		component: page(() => import('./pages/admin/object-storage.vue')),
	}, {
		path: '/security',
		name: 'security',
		component: page(() => import('./pages/admin/security.vue')),
	}, {
		path: '/relays',
		name: 'relays',
		component: page(() => import('./pages/admin/relays.vue')),
	}, {
		path: '/integrations',
		name: 'integrations',
		component: page(() => import('./pages/admin/integrations.vue')),
	}, {
		path: '/supporter',
		name: 'supporter',
		component: page(() => import('./pages/admin/supporter.vue')),
	}, {
		path: '/instance-block',
		name: 'instance-block',
		component: page(() => import('./pages/admin/instance-block.vue')),
	}, {
		path: '/proxy-account',
		name: 'proxy-account',
		component: page(() => import('./pages/admin/proxy-account.vue')),
	}, {
		path: '/other-settings',
		name: 'other-settings',
		component: page(() => import('./pages/admin/other-settings.vue')),
	}, {
		path: '/',
		component: page(() => import('./pages/_empty_.vue')),
	}],
}, {
	path: '/my/notifications',
	component: page(() => import('./pages/notifications.vue')),
	loginRequired: true,
}, {
	path: '/my/favorites',
	component: page(() => import('./pages/favorites.vue')),
	loginRequired: true,
}, {
	path: '/my/achievements',
	component: page(() => import('./pages/achievements.vue')),
	loginRequired: true,
}, {
	path: '/my/drive/folder/:folder',
	component: page(() => import('./pages/drive.vue')),
	loginRequired: true,
}, {
	path: '/my/drive',
	component: page(() => import('./pages/drive.vue')),
	loginRequired: true,
}, {
	path: '/my/follow-requests',
	component: page(() => import('./pages/follow-requests.vue')),
	loginRequired: true,
}, {
	path: '/my/lists/:listId',
	component: page(() => import('./pages/my-lists/list.vue')),
	loginRequired: true,
}, {
	path: '/my/lists',
	component: page(() => import('./pages/my-lists/index.vue')),
	loginRequired: true,
}, {
	path: '/my/clips',
	component: page(() => import('./pages/my-clips/index.vue')),
	loginRequired: true,
}, {
	path: '/my/antennas/create',
	component: page(() => import('./pages/my-antennas/create.vue')),
	loginRequired: true,
}, {
	path: '/my/antennas/:antennaId',
	component: page(() => import('./pages/my-antennas/edit.vue')),
	loginRequired: true,
}, {
	path: '/my/antennas',
	component: page(() => import('./pages/my-antennas/index.vue')),
	loginRequired: true,
}, {
	path: '/timeline/list/:listId',
	component: page(() => import('./pages/user-list-timeline.vue')),
	loginRequired: true,
}, {
	path: '/timeline/antenna/:antennaId',
	component: page(() => import('./pages/antenna-timeline.vue')),
	loginRequired: true,
}, {
	path: '/clicker',
	component: page(() => import('./pages/clicker.vue')),
	loginRequired: true,
}, {
	path: '/timeline',
	component: page(() => import('./pages/timeline.vue')),
}, {
	name: 'index',
	path: '/',
	component: $i ? page(() => import('./pages/timeline.vue')) : page(() => import('./pages/welcome.vue')),
	globalCacheKey: 'index',
}, {
	path: '/:(*)',
	component: page(() => import('./pages/not-found.vue')),
}];

export const mainRouter = new Router(routes, location.pathname + location.search + location.hash);

window.history.replaceState({ key: mainRouter.getCurrentKey() }, '', location.href);

// TODO: このファイルでスクロール位置も管理する設計だとdeckに対応できないのでなんとかする
// スクロール位置取得+スクロール位置設定関数をprovideする感じでも良いかも

const scrollPosStore = new Map<string, number>();

window.setInterval(() => {
	scrollPosStore.set(window.history.state?.key, window.scrollY);
}, 1000);

mainRouter.addListener('push', ctx => {
	window.history.pushState({ key: ctx.key }, '', ctx.path);
	const scrollPos = scrollPosStore.get(ctx.key) ?? 0;
	window.scroll({ top: scrollPos, behavior: 'instant' });
	if (scrollPos !== 0) {
		window.setTimeout(() => { // 遷移直後はタイミングによってはコンポーネントが復元し切ってない可能性も考えられるため少し時間を空けて再度スクロール
			window.scroll({ top: scrollPos, behavior: 'instant' });
		}, 100);
	}
});

mainRouter.addListener('replace', ctx => {
	window.history.replaceState({ key: ctx.key }, '', ctx.path);
});

mainRouter.addListener('same', () => {
	window.scroll({ top: 0, behavior: 'smooth' });
});

window.addEventListener('popstate', (event) => {
	mainRouter.replace(location.pathname + location.search + location.hash, event.state?.key, false);
	const scrollPos = scrollPosStore.get(event.state?.key) ?? 0;
	window.scroll({ top: scrollPos, behavior: 'instant' });
	window.setTimeout(() => { // 遷移直後はタイミングによってはコンポーネントが復元し切ってない可能性も考えられるため少し時間を空けて再度スクロール
		window.scroll({ top: scrollPos, behavior: 'instant' });
	}, 100);
});

export function useRouter(): Router {
	return inject<Router | null>('router', null) ?? mainRouter;
}<|MERGE_RESOLUTION|>--- conflicted
+++ resolved
@@ -206,14 +206,12 @@
 	path: '/about-misskey',
 	component: page(() => import('./pages/about-misskey.vue')),
 }, {
-<<<<<<< HEAD
 	path: '/supporter',
 	name: 'supporter',
 	component: page(() => import('./pages/supporter.vue')),
-=======
+}, {
 	path: '/ads',
 	component: page(() => import('./pages/ads.vue')),
->>>>>>> 1e67e9c6
 }, {
 	path: '/theme-editor',
 	component: page(() => import('./pages/theme-editor.vue')),
