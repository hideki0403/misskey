--- conflicted
+++ resolved
@@ -4,7 +4,6 @@
  */
 
 import { computed, reactive } from 'vue';
-import { clearCache } from './scripts/clear-cache.js';
 import { $i } from '@/account.js';
 import { miLocalStorage } from '@/local-storage.js';
 import { openInstanceMenu, openToolsMenu } from '@/ui/_common_/common.js';
@@ -13,11 +12,8 @@
 import { i18n } from '@/i18n.js';
 import { ui } from '@/config.js';
 import { unisonReload } from '@/scripts/unison-reload.js';
-<<<<<<< HEAD
 import { defaultStore } from '@/store.js';
 import { clearCache } from '@/scripts/clear-cache.js';
-=======
->>>>>>> 5342692b
 
 export const navbarItemDef = reactive({
 	notifications: {
