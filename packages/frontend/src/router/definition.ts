--- conflicted
+++ resolved
@@ -483,7 +483,6 @@
 		name: 'relays',
 		component: page(() => import('@/pages/admin/relays.vue')),
 	}, {
-<<<<<<< HEAD
 		path: '/integrations',
 		name: 'integrations',
 		component: page(() => import('@/pages/admin/integrations.vue')),
@@ -492,16 +491,6 @@
 		name: 'supporter',
 		component: page(() => import('@/pages/admin/supporter.vue')),
 	}, {
-		path: '/instance-block',
-		name: 'instance-block',
-		component: page(() => import('@/pages/admin/instance-block.vue')),
-	}, {
-		path: '/proxy-account',
-		name: 'proxy-account',
-		component: page(() => import('@/pages/admin/proxy-account.vue')),
-	}, {
-=======
->>>>>>> 781e64aa
 		path: '/external-services',
 		name: 'external-services',
 		component: page(() => import('@/pages/admin/external-services.vue')),
