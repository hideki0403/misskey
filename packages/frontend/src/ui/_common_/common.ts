--- conflicted
+++ resolved
@@ -57,16 +57,7 @@
 			to: '/clicker',
 			text: '🍪👈',
 			icon: 'ti ti-cookie',
-<<<<<<< HEAD
-		}, ($i && ($i.isAdmin || $i.policies.canInvite) && instance.disableRegistration) ? {
-			type: 'link',
-			to: '/invite',
-			text: i18n.ts.invite,
-			icon: 'ti ti-user-plus',
-		} : undefined, ($i && ($i.isAdmin || $i.policies.canManageCustomEmojis)) ? {
-=======
 		}, ($i && ($i.isAdmin || $i.policies.canManageCustomEmojis)) ? {
->>>>>>> 54625914
 			type: 'link',
 			to: '/custom-emojis-manager',
 			text: i18n.ts.manageCustomEmojis,
