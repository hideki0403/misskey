--- conflicted
+++ resolved
@@ -103,19 +103,16 @@
 		action: () => {
 			window.open('https://misskey-hub.net/help.html', '_blank');
 		},
-<<<<<<< HEAD
 	}, (instance.enableSupporterPage) ? {
 		type: 'link',
 		text: i18n.ts.supporterList,
 		to: '/supporter',
-=======
-	}, ($i) ? {
+	} : undefined, ($i) ? {
 		text: i18n.ts._initialTutorial.launchTutorial,
 		icon: 'ti ti-presentation',
 		action: () => {
 			os.popup(defineAsyncComponent(() => import('@/components/MkTutorialDialog.vue')), {}, {}, 'closed');
 		},
->>>>>>> afd3b5d4
 	} : undefined, {
 		type: 'link',
 		text: i18n.ts.aboutMisskey,
