<!--
SPDX-FileCopyrightText: syuilo and misskey-project
SPDX-License-Identifier: AGPL-3.0-only
-->

<template>
<div
	:class="[$style.root, { [$style.paged]: isMainColumn, [$style.naked]: naked, [$style.active]: active, [$style.draghover]: draghover, [$style.dragging]: dragging, [$style.dropready]: dropready }]"
	@dragover.prevent.stop="onDragover"
	@dragleave="onDragleave"
	@drop.prevent.stop="onDrop"
>
	<header
		:class="[$style.header]"
		draggable="true"
		@click="goTop"
		@dragstart="onDragstart"
		@dragend="onDragend"
		@contextmenu.prevent.stop="onContextmenu"
		@wheel="emit('headerWheel', $event)"
	>
		<svg viewBox="0 0 256 128" :class="$style.tabShape">
			<g transform="matrix(6.2431,0,0,6.2431,-677.417,-29.3839)">
				<path d="M149.512,4.707L108.507,4.707C116.252,4.719 118.758,14.958 118.758,14.958C118.758,14.958 121.381,25.283 129.009,25.209L149.512,25.209L149.512,4.707Z" style="fill:var(--deckBg);"/>
			</g>
		</svg>
		<div :class="$style.color"></div>
		<button v-if="isStacked && !isMainColumn" :class="$style.toggleActive" class="_button" @click="toggleActive">
			<template v-if="active"><i class="ti ti-chevron-up"></i></template>
			<template v-else><i class="ti ti-chevron-down"></i></template>
		</button>
		<span :class="$style.title"><slot name="header"></slot></span>
		<svg viewBox="0 0 16 16" version="1.1" :class="$style.grabber">
			<path fill="currentColor" d="M10 13a1 1 0 1 1 0-2 1 1 0 0 1 0 2Zm0-4a1 1 0 1 1 0-2 1 1 0 0 1 0 2Zm-4 4a1 1 0 1 1 0-2 1 1 0 0 1 0 2Zm5-9a1 1 0 1 1-2 0 1 1 0 0 1 2 0ZM7 8a1 1 0 1 1-2 0 1 1 0 0 1 2 0ZM6 5a1 1 0 1 1 0-2 1 1 0 0 1 0 2Z"></path>
		</svg>
		<button v-tooltip="i18n.ts.settings" :class="$style.menu" class="_button" @click.stop="showSettingsMenu"><i class="ti ti-dots"></i></button>
	</header>
	<div v-if="active" ref="body" :class="$style.body">
		<slot></slot>
	</div>
</div>
</template>

<script lang="ts" setup>
import { onBeforeUnmount, onMounted, provide, watch, shallowRef, ref, computed } from 'vue';
import { updateColumn, swapLeftColumn, swapRightColumn, swapUpColumn, swapDownColumn, stackLeftColumn, popRightColumn, removeColumn, swapColumn, Column } from './deck-store.js';
import * as os from '@/os.js';
import { i18n } from '@/i18n.js';
import type { MenuItem } from '@/types/menu.js';

provide('shouldHeaderThin', true);
provide('shouldOmitHeaderTitle', true);
provide('forceSpacerMin', true);

const props = withDefaults(defineProps<{
	column: Column;
	isStacked?: boolean;
	naked?: boolean;
	menu?: MenuItem[];
	enableFilter?: boolean;
	refresher?: () => Promise<void>;
}>(), {
	isStacked: false,
	naked: false,
});

const emit = defineEmits<{
	(ev: 'headerWheel', ctx: WheelEvent): void;
}>();

const body = shallowRef<HTMLDivElement | null>();

const dragging = ref(false);
watch(dragging, v => os.deckGlobalEvents.emit(v ? 'column.dragStart' : 'column.dragEnd'));

const draghover = ref(false);
const dropready = ref(false);

const isMainColumn = computed(() => props.column.type === 'main');
const active = computed(() => props.column.active !== false);

onMounted(() => {
	os.deckGlobalEvents.on('column.dragStart', onOtherDragStart);
	os.deckGlobalEvents.on('column.dragEnd', onOtherDragEnd);
});

onBeforeUnmount(() => {
	os.deckGlobalEvents.off('column.dragStart', onOtherDragStart);
	os.deckGlobalEvents.off('column.dragEnd', onOtherDragEnd);
});

function onOtherDragStart() {
	dropready.value = true;
}

function onOtherDragEnd() {
	dropready.value = false;
}

function toggleActive() {
	if (!props.isStacked) return;
	updateColumn(props.column.id, {
		active: !props.column.active,
	});
}

function getMenu() {
	const menuItems: MenuItem[] = [];

	if (props.menu) {
		menuItems.push(...props.menu, {
			type: 'divider',
		});
	}

	if (props.refresher) {
		menuItems.push({
			icon: 'ti ti-refresh',
			text: i18n.ts.reload,
			action: () => {
				if (props.refresher) {
					props.refresher();
				}
			},
		});
	}

	menuItems.push({
		icon: 'ti ti-settings',
		text: i18n.ts._deck.configureColumn,
		action: async () => {
			const { canceled, result } = await os.form(props.column.name, {
				name: {
					type: 'string',
					label: i18n.ts.name,
					default: props.column.name,
				},
				width: {
					type: 'number',
					label: i18n.ts.width,
					description: i18n.ts._deck.usedAsMinWidthWhenFlexible,
					default: props.column.width,
				},
				flexible: {
					type: 'boolean',
					label: i18n.ts._deck.flexible,
					default: props.column.flexible,
				},
			});
			if (canceled) return;
			updateColumn(props.column.id, result);
		},
	});

	const moveToMenuItems: MenuItem[] = [];

	moveToMenuItems.push({
		icon: 'ti ti-arrow-left',
		text: i18n.ts._deck.swapLeft,
		action: () => {
			swapLeftColumn(props.column.id);
		},
	}, {
		icon: 'ti ti-arrow-right',
		text: i18n.ts._deck.swapRight,
		action: () => {
			swapRightColumn(props.column.id);
		},
	});

	if (props.isStacked) {
		moveToMenuItems.push({
			icon: 'ti ti-arrow-up',
			text: i18n.ts._deck.swapUp,
			action: () => {
				swapUpColumn(props.column.id);
			},
		}, {
			icon: 'ti ti-arrow-down',
			text: i18n.ts._deck.swapDown,
			action: () => {
				swapDownColumn(props.column.id);
			},
		});
	}

	menuItems.push({
		type: 'parent',
		text: i18n.ts.move + '...',
		icon: 'ti ti-arrows-move',
		children: moveToMenuItems,
	}, {
		icon: 'ti ti-stack-2',
		text: i18n.ts._deck.stackLeft,
		action: () => {
			stackLeftColumn(props.column.id);
		},
	});

	if (props.isStacked) {
		menuItems.push({
			icon: 'ti ti-window-maximize',
			text: i18n.ts._deck.popRight,
			action: () => {
				popRightColumn(props.column.id);
			},
		});
	}

	menuItems.push({ type: 'divider' }, {
		icon: 'ti ti-trash',
		text: i18n.ts.remove,
		danger: true,
		action: () => {
			removeColumn(props.column.id);
		},
<<<<<<< HEAD
	}];

	if (props.enableFilter || props.menu) {
		items.unshift({ type: 'divider' });
	}

	if (props.enableFilter) {
		items.unshift({
			icon: 'ti ti-filter',
			text: i18n.ts.filter,
			action: async () => {
				const { canceled, result } = await os.form(props.column.name, {
					includeKeywords: {
						type: 'string',
						label: i18n.ts._filter.includeKeywords,
						default: props.column.filter?.includeKeywords?.join(' '),
						description: i18n.ts._filter.splitDescription,
					},
					includeKeywordsAll: {
						type: 'string',
						label: i18n.ts._filter.includeKeywordsAll,
						default: props.column.filter?.includeKeywordsAll?.join(' '),
						description: i18n.ts._filter.splitDescription,
					},
					excludeKeywords: {
						type: 'string',
						label: i18n.ts._filter.excludeKeywords,
						default: props.column.filter?.excludeKeywords?.join(' '),
						description: i18n.ts._filter.splitDescription,
					},
					includeInstances: {
						type: 'string',
						label: i18n.ts._filter.includeInstances,
						default: props.column.filter?.includeInstances?.join(' '),
						description: i18n.ts._filter.splitDescription,
					},
					excludeInstances: {
						type: 'string',
						label: i18n.ts._filter.excludeInstances,
						default: props.column.filter?.excludeInstances?.join(' '),
						description: i18n.ts._filter.splitDescription,
					},
					excludeRenotes: {
						type: 'boolean',
						label: i18n.ts._filter.excludeRenotes,
						default: props.column.filter?.excludeRenotes,
					},
					excludeReplies: {
						type: 'boolean',
						label: i18n.ts._filter.excludeReplies,
						default: props.column.filter?.excludeReplies,
					},
					mediaOnly: {
						type: 'boolean',
						label: i18n.ts._filter.mediaOnly,
						default: props.column.filter?.mediaOnly,
					},
				});
				if (canceled) return;

				for (const k in result) {
					if (result[k] === null) result[k] = undefined;
					if (['includeKeywords', 'includeKeywordsAll', 'excludeKeywords', 'includeInstances', 'excludeInstances'].includes(k)) {
						result[k] = result[k]?.split(' ').filter(x => x);
						if (result[k] && !result[k].length) result[k] = undefined;
					}
				}

				updateColumn(props.column.id, { filter: result });
			},
		});
	}

	if (props.menu) {
		items = props.menu.concat(items);
	}

	if (props.refresher) {
		items = [{
			icon: 'ti ti-refresh',
			text: i18n.ts.reload,
			action: () => {
				if (props.refresher) {
					props.refresher();
				}
			},
		}, ...items];
	}
=======
	});
>>>>>>> 781e64aa

	return menuItems;
}

function showSettingsMenu(ev: MouseEvent) {
	os.popupMenu(getMenu(), ev.currentTarget ?? ev.target);
}

function onContextmenu(ev: MouseEvent) {
	os.contextMenu(getMenu(), ev);
}

function goTop() {
	if (body.value) {
		body.value.scrollTo({
			top: 0,
			behavior: 'smooth',
		});
	}
}

function onDragstart(ev) {
	ev.dataTransfer.effectAllowed = 'move';
	ev.dataTransfer.setData(_DATA_TRANSFER_DECK_COLUMN_, props.column.id);

	// Chromeのバグで、Dragstartハンドラ内ですぐにDOMを変更する(=リアクティブなプロパティを変更する)とDragが終了してしまう
	// SEE: https://stackoverflow.com/questions/19639969/html5-dragend-event-firing-immediately
	window.setTimeout(() => {
		dragging.value = true;
	}, 10);
}

function onDragend(ev) {
	dragging.value = false;
}

function onDragover(ev) {
	// 自分自身がドラッグされている場合
	if (dragging.value) {
		// 自分自身にはドロップさせない
		ev.dataTransfer.dropEffect = 'none';
	} else {
		const isDeckColumn = ev.dataTransfer.types[0] === _DATA_TRANSFER_DECK_COLUMN_;

		ev.dataTransfer.dropEffect = isDeckColumn ? 'move' : 'none';

		if (isDeckColumn) draghover.value = true;
	}
}

function onDragleave() {
	draghover.value = false;
}

function onDrop(ev) {
	draghover.value = false;
	os.deckGlobalEvents.emit('column.dragEnd');

	const id = ev.dataTransfer.getData(_DATA_TRANSFER_DECK_COLUMN_);
	if (id != null && id !== '') {
		swapColumn(props.column.id, id);
	}
}
</script>

<style lang="scss" module>
.root {
	--root-margin: 10px;
	--deckColumnHeaderHeight: 38px;

	height: 100%;
	overflow: clip;
	contain: strict;
	border-radius: 10px;

	&.draghover {
		&::after {
			content: "";
			display: block;
			position: absolute;
			z-index: 1000;
			top: 0;
			left: 0;
			width: 100%;
			height: 100%;
			background: var(--focus);
		}
	}

	&.dragging {
		&::after {
			content: "";
			display: block;
			position: absolute;
			z-index: 1000;
			top: 0;
			left: 0;
			width: 100%;
			height: 100%;
			background: var(--focus);
			opacity: 0.5;
		}
	}

	&.dropready {
		* {
			pointer-events: none;
		}
	}

	&:not(.active) {
		flex-basis: var(--deckColumnHeaderHeight);
		min-height: var(--deckColumnHeaderHeight);
		border-bottom-right-radius: 0;
	}

	&.naked {
		background: var(--acrylicBg) !important;
		-webkit-backdrop-filter: var(--blur, blur(10px));
		backdrop-filter: var(--blur, blur(10px));

		> .header {
			background: transparent;
			box-shadow: none;
			color: var(--fg);
		}

		> .body {
			background: transparent !important;
			scrollbar-color: var(--scrollbarHandle) transparent;

			&::-webkit-scrollbar-track {
				background: transparent;
			}
		}
	}

	&.paged {
		background: var(--bg) !important;

		> .body {
			background: var(--bg) !important;
			overflow-y: scroll !important;
			scrollbar-color: var(--scrollbarHandle) transparent;

			&::-webkit-scrollbar-track {
				background: inherit;
			}
		}
	}
}

.header {
	position: relative;
	display: flex;
	z-index: 2;
	line-height: var(--deckColumnHeaderHeight);
	height: var(--deckColumnHeaderHeight);
	padding: 0 16px 0 30px;
	font-size: 0.9em;
	color: var(--panelHeaderFg);
	background: var(--panelHeaderBg);
	box-shadow: 0 1px 0 0 var(--panelHeaderDivider);
	cursor: pointer;
	user-select: none;
}

.color {
	position: absolute;
	top: 12px;
	left: 12px;
	width: 3px;
	height: calc(100% - 24px);
	background: var(--accent);
	border-radius: 999px;
}

.tabShape {
	position: absolute;
	top: 0;
	right: -8px;
	width: auto;
	height: calc(100% - 6px);
}

.title {
	display: inline-block;
	align-items: center;
	overflow: hidden;
	text-overflow: ellipsis;
	white-space: nowrap;
	width: 100%;
}

.toggleActive,
.menu {
	z-index: 1;
	width: var(--deckColumnHeaderHeight);
	line-height: var(--deckColumnHeaderHeight);
}

.toggleActive {
	margin-left: -16px;
}

.grabber {
	margin-left: auto;
	margin-right: 10px;
	padding: 8px 8px;
	box-sizing: border-box;
	height: var(--deckColumnHeaderHeight);
	cursor: move;
	user-select: none;
	opacity: 0.5;
}

.menu {
	margin-right: -16px;
}

.body {
	height: calc(100% - var(--deckColumnHeaderHeight));
	overflow-y: auto;
	overflow-x: clip;
	overscroll-behavior-y: contain;
	box-sizing: border-box;
	container-type: size;
	background-color: var(--bg);
	scrollbar-color: var(--scrollbarHandle) var(--panel);

	&::-webkit-scrollbar-track {
		background: var(--panel);
	}
}
</style><|MERGE_RESOLUTION|>--- conflicted
+++ resolved
@@ -44,9 +44,10 @@
 <script lang="ts" setup>
 import { onBeforeUnmount, onMounted, provide, watch, shallowRef, ref, computed } from 'vue';
 import { updateColumn, swapLeftColumn, swapRightColumn, swapUpColumn, swapDownColumn, stackLeftColumn, popRightColumn, removeColumn, swapColumn, Column } from './deck-store.js';
+import type { MenuItem } from '@/types/menu.js';
+import type { Filter as NoteFilter } from '@/components/MkNotes.vue';
 import * as os from '@/os.js';
 import { i18n } from '@/i18n.js';
-import type { MenuItem } from '@/types/menu.js';
 
 provide('shouldHeaderThin', true);
 provide('shouldOmitHeaderTitle', true);
@@ -121,6 +122,77 @@
 				if (props.refresher) {
 					props.refresher();
 				}
+			},
+		});
+	}
+
+	if (props.enableFilter || props.menu) {
+		menuItems.push({ type: 'divider' });
+	}
+
+	if (props.enableFilter) {
+		menuItems.push({
+			icon: 'ti ti-filter',
+			text: i18n.ts.filter,
+			action: async () => {
+				const { canceled, result } = await os.form(props.column.name ?? '', {
+					includeKeywords: {
+						type: 'string',
+						label: i18n.ts._filter.includeKeywords,
+						default: props.column.filter?.includeKeywords?.join(' ') ?? null,
+						description: i18n.ts._filter.splitDescription,
+					},
+					includeKeywordsAll: {
+						type: 'string',
+						label: i18n.ts._filter.includeKeywordsAll,
+						default: props.column.filter?.includeKeywordsAll?.join(' ') ?? null,
+						description: i18n.ts._filter.splitDescription,
+					},
+					excludeKeywords: {
+						type: 'string',
+						label: i18n.ts._filter.excludeKeywords,
+						default: props.column.filter?.excludeKeywords?.join(' ') ?? null,
+						description: i18n.ts._filter.splitDescription,
+					},
+					includeInstances: {
+						type: 'string',
+						label: i18n.ts._filter.includeInstances,
+						default: props.column.filter?.includeInstances?.join(' ') ?? null,
+						description: i18n.ts._filter.splitDescription,
+					},
+					excludeInstances: {
+						type: 'string',
+						label: i18n.ts._filter.excludeInstances,
+						default: props.column.filter?.excludeInstances?.join(' ') ?? null,
+						description: i18n.ts._filter.splitDescription,
+					},
+					excludeRenotes: {
+						type: 'boolean',
+						label: i18n.ts._filter.excludeRenotes,
+						default: props.column.filter?.excludeRenotes ?? null,
+					},
+					excludeReplies: {
+						type: 'boolean',
+						label: i18n.ts._filter.excludeReplies,
+						default: props.column.filter?.excludeReplies ?? null,
+					},
+					mediaOnly: {
+						type: 'boolean',
+						label: i18n.ts._filter.mediaOnly,
+						default: props.column.filter?.mediaOnly ?? null,
+					},
+				});
+				if (canceled) return;
+
+				for (const k in result) {
+					if (result[k] === null) result[k] = undefined;
+					if (['includeKeywords', 'includeKeywordsAll', 'excludeKeywords', 'includeInstances', 'excludeInstances'].includes(k)) {
+						result[k] = result[k]?.split(' ').filter(x => x);
+						if (result[k] && !result[k].length) result[k] = undefined;
+					}
+				}
+
+				updateColumn(props.column.id, { filter: result as unknown as NoteFilter });
 			},
 		});
 	}
@@ -214,98 +286,7 @@
 		action: () => {
 			removeColumn(props.column.id);
 		},
-<<<<<<< HEAD
-	}];
-
-	if (props.enableFilter || props.menu) {
-		items.unshift({ type: 'divider' });
-	}
-
-	if (props.enableFilter) {
-		items.unshift({
-			icon: 'ti ti-filter',
-			text: i18n.ts.filter,
-			action: async () => {
-				const { canceled, result } = await os.form(props.column.name, {
-					includeKeywords: {
-						type: 'string',
-						label: i18n.ts._filter.includeKeywords,
-						default: props.column.filter?.includeKeywords?.join(' '),
-						description: i18n.ts._filter.splitDescription,
-					},
-					includeKeywordsAll: {
-						type: 'string',
-						label: i18n.ts._filter.includeKeywordsAll,
-						default: props.column.filter?.includeKeywordsAll?.join(' '),
-						description: i18n.ts._filter.splitDescription,
-					},
-					excludeKeywords: {
-						type: 'string',
-						label: i18n.ts._filter.excludeKeywords,
-						default: props.column.filter?.excludeKeywords?.join(' '),
-						description: i18n.ts._filter.splitDescription,
-					},
-					includeInstances: {
-						type: 'string',
-						label: i18n.ts._filter.includeInstances,
-						default: props.column.filter?.includeInstances?.join(' '),
-						description: i18n.ts._filter.splitDescription,
-					},
-					excludeInstances: {
-						type: 'string',
-						label: i18n.ts._filter.excludeInstances,
-						default: props.column.filter?.excludeInstances?.join(' '),
-						description: i18n.ts._filter.splitDescription,
-					},
-					excludeRenotes: {
-						type: 'boolean',
-						label: i18n.ts._filter.excludeRenotes,
-						default: props.column.filter?.excludeRenotes,
-					},
-					excludeReplies: {
-						type: 'boolean',
-						label: i18n.ts._filter.excludeReplies,
-						default: props.column.filter?.excludeReplies,
-					},
-					mediaOnly: {
-						type: 'boolean',
-						label: i18n.ts._filter.mediaOnly,
-						default: props.column.filter?.mediaOnly,
-					},
-				});
-				if (canceled) return;
-
-				for (const k in result) {
-					if (result[k] === null) result[k] = undefined;
-					if (['includeKeywords', 'includeKeywordsAll', 'excludeKeywords', 'includeInstances', 'excludeInstances'].includes(k)) {
-						result[k] = result[k]?.split(' ').filter(x => x);
-						if (result[k] && !result[k].length) result[k] = undefined;
-					}
-				}
-
-				updateColumn(props.column.id, { filter: result });
-			},
-		});
-	}
-
-	if (props.menu) {
-		items = props.menu.concat(items);
-	}
-
-	if (props.refresher) {
-		items = [{
-			icon: 'ti ti-refresh',
-			text: i18n.ts.reload,
-			action: () => {
-				if (props.refresher) {
-					props.refresher();
-				}
-			},
-		}, ...items];
-	}
-=======
 	});
->>>>>>> 781e64aa
 
 	return menuItems;
 }
