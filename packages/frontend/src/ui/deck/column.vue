<!--
SPDX-FileCopyrightText: syuilo and other misskey contributors
SPDX-License-Identifier: AGPL-3.0-only
-->

<template>
<div
	:class="[$style.root, { [$style.paged]: isMainColumn, [$style.naked]: naked, [$style.active]: active, [$style.draghover]: draghover, [$style.dragging]: dragging, [$style.dropready]: dropready }]"
	@dragover.prevent.stop="onDragover"
	@dragleave="onDragleave"
	@drop.prevent.stop="onDrop"
>
	<header
		:class="[$style.header]"
		draggable="true"
		@click="goTop"
		@dragstart="onDragstart"
		@dragend="onDragend"
		@contextmenu.prevent.stop="onContextmenu"
		@wheel="emit('headerWheel', $event)"
	>
		<svg viewBox="0 0 256 128" :class="$style.tabShape">
			<g transform="matrix(6.2431,0,0,6.2431,-677.417,-29.3839)">
				<path d="M149.512,4.707L108.507,4.707C116.252,4.719 118.758,14.958 118.758,14.958C118.758,14.958 121.381,25.283 129.009,25.209L149.512,25.209L149.512,4.707Z" style="fill:var(--deckBg);"/>
			</g>
		</svg>
		<div :class="$style.color"></div>
		<button v-if="isStacked && !isMainColumn" :class="$style.toggleActive" class="_button" @click="toggleActive">
			<template v-if="active"><i class="ti ti-chevron-up"></i></template>
			<template v-else><i class="ti ti-chevron-down"></i></template>
		</button>
		<span :class="$style.title"><slot name="header"></slot></span>
		<svg viewBox="0 0 16 16" version="1.1" :class="$style.grabber">
			<path fill="currentColor" d="M10 13a1 1 0 1 1 0-2 1 1 0 0 1 0 2Zm0-4a1 1 0 1 1 0-2 1 1 0 0 1 0 2Zm-4 4a1 1 0 1 1 0-2 1 1 0 0 1 0 2Zm5-9a1 1 0 1 1-2 0 1 1 0 0 1 2 0ZM7 8a1 1 0 1 1-2 0 1 1 0 0 1 2 0ZM6 5a1 1 0 1 1 0-2 1 1 0 0 1 0 2Z"></path>
		</svg>
		<button v-tooltip="i18n.ts.settings" :class="$style.menu" class="_button" @click.stop="showSettingsMenu"><i class="ti ti-dots"></i></button>
	</header>
	<div v-if="active" ref="body" :class="$style.body">
		<slot></slot>
	</div>
</div>
</template>

<script lang="ts" setup>
import { onBeforeUnmount, onMounted, provide, watch, shallowRef, ref, computed } from 'vue';
import { updateColumn, swapLeftColumn, swapRightColumn, swapUpColumn, swapDownColumn, stackLeftColumn, popRightColumn, removeColumn, swapColumn, Column } from './deck-store';
import * as os from '@/os.js';
import { i18n } from '@/i18n.js';
import { MenuItem } from '@/types/menu.js';

provide('shouldHeaderThin', true);
provide('shouldOmitHeaderTitle', true);
provide('forceSpacerMin', true);

const props = withDefaults(defineProps<{
	column: Column;
	isStacked?: boolean;
	naked?: boolean;
	menu?: MenuItem[];
	enableFilter?: boolean;
	refresher?: () => Promise<void>;
}>(), {
	isStacked: false,
	naked: false,
});

const emit = defineEmits<{
	(ev: 'headerWheel', ctx: WheelEvent): void;
}>();

const body = shallowRef<HTMLDivElement | null>();

const dragging = ref(false);
watch(dragging, v => os.deckGlobalEvents.emit(v ? 'column.dragStart' : 'column.dragEnd'));

const draghover = ref(false);
const dropready = ref(false);

const isMainColumn = computed(() => props.column.type === 'main');
const active = computed(() => props.column.active !== false);

onMounted(() => {
	os.deckGlobalEvents.on('column.dragStart', onOtherDragStart);
	os.deckGlobalEvents.on('column.dragEnd', onOtherDragEnd);
});

onBeforeUnmount(() => {
	os.deckGlobalEvents.off('column.dragStart', onOtherDragStart);
	os.deckGlobalEvents.off('column.dragEnd', onOtherDragEnd);
});

function onOtherDragStart() {
	dropready.value = true;
}

function onOtherDragEnd() {
	dropready.value = false;
}

function toggleActive() {
	if (!props.isStacked) return;
	updateColumn(props.column.id, {
		active: !props.column.active,
	});
}

function getMenu() {
	let items: MenuItem[] = [{
		icon: 'ti ti-settings',
		text: i18n.ts._deck.configureColumn,
		action: async () => {
			const { canceled, result } = await os.form(props.column.name, {
				name: {
					type: 'string',
					label: i18n.ts.name,
					default: props.column.name,
				},
				width: {
					type: 'number',
					label: i18n.ts.width,
					description: i18n.ts._deck.usedAsMinWidthWhenFlexible,
					default: props.column.width,
				},
				flexible: {
					type: 'boolean',
					label: i18n.ts._deck.flexible,
					default: props.column.flexible,
				},
			});
			if (canceled) return;
			updateColumn(props.column.id, result);
		},
	}, {
		type: 'parent',
		text: i18n.ts.move + '...',
		icon: 'ti ti-arrows-move',
		children: [{
			icon: 'ti ti-arrow-left',
			text: i18n.ts._deck.swapLeft,
			action: () => {
				swapLeftColumn(props.column.id);
			},
		}, {
			icon: 'ti ti-arrow-right',
			text: i18n.ts._deck.swapRight,
			action: () => {
				swapRightColumn(props.column.id);
			},
		}, props.isStacked ? {
			icon: 'ti ti-arrow-up',
			text: i18n.ts._deck.swapUp,
			action: () => {
				swapUpColumn(props.column.id);
			},
		} : undefined, props.isStacked ? {
			icon: 'ti ti-arrow-down',
			text: i18n.ts._deck.swapDown,
			action: () => {
				swapDownColumn(props.column.id);
			},
		} : undefined],
	}, {
		icon: 'ti ti-stack-2',
		text: i18n.ts._deck.stackLeft,
		action: () => {
			stackLeftColumn(props.column.id);
		},
	}, props.isStacked ? {
		icon: 'ti ti-window-maximize',
		text: i18n.ts._deck.popRight,
		action: () => {
			popRightColumn(props.column.id);
		},
	} : undefined, { type: 'divider' }, {
		icon: 'ti ti-trash',
		text: i18n.ts.remove,
		danger: true,
		action: () => {
			removeColumn(props.column.id);
		},
	}];

<<<<<<< HEAD
	if (props.enableFilter || props.menu) {
		items.unshift(null);
	}

	if (props.enableFilter) {
		items.unshift({
			icon: 'ti ti-filter',
			text: i18n.ts.filter,
			action: async () => {
				const { canceled, result } = await os.form(props.column.name, {
					includeKeywords: {
						type: 'string',
						label: i18n.ts._filter.includeKeywords,
						default: props.column.filter?.includeKeywords?.join(' '),
						description: i18n.ts._filter.splitDescription,
					},
					includeKeywordsAll: {
						type: 'string',
						label: i18n.ts._filter.includeKeywordsAll,
						default: props.column.filter?.includeKeywordsAll?.join(' '),
						description: i18n.ts._filter.splitDescription,
					},
					excludeKeywords: {
						type: 'string',
						label: i18n.ts._filter.excludeKeywords,
						default: props.column.filter?.excludeKeywords?.join(' '),
						description: i18n.ts._filter.splitDescription,
					},
					includeInstances: {
						type: 'string',
						label: i18n.ts._filter.includeInstances,
						default: props.column.filter?.includeInstances?.join(' '),
						description: i18n.ts._filter.splitDescription,
					},
					excludeInstances: {
						type: 'string',
						label: i18n.ts._filter.excludeInstances,
						default: props.column.filter?.excludeInstances?.join(' '),
						description: i18n.ts._filter.splitDescription,
					},
					excludeRenotes: {
						type: 'boolean',
						label: i18n.ts._filter.excludeRenotes,
						default: props.column.filter?.excludeRenotes,
					},
					excludeReplies: {
						type: 'boolean',
						label: i18n.ts._filter.excludeReplies,
						default: props.column.filter?.excludeReplies,
					},
					mediaOnly: {
						type: 'boolean',
						label: i18n.ts._filter.mediaOnly,
						default: props.column.filter?.mediaOnly,
					},
				});
				if (canceled) return;

				for (const k in result) {
					if (result[k] === null) result[k] = undefined;
					if (['includeKeywords', 'includeKeywordsAll', 'excludeKeywords', 'includeInstances', 'excludeInstances'].includes(k)) {
						result[k] = result[k]?.split(' ').filter(x => x);
						if (result[k] && !result[k].length) result[k] = undefined;
					}
				}

				updateColumn(props.column.id, { filter: result });
			},
		});
	}

	if (props.menu) {
=======
	if (props.menu) {
		items.unshift({ type: 'divider' });
>>>>>>> 364efbe5
		items = props.menu.concat(items);
	}

	if (props.refresher) {
		items = [{
			icon: 'ti ti-refresh',
			text: i18n.ts.reload,
			action: () => {
				if (props.refresher) {
					props.refresher();
				}
			},
		}, ...items];
	}

	return items;
}

function showSettingsMenu(ev: MouseEvent) {
	os.popupMenu(getMenu(), ev.currentTarget ?? ev.target);
}

function onContextmenu(ev: MouseEvent) {
	os.contextMenu(getMenu(), ev);
}

function goTop() {
	if (body.value) {
		body.value.scrollTo({
			top: 0,
			behavior: 'smooth',
		});
	}
}

function onDragstart(ev) {
	ev.dataTransfer.effectAllowed = 'move';
	ev.dataTransfer.setData(_DATA_TRANSFER_DECK_COLUMN_, props.column.id);

	// Chromeのバグで、Dragstartハンドラ内ですぐにDOMを変更する(=リアクティブなプロパティを変更する)とDragが終了してしまう
	// SEE: https://stackoverflow.com/questions/19639969/html5-dragend-event-firing-immediately
	window.setTimeout(() => {
		dragging.value = true;
	}, 10);
}

function onDragend(ev) {
	dragging.value = false;
}

function onDragover(ev) {
	// 自分自身がドラッグされている場合
	if (dragging.value) {
		// 自分自身にはドロップさせない
		ev.dataTransfer.dropEffect = 'none';
	} else {
		const isDeckColumn = ev.dataTransfer.types[0] === _DATA_TRANSFER_DECK_COLUMN_;

		ev.dataTransfer.dropEffect = isDeckColumn ? 'move' : 'none';

		if (isDeckColumn) draghover.value = true;
	}
}

function onDragleave() {
	draghover.value = false;
}

function onDrop(ev) {
	draghover.value = false;
	os.deckGlobalEvents.emit('column.dragEnd');

	const id = ev.dataTransfer.getData(_DATA_TRANSFER_DECK_COLUMN_);
	if (id != null && id !== '') {
		swapColumn(props.column.id, id);
	}
}
</script>

<style lang="scss" module>
.root {
	--root-margin: 10px;
	--deckColumnHeaderHeight: 38px;

	height: 100%;
	overflow: clip;
	contain: strict;
	border-radius: 10px;

	&.draghover {
		&:after {
			content: "";
			display: block;
			position: absolute;
			z-index: 1000;
			top: 0;
			left: 0;
			width: 100%;
			height: 100%;
			background: var(--focus);
		}
	}

	&.dragging {
		&:after {
			content: "";
			display: block;
			position: absolute;
			z-index: 1000;
			top: 0;
			left: 0;
			width: 100%;
			height: 100%;
			background: var(--focus);
			opacity: 0.5;
		}
	}

	&.dropready {
		* {
			pointer-events: none;
		}
	}

	&:not(.active) {
		flex-basis: var(--deckColumnHeaderHeight);
		min-height: var(--deckColumnHeaderHeight);
		border-bottom-right-radius: 0;
	}

	&.naked {
		background: var(--acrylicBg) !important;
		-webkit-backdrop-filter: var(--blur, blur(10px));
		backdrop-filter: var(--blur, blur(10px));

		> .header {
			background: transparent;
			box-shadow: none;
			color: var(--fg);
		}

		> .body {
			background: transparent !important;

			&::-webkit-scrollbar-track {
				background: transparent;
			}
			scrollbar-color: var(--scrollbarHandle) transparent;
		}
	}

	&.paged {
		background: var(--bg) !important;

		> .body {
			background: var(--bg) !important;
			overflow-y: scroll !important;

			&::-webkit-scrollbar-track {
				background: inherit;
			}
			scrollbar-color: var(--scrollbarHandle) transparent;
		}
	}
}

.header {
	position: relative;
	display: flex;
	z-index: 2;
	line-height: var(--deckColumnHeaderHeight);
	height: var(--deckColumnHeaderHeight);
	padding: 0 16px 0 30px;
	font-size: 0.9em;
	color: var(--panelHeaderFg);
	background: var(--panelHeaderBg);
	box-shadow: 0 1px 0 0 var(--panelHeaderDivider);
	cursor: pointer;
	user-select: none;
}

.color {
	position: absolute;
	top: 12px;
	left: 12px;
	width: 3px;
	height: calc(100% - 24px);
	background: var(--accent);
	border-radius: 999px;
}

.tabShape {
	position: absolute;
	top: 0;
	right: -8px;
	width: auto;
	height: calc(100% - 6px);
}

.title {
	display: inline-block;
	align-items: center;
	overflow: hidden;
	text-overflow: ellipsis;
	white-space: nowrap;
	width: 100%;
}

.toggleActive,
.menu {
	z-index: 1;
	width: var(--deckColumnHeaderHeight);
	line-height: var(--deckColumnHeaderHeight);
}

.toggleActive {
	margin-left: -16px;
}

.grabber {
	margin-left: auto;
	margin-right: 10px;
	padding: 8px 8px;
	box-sizing: border-box;
	height: var(--deckColumnHeaderHeight);
	cursor: move;
	user-select: none;
	opacity: 0.5;
}

.menu {
	margin-right: -16px;
}

.body {
	height: calc(100% - var(--deckColumnHeaderHeight));
	overflow-y: auto;
	overflow-x: clip;
	overscroll-behavior-y: contain;
	box-sizing: border-box;
	container-type: size;
	background-color: var(--bg);

	&::-webkit-scrollbar-track {
		background: var(--panel);
	}
	scrollbar-color: var(--scrollbarHandle) var(--panel);
}
</style><|MERGE_RESOLUTION|>--- conflicted
+++ resolved
@@ -180,9 +180,8 @@
 		},
 	}];
 
-<<<<<<< HEAD
 	if (props.enableFilter || props.menu) {
-		items.unshift(null);
+		items.unshift({ type: 'divider' });
 	}
 
 	if (props.enableFilter) {
@@ -253,10 +252,6 @@
 	}
 
 	if (props.menu) {
-=======
-	if (props.menu) {
-		items.unshift({ type: 'divider' });
->>>>>>> 364efbe5
 		items = props.menu.concat(items);
 	}
 
