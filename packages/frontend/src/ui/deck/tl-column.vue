--- conflicted
+++ resolved
@@ -28,11 +28,8 @@
 		:withRenotes="withRenotes"
 		:withReplies="withReplies"
 		:onlyFiles="onlyFiles"
-<<<<<<< HEAD
 		:filter="column.filter"
-=======
 		@note="onNote"
->>>>>>> 6078081c
 	/>
 </XColumn>
 </template>
