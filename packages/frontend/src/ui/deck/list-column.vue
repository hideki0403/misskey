--- conflicted
+++ resolved
@@ -4,24 +4,23 @@
 -->
 
 <template>
-<<<<<<< HEAD
-<XColumn :menu="menu" :column="column" :isStacked="isStacked" :enableFilter="true" :refresher="() => timeline.reloadTimeline()">
-=======
-<XColumn :menu="menu" :column="column" :isStacked="isStacked" :refresher="async () => { await timeline?.reloadTimeline() }">
->>>>>>> 59e2e43a
+<XColumn :menu="menu" :column="column" :isStacked="isStacked" :enableFilter="true" :refresher="async () => { await timeline?.reloadTimeline() }">
 	<template #header>
 		<i class="ti ti-list"></i><span style="margin-left: 8px;">{{ column.name }}</span>
 	</template>
 
-	<MkTimeline v-if="column.listId" ref="timeline" src="list" :list="column.listId" :withRenotes="withRenotes" :filter="column.filter" @note="onNote"/>
+	<MkTimeline
+		v-if="column.listId" ref="timeline" src="list" :list="column.listId" :withRenotes="withRenotes"
+		:filter="column.filter" @note="onNote"
+	/>
 </XColumn>
 </template>
 
 <script lang="ts" setup>
 import { watch, shallowRef, ref } from 'vue';
-import type { entities as MisskeyEntities } from 'misskey-js';
 import XColumn from './column.vue';
 import { updateColumn, Column } from './deck-store.js';
+import type { entities as MisskeyEntities } from 'misskey-js';
 import MkTimeline from '@/components/MkTimeline.vue';
 import * as os from '@/os.js';
 import { misskeyApi } from '@/scripts/misskey-api.js';
