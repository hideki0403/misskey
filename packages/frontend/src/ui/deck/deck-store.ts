--- conflicted
+++ resolved
@@ -6,11 +6,8 @@
 import { throttle } from 'throttle-debounce';
 import { markRaw } from 'vue';
 import { notificationTypes } from 'misskey-js';
-<<<<<<< HEAD
 import type { Filter as NoteFiler } from '@/components/MkNotes.vue';
-=======
 import type { BasicTimelineType } from '@/timelines.js';
->>>>>>> 59e2e43a
 import { Storage } from '@/pizzax.js';
 import { misskeyApi } from '@/scripts/misskey-api.js';
 import { deepClone } from '@/scripts/clone.js';
@@ -50,12 +47,8 @@
 	channelId?: string;
 	roleId?: string;
 	excludeTypes?: typeof notificationTypes[number][];
-<<<<<<< HEAD
-	tl?: 'home' | 'local' | 'social' | 'global';
 	filter?: NoteFiler;
-=======
 	tl?: BasicTimelineType;
->>>>>>> 59e2e43a
 	withRenotes?: boolean;
 	withReplies?: boolean;
 	onlyFiles?: boolean;
