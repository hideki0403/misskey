--- conflicted
+++ resolved
@@ -31,13 +31,10 @@
 	roleId?: string;
 	excludeTypes?: typeof notificationTypes[number][];
 	tl?: 'home' | 'local' | 'social' | 'global';
-<<<<<<< HEAD
 	filter?: NoteFiler;
-=======
 	withRenotes?: boolean;
 	withReplies?: boolean;
 	onlyFiles?: boolean;
->>>>>>> 7adc8fca
 };
 
 export const deckStore = markRaw(new Storage('deck', {
