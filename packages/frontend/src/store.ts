/*
 * SPDX-FileCopyrightText: syuilo and other misskey contributors
 * SPDX-License-Identifier: AGPL-3.0-only
 */

import { markRaw, ref } from 'vue';
import * as Misskey from 'misskey-js';
<<<<<<< HEAD
import { miLocalStorage } from './local-storage.js';
=======
import { miLocalStorage } from './local-storage';
>>>>>>> f748c914
import { Storage } from '@/pizzax.js';

interface PostFormAction {
	title: string,
	handler: <T>(form: T, update: (key: unknown, value: unknown) => void) => void;
}

interface UserAction {
	title: string,
	handler: (user: Misskey.entities.UserDetailed) => void;
}

interface NoteAction {
	title: string,
	handler: (note: Misskey.entities.Note) => void;
}

interface NoteViewInterruptor {
	handler: (note: Misskey.entities.Note) => unknown;
}

interface NotePostInterruptor {
	handler: (note: FIXME) => unknown;
}

interface PageViewInterruptor {
	handler: (page: Misskey.entities.Page) => unknown;
}

export const postFormActions: PostFormAction[] = [];
export const userActions: UserAction[] = [];
export const noteActions: NoteAction[] = [];
export const noteViewInterruptors: NoteViewInterruptor[] = [];
export const notePostInterruptors: NotePostInterruptor[] = [];
export const pageViewInterruptors: PageViewInterruptor[] = [];

// TODO: それぞれいちいちwhereとかdefaultというキーを付けなきゃいけないの冗長なのでなんとかする(ただ型定義が面倒になりそう)
//       あと、現行の定義の仕方なら「whereが何であるかに関わらずキー名の重複不可」という制約を付けられるメリットもあるからそのメリットを引き継ぐ方法も考えないといけない
export const defaultStore = markRaw(new Storage('base', {
	accountSetupWizard: {
		where: 'account',
		default: 0,
	},
	timelineTutorial: {
		where: 'account',
		default: 0,
	},
	keepCw: {
		where: 'account',
		default: true,
	},
	showFullAcct: {
		where: 'account',
		default: false,
	},
	collapseRenotes: {
		where: 'account',
		default: true,
	},
	collapseRenotesTrigger: {
		where: 'account',
		default: 'action' as 'action' | 'see' | 'all',
	},
	rememberNoteVisibility: {
		where: 'account',
		default: false,
	},
	rememberReactionAcceptance: {
		where: 'account',
		default: false,
	},
	defaultNoteVisibility: {
		where: 'account',
		default: 'public',
	},
	defaultNoteLocalOnly: {
		where: 'account',
		default: false,
	},
	uploadFolder: {
		where: 'account',
		default: null as string | null,
	},
	pastedFileName: {
		where: 'account',
		default: 'yyyy-MM-dd HH-mm-ss [{{number}}]',
	},
	keepOriginalUploading: {
		where: 'account',
		default: false,
	},
	filenameRandomize: {
		where: 'account',
		default: false,
	},
	memo: {
		where: 'account',
		default: null,
	},
	reactions: {
		where: 'account',
		default: ['👍', '❤️', '😆', '🤔', '😮', '🎉', '💢', '😥', '😇', '🍮'],
	},
	reactionAcceptance: {
		where: 'account',
		default: 'nonSensitiveOnly' as 'likeOnly' | 'likeOnlyForRemote' | 'nonSensitiveOnly' | 'nonSensitiveOnlyForLocalLikeOnlyForRemote' | null,
	},
	mutedWords: {
		where: 'account',
		default: [],
	},
	mutedAds: {
		where: 'account',
		default: [] as string[],
	},
	showTimelineReplies: {
		where: 'account',
		default: false,
	},

	menu: {
		where: 'deviceAccount',
		default: [
			'notifications',
			'clips',
			'drive',
			'followRequests',
			'-',
			'explore',
			'announcements',
			'search',
			'-',
			'ui',
		],
	},
	visibility: {
		where: 'deviceAccount',
		default: 'public' as 'public' | 'home' | 'followers' | 'specified',
	},
	localOnly: {
		where: 'deviceAccount',
		default: false,
	},
	showPreview: {
		where: 'device',
		default: false,
	},
	statusbars: {
		where: 'deviceAccount',
		default: [] as {
			name: string;
			id: string;
			type: string;
			size: 'verySmall' | 'small' | 'medium' | 'large' | 'veryLarge';
			black: boolean;
			props: Record<string, any>;
		}[],
	},
	widgets: {
		where: 'account',
		default: [] as {
			name: string;
			id: string;
			place: string | null;
			data: Record<string, any>;
		}[],
	},
	tl: {
		where: 'deviceAccount',
		default: {
			src: 'home' as 'home' | 'local' | 'social' | 'global' | `list:${string}`,
			userList: null as Misskey.entities.UserList | null,
		},
	},
<<<<<<< HEAD
	mutedInstancesGtl: {
		where: 'account',
		default: [] as string[],
	},
=======
>>>>>>> f748c914
	pinnedUserLists: {
		where: 'deviceAccount',
		default: [] as Misskey.entities.UserList[],
	},
<<<<<<< HEAD
=======

>>>>>>> f748c914
	overridedDeviceKind: {
		where: 'device',
		default: null as null | 'smartphone' | 'tablet' | 'desktop',
	},
	serverDisconnectedBehavior: {
		where: 'device',
		default: 'quiet' as 'quiet' | 'reload' | 'dialog',
	},
	nsfw: {
		where: 'device',
		default: 'respect' as 'respect' | 'force' | 'ignore',
	},
<<<<<<< HEAD
	hideNsfwNote: {
		where: 'deviceAccount',
=======
	highlightSensitiveMedia: {
		where: 'device',
>>>>>>> f748c914
		default: false,
	},
	animation: {
		where: 'device',
		default: !window.matchMedia('(prefers-reduced-motion)').matches,
	},
	animatedMfm: {
		where: 'device',
		default: false,
	},
	advancedMfm: {
		where: 'device',
		default: true,
	},
	loadRawImages: {
		where: 'device',
		default: false,
	},
	imageNewTab: {
		where: 'device',
		default: false,
	},
	enableDataSaverMode: {
		where: 'device',
		default: false,
	},
	autoDataSaver: {
		where: 'device',
		default: false,
	},
	disableShowingAnimatedImages: {
		where: 'device',
		default: window.matchMedia('(prefers-reduced-motion)').matches,
	},
	emojiStyle: {
		where: 'device',
		default: 'twemoji', // twemoji / fluentEmoji / native
	},
	disableDrawer: {
		where: 'device',
		default: false,
	},
	useBlurEffectForModal: {
		where: 'device',
		default: !/mobile|iphone|android/.test(navigator.userAgent.toLowerCase()), // 循環参照するのでdevice-kind.tsは参照できない
	},
	useBlurEffect: {
		where: 'device',
		default: !/mobile|iphone|android/.test(navigator.userAgent.toLowerCase()), // 循環参照するのでdevice-kind.tsは参照できない
	},
	showFixedPostForm: {
		where: 'device',
		default: false,
	},
	showFixedPostFormInChannel: {
		where: 'device',
		default: false,
	},
	enableInfiniteScroll: {
		where: 'device',
		default: true,
	},
	useReactionPickerForContextMenu: {
		where: 'device',
		default: false,
	},
	showGapBetweenNotesInTimeline: {
		where: 'device',
		default: false,
	},
	darkMode: {
		where: 'device',
		default: false,
	},
	customFont: {
		where: 'device',
		default: null as null | string,
	},
	instanceTicker: {
		where: 'device',
		default: 'remote' as 'none' | 'remote' | 'always',
	},
	instanceTickerStyle: {
		where: 'device',
		default: 'default' as 'default' | 'minimal' | 'icon',
	},
	reactionPickerSize: {
		where: 'device',
		default: 1,
	},
	reactionPickerWidth: {
		where: 'device',
		default: 1,
	},
	reactionPickerHeight: {
		where: 'device',
		default: 2,
	},
	reactionPickerUseDrawerForMobile: {
		where: 'device',
		default: true,
	},
	recentlyUsedEmojis: {
		where: 'device',
		default: [] as string[],
	},
	recentlyUsedUsers: {
		where: 'device',
		default: [] as string[],
	},
	defaultSideView: {
		where: 'device',
		default: false,
	},
	menuDisplay: {
		where: 'device',
		default: 'sideFull' as 'sideFull' | 'sideIcon' | 'top',
	},
	reportError: {
		where: 'device',
		default: false,
	},
	squareAvatars: {
		where: 'device',
		default: false,
	},
	postFormWithHashtags: {
		where: 'device',
		default: false,
	},
	postFormHashtags: {
		where: 'device',
		default: '',
	},
	themeInitial: {
		where: 'device',
		default: true,
	},
	numberOfPageCache: {
		where: 'device',
		default: 3,
	},
	showNoteActionsOnlyHover: {
		where: 'device',
		default: false,
	},
	showClipButtonInNoteFooter: {
		where: 'device',
		default: false,
	},
	reactionsDisplaySize: {
		where: 'device',
		default: 'medium' as 'small' | 'medium' | 'large',
	},
	forceShowAds: {
		where: 'device',
		default: false,
	},
	aiChanMode: {
		where: 'device',
		default: false,
	},
	devMode: {
		where: 'device',
		default: false,
	},
	mediaListWithOneImageAppearance: {
		where: 'device',
		default: 'expand' as 'expand' | '16_9' | '1_1' | '2_3',
	},
	notificationPosition: {
		where: 'device',
		default: 'rightBottom' as 'leftTop' | 'leftBottom' | 'rightTop' | 'rightBottom',
	},
	notificationStackAxis: {
		where: 'device',
		default: 'horizontal' as 'vertical' | 'horizontal',
	},
	enableCondensedLineForAcct: {
		where: 'device',
		default: false,
	},
	additionalUnicodeEmojiIndexes: {
		where: 'device',
		default: {} as Record<string, Record<string, string[]>>,
	},
	keepScreenOn: {
		where: 'device',
		default: false,
	},
}));

// TODO: 他のタブと永続化されたstateを同期

const PREFIX = 'miux:' as const;

export type Plugin = {
	id: string;
	name: string;
	active: boolean;
	config?: Record<string, { default: any }>;
	configData: Record<string, any>;
	token: string;
	src: string | null;
	version: string;
	ast: any[];
};

interface Watcher {
	key: string;
	callback: (value: unknown) => void;
}

/**
 * 常にメモリにロードしておく必要がないような設定情報を保管するストレージ(非リアクティブ)
 */
import lightTheme from '@/themes/l-light.json5';
import darkTheme from '@/themes/d-green-lime.json5';

export class ColdDeviceStorage {
	public static default = {
		lightTheme,
		darkTheme,
		syncDeviceDarkMode: true,
		syncTimeDarkMode: false,
		plugins: [] as Plugin[],
	};

	public static watchers: Watcher[] = [];

	public static get<T extends keyof typeof ColdDeviceStorage.default>(key: T): typeof ColdDeviceStorage.default[T] {
		// TODO: indexedDBにする
		//       ただしその際はnullチェックではなくキー存在チェックにしないとダメ
		//       (indexedDBはnullを保存できるため、ユーザーが意図してnullを格納した可能性がある)
		const value = miLocalStorage.getItem(`${PREFIX}${key}`);
		if (value == null) {
			return ColdDeviceStorage.default[key];
		} else {
			return JSON.parse(value);
		}
	}

	public static getAll(): Partial<typeof this.default> {
		return (Object.keys(this.default) as (keyof typeof this.default)[]).reduce((acc, key) => {
			const value = localStorage.getItem(PREFIX + key);
			if (value != null) {
				acc[key] = JSON.parse(value);
			}
			return acc;
		}, {} as any);
	}

	public static set<T extends keyof typeof ColdDeviceStorage.default>(key: T, value: typeof ColdDeviceStorage.default[T]): void {
		// 呼び出し側のバグ等で undefined が来ることがある
		// undefined を文字列として miLocalStorage に入れると参照する際の JSON.parse でコケて不具合の元になるため無視
		// eslint-disable-next-line @typescript-eslint/no-unnecessary-condition
		if (value === undefined) {
			console.error(`attempt to store undefined value for key '${key}'`);
			return;
		}

		miLocalStorage.setItem(`${PREFIX}${key}`, JSON.stringify(value));

		for (const watcher of this.watchers) {
			if (watcher.key === key) watcher.callback(value);
		}
	}

	public static watch(key, callback) {
		this.watchers.push({ key, callback });
	}

	// TODO: VueのcustomRef使うと良い感じになるかも
	public static ref<T extends keyof typeof ColdDeviceStorage.default>(key: T) {
		const v = ColdDeviceStorage.get(key);
		const r = ref(v);
		// TODO: このままではwatcherがリークするので開放する方法を考える
		this.watch(key, v => {
			r.value = v;
		});
		return r;
	}

	/**
	 * 特定のキーの、簡易的なgetter/setterを作ります
	 * 主にvue場で設定コントロールのmodelとして使う用
	 */
	public static makeGetterSetter<K extends keyof typeof ColdDeviceStorage.default>(key: K) {
		// TODO: VueのcustomRef使うと良い感じになるかも
		const valueRef = ColdDeviceStorage.ref(key);
		return {
			get: () => {
				return valueRef.value;
			},
			set: (value: unknown) => {
				const val = value;
				ColdDeviceStorage.set(key, val);
			},
		};
	}
}<|MERGE_RESOLUTION|>--- conflicted
+++ resolved
@@ -5,11 +5,7 @@
 
 import { markRaw, ref } from 'vue';
 import * as Misskey from 'misskey-js';
-<<<<<<< HEAD
 import { miLocalStorage } from './local-storage.js';
-=======
-import { miLocalStorage } from './local-storage';
->>>>>>> f748c914
 import { Storage } from '@/pizzax.js';
 
 interface PostFormAction {
@@ -184,21 +180,14 @@
 			userList: null as Misskey.entities.UserList | null,
 		},
 	},
-<<<<<<< HEAD
 	mutedInstancesGtl: {
 		where: 'account',
 		default: [] as string[],
 	},
-=======
->>>>>>> f748c914
 	pinnedUserLists: {
 		where: 'deviceAccount',
 		default: [] as Misskey.entities.UserList[],
 	},
-<<<<<<< HEAD
-=======
-
->>>>>>> f748c914
 	overridedDeviceKind: {
 		where: 'device',
 		default: null as null | 'smartphone' | 'tablet' | 'desktop',
@@ -211,13 +200,12 @@
 		where: 'device',
 		default: 'respect' as 'respect' | 'force' | 'ignore',
 	},
-<<<<<<< HEAD
 	hideNsfwNote: {
 		where: 'deviceAccount',
-=======
+		default: false,
+	},
 	highlightSensitiveMedia: {
 		where: 'device',
->>>>>>> f748c914
 		default: false,
 	},
 	animation: {
