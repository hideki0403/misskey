/*
 * SPDX-FileCopyrightText: syuilo and other misskey contributors
 * SPDX-License-Identifier: AGPL-3.0-only
 */

import { markRaw, ref } from 'vue';
import * as Misskey from 'misskey-js';
import { miLocalStorage } from './local-storage.js';
import type { SoundType } from '@/scripts/sound.js';
import { Storage } from '@/pizzax.js';

interface PostFormAction {
	title: string,
	handler: <T>(form: T, update: (key: unknown, value: unknown) => void) => void;
}

interface UserAction {
	title: string,
	handler: (user: Misskey.entities.UserDetailed) => void;
}

interface NoteAction {
	title: string,
	handler: (note: Misskey.entities.Note) => void;
}

interface NoteViewInterruptor {
	handler: (note: Misskey.entities.Note) => unknown;
}

interface NotePostInterruptor {
	handler: (note: FIXME) => unknown;
}

interface PageViewInterruptor {
	handler: (page: Misskey.entities.Page) => unknown;
}

/** サウンド設定 */
export type SoundStore = {
	type: Exclude<SoundType, '_driveFile_'>;
	volume: number;
} | {
	type: '_driveFile_';

	/** ドライブのファイルID */
	fileId: string;

	/** ファイルURL（こちらが優先される） */
	fileUrl: string;

	volume: number;
}

export const postFormActions: PostFormAction[] = [];
export const userActions: UserAction[] = [];
export const noteActions: NoteAction[] = [];
export const noteViewInterruptors: NoteViewInterruptor[] = [];
export const notePostInterruptors: NotePostInterruptor[] = [];
export const pageViewInterruptors: PageViewInterruptor[] = [];

// TODO: それぞれいちいちwhereとかdefaultというキーを付けなきゃいけないの冗長なのでなんとかする(ただ型定義が面倒になりそう)
//       あと、現行の定義の仕方なら「whereが何であるかに関わらずキー名の重複不可」という制約を付けられるメリットもあるからそのメリットを引き継ぐ方法も考えないといけない
export const defaultStore = markRaw(new Storage('base', {
	accountSetupWizard: {
		where: 'account',
		default: 0,
	},
	timelineTutorials: {
		where: 'account',
		default: {
			home: false,
			local: false,
			social: false,
			global: false,
		},
	},
	keepCw: {
		where: 'account',
		default: true,
	},
	showFullAcct: {
		where: 'account',
		default: false,
	},
	collapseRenotes: {
		where: 'account',
		default: true,
	},
	collapseRenotesTrigger: {
		where: 'account',
		default: 'action' as 'action' | 'see' | 'all',
	},
	rememberNoteVisibility: {
		where: 'account',
		default: false,
	},
	rememberReactionAcceptance: {
		where: 'account',
		default: false,
	},
	defaultNoteVisibility: {
		where: 'account',
		default: 'home',
	},
	defaultNoteLocalOnly: {
		where: 'account',
		default: false,
	},
	uploadFolder: {
		where: 'account',
		default: null as string | null,
	},
	pastedFileName: {
		where: 'account',
		default: 'yyyy-MM-dd HH-mm-ss [{{number}}]',
	},
	keepOriginalUploading: {
		where: 'account',
		default: false,
	},
	filenameRandomize: {
		where: 'account',
		default: false,
	},
	memo: {
		where: 'account',
		default: null as null | string | Record<string, string>,
	},
	reactions: {
		where: 'account',
		default: ['👍', '❤️', '😆', '🤔', '😮', '🎉', '💢', '😥', '😇', '🍮'],
	},
	reactionAcceptance: {
		where: 'account',
		default: 'nonSensitiveOnly' as 'likeOnly' | 'likeOnlyForRemote' | 'nonSensitiveOnly' | 'nonSensitiveOnlyForLocalLikeOnlyForRemote' | null,
	},
	mutedAds: {
		where: 'account',
		default: [] as string[],
	},

	menu: {
		where: 'deviceAccount',
		default: [
			'notifications',
			'clips',
			'drive',
			'followRequests',
			'-',
			'explore',
			'announcements',
			'search',
			'-',
			'ui',
		],
	},
	visibility: {
		where: 'deviceAccount',
		default: 'public' as 'public' | 'home' | 'followers' | 'specified',
	},
	localOnly: {
		where: 'deviceAccount',
		default: false,
	},
	showPreview: {
		where: 'device',
		default: false,
	},
	statusbars: {
		where: 'deviceAccount',
		default: [] as {
			name: string;
			id: string;
			type: string;
			size: 'verySmall' | 'small' | 'medium' | 'large' | 'veryLarge';
			black: boolean;
			props: Record<string, any>;
		}[],
	},
	widgets: {
		where: 'account',
		default: [] as {
			name: string;
			id: string;
			place: string | null;
			data: Record<string, any>;
		}[],
	},
	tl: {
		where: 'deviceAccount',
		default: {
			src: 'home' as 'home' | 'local' | 'social' | 'global' | `list:${string}`,
			userList: null as Misskey.entities.UserList | null,
		},
	},
	mutedWords: {
		where: 'account',
		default: [],
	},
	mutedInstancesGtl: {
		where: 'account',
		default: [] as string[],
	},
	showMutedInfo: {
		where: 'account',
		default: true,
	},
	pinnedUserLists: {
		where: 'deviceAccount',
		default: [] as Misskey.entities.UserList[],
	},
	overridedDeviceKind: {
		where: 'device',
		default: null as null | 'smartphone' | 'tablet' | 'desktop',
	},
	serverDisconnectedBehavior: {
		where: 'device',
		default: 'quiet' as 'quiet' | 'reload' | 'dialog',
	},
	nsfw: {
		where: 'device',
		default: 'respect' as 'respect' | 'force' | 'ignore',
	},
	hideNsfwNote: {
		where: 'deviceAccount',
		default: false,
	},
	highlightSensitiveMedia: {
		where: 'device',
		default: false,
	},
	animation: {
		where: 'device',
		default: !window.matchMedia('(prefers-reduced-motion)').matches,
	},
	animatedMfm: {
		where: 'device',
		default: false,
	},
	advancedMfm: {
		where: 'device',
		default: true,
	},
	loadRawImages: {
		where: 'device',
		default: false,
	},
	imageNewTab: {
		where: 'device',
		default: false,
	},
<<<<<<< HEAD
	enableDataSaverMode: {
		where: 'device',
		default: false,
	},
	autoDataSaver: {
		where: 'device',
		default: false,
	},
=======
>>>>>>> b72f9186
	disableShowingAnimatedImages: {
		where: 'device',
		default: window.matchMedia('(prefers-reduced-motion)').matches,
	},
	emojiStyle: {
		where: 'device',
		default: 'twemoji', // twemoji / fluentEmoji / native
	},
	disableDrawer: {
		where: 'device',
		default: false,
	},
	useBlurEffectForModal: {
		where: 'device',
		default: !/mobile|iphone|android/.test(navigator.userAgent.toLowerCase()), // 循環参照するのでdevice-kind.tsは参照できない
	},
	useBlurEffect: {
		where: 'device',
		default: !/mobile|iphone|android/.test(navigator.userAgent.toLowerCase()), // 循環参照するのでdevice-kind.tsは参照できない
	},
	showFixedPostForm: {
		where: 'device',
		default: false,
	},
	showFixedPostFormInChannel: {
		where: 'device',
		default: false,
	},
	enableInfiniteScroll: {
		where: 'device',
		default: true,
	},
	useReactionPickerForContextMenu: {
		where: 'device',
		default: false,
	},
	showGapBetweenNotesInTimeline: {
		where: 'device',
		default: false,
	},
	darkMode: {
		where: 'device',
		default: false,
	},
	customFont: {
		where: 'device',
		default: null as null | string,
	},
	instanceTicker: {
		where: 'device',
		default: 'remote' as 'none' | 'remote' | 'always',
	},
	instanceTickerStyle: {
		where: 'device',
		default: 'default' as 'default' | 'minimal' | 'icon',
	},
	reactionPickerSize: {
		where: 'device',
		default: 1,
	},
	reactionPickerWidth: {
		where: 'device',
		default: 1,
	},
	reactionPickerHeight: {
		where: 'device',
		default: 2,
	},
	reactionPickerUseDrawerForMobile: {
		where: 'device',
		default: true,
	},
	recentlyUsedEmojis: {
		where: 'device',
		default: [] as string[],
	},
	recentlyUsedUsers: {
		where: 'device',
		default: [] as string[],
	},
	defaultSideView: {
		where: 'device',
		default: false,
	},
	menuDisplay: {
		where: 'device',
		default: 'sideFull' as 'sideFull' | 'sideIcon' | 'top',
	},
	reportError: {
		where: 'device',
		default: false,
	},
	squareAvatars: {
		where: 'device',
		default: false,
	},
	showAvatarDecorations: {
		where: 'device',
		default: true,
	},
	postFormWithHashtags: {
		where: 'device',
		default: false,
	},
	postFormHashtags: {
		where: 'device',
		default: '',
	},
	themeInitial: {
		where: 'device',
		default: true,
	},
	numberOfPageCache: {
		where: 'device',
		default: 3,
	},
	showNoteActionsOnlyHover: {
		where: 'device',
		default: false,
	},
	showClipButtonInNoteFooter: {
		where: 'device',
		default: false,
	},
	reactionsDisplaySize: {
		where: 'device',
		default: 'medium' as 'small' | 'medium' | 'large',
	},
	limitWidthOfReaction: {
		where: 'device',
		default: true,
	},
	forceShowAds: {
		where: 'device',
		default: false,
	},
	aiChanMode: {
		where: 'device',
		default: false,
	},
	devMode: {
		where: 'device',
		default: false,
	},
	mediaListWithOneImageAppearance: {
		where: 'device',
		default: 'expand' as 'expand' | '16_9' | '1_1' | '2_3',
	},
	notificationPosition: {
		where: 'device',
		default: 'rightBottom' as 'leftTop' | 'leftBottom' | 'rightTop' | 'rightBottom',
	},
	notificationStackAxis: {
		where: 'device',
		default: 'horizontal' as 'vertical' | 'horizontal',
	},
	enableCondensedLineForAcct: {
		where: 'device',
		default: false,
	},
	additionalUnicodeEmojiIndexes: {
		where: 'device',
		default: {} as Record<string, Record<string, string[]>>,
	},
	keepScreenOn: {
		where: 'device',
		default: false,
	},
	optoutStatistics: {
		where: 'account',
		default: false,
	},
	tlWithReplies: {
		where: 'device',
		default: false,
	},
	defaultWithReplies: {
		where: 'account',
		default: false,
	},
	enableOverrideTLDisplayLimit: {
		where: 'device',
		default: false,
	},
	overrideTLDisplayLimit: {
		where: 'device',
		default: 20,
	},
	disableStreamingTimeline: {
		where: 'device',
		default: false,
	},
	useGroupedNotifications: {
		where: 'device',
		default: true,
	},
	dataSaver: {
		where: 'device',
		default: {
			media: false,
			avatar: false,
			urlPreview: false,
			code: false,
		} as Record<string, boolean>,
	},

	sound_masterVolume: {
		where: 'device',
		default: 0.3,
	},
	sound_notUseSound: {
		where: 'device',
		default: false,
	},
	sound_useSoundOnlyWhenActive: {
		where: 'device',
		default: false,
	},
	sound_note: {
		where: 'device',
		default: { type: 'syuilo/n-aec', volume: 1 } as SoundStore,
	},
	sound_noteMy: {
		where: 'device',
		default: { type: 'syuilo/n-cea-4va', volume: 1 } as SoundStore,
	},
	sound_notification: {
		where: 'device',
		default: { type: 'syuilo/n-ea', volume: 1 } as SoundStore,
	},
	sound_antenna: {
		where: 'device',
		default: { type: 'syuilo/triple', volume: 1 } as SoundStore,
	},
	sound_channel: {
		where: 'device',
		default: { type: 'syuilo/square-pico', volume: 1 } as SoundStore,
	},
	sound_reaction: {
		where: 'device',
		default: { type: 'syuilo/bubble2', volume: 1 } as SoundStore,
	},
	disableProfileHighlight: {
		where: 'account',
		default: false,
	},
}));

// TODO: 他のタブと永続化されたstateを同期

const PREFIX = 'miux:' as const;

export type Plugin = {
	id: string;
	name: string;
	active: boolean;
	config?: Record<string, { default: any }>;
	configData: Record<string, any>;
	token: string;
	src: string | null;
	version: string;
	ast: any[];
	author?: string;
	description?: string;
	permissions?: string[];
};

interface Watcher {
	key: string;
	callback: (value: unknown) => void;
}

/**
 * 常にメモリにロードしておく必要がないような設定情報を保管するストレージ(非リアクティブ)
 */
import lightTheme from '@/themes/l-light.json5';
import darkTheme from '@/themes/d-green-lime.json5';

export class ColdDeviceStorage {
	public static default = {
		lightTheme,
		darkTheme,
		syncDeviceDarkMode: true,
		syncTimeDarkMode: false,
		plugins: [] as Plugin[],
	};

	public static watchers: Watcher[] = [];

	public static get<T extends keyof typeof ColdDeviceStorage.default>(key: T): typeof ColdDeviceStorage.default[T] {
		// TODO: indexedDBにする
		//       ただしその際はnullチェックではなくキー存在チェックにしないとダメ
		//       (indexedDBはnullを保存できるため、ユーザーが意図してnullを格納した可能性がある)
		const value = miLocalStorage.getItem(`${PREFIX}${key}`);
		if (value == null) {
			return ColdDeviceStorage.default[key];
		} else {
			return JSON.parse(value);
		}
	}

	public static getAll(): Partial<typeof this.default> {
		return (Object.keys(this.default) as (keyof typeof this.default)[]).reduce((acc, key) => {
			const value = localStorage.getItem(PREFIX + key);
			if (value != null) {
				acc[key] = JSON.parse(value);
			}
			return acc;
		}, {} as any);
	}

	public static set<T extends keyof typeof ColdDeviceStorage.default>(key: T, value: typeof ColdDeviceStorage.default[T]): void {
		// 呼び出し側のバグ等で undefined が来ることがある
		// undefined を文字列として miLocalStorage に入れると参照する際の JSON.parse でコケて不具合の元になるため無視
		// eslint-disable-next-line @typescript-eslint/no-unnecessary-condition
		if (value === undefined) {
			console.error(`attempt to store undefined value for key '${key}'`);
			return;
		}

		miLocalStorage.setItem(`${PREFIX}${key}`, JSON.stringify(value));

		for (const watcher of this.watchers) {
			if (watcher.key === key) watcher.callback(value);
		}
	}

	public static watch(key, callback) {
		this.watchers.push({ key, callback });
	}

	// TODO: VueのcustomRef使うと良い感じになるかも
	public static ref<T extends keyof typeof ColdDeviceStorage.default>(key: T) {
		const v = ColdDeviceStorage.get(key);
		const r = ref(v);
		// TODO: このままではwatcherがリークするので開放する方法を考える
		this.watch(key, v => {
			r.value = v;
		});
		return r;
	}

	/**
	 * 特定のキーの、簡易的なgetter/setterを作ります
	 * 主にvue場で設定コントロールのmodelとして使う用
	 */
	public static makeGetterSetter<K extends keyof typeof ColdDeviceStorage.default>(key: K) {
		// TODO: VueのcustomRef使うと良い感じになるかも
		const valueRef = ColdDeviceStorage.ref(key);
		return {
			get: () => {
				return valueRef.value;
			},
			set: (value: unknown) => {
				const val = value;
				ColdDeviceStorage.set(key, val);
			},
		};
	}
}<|MERGE_RESOLUTION|>--- conflicted
+++ resolved
@@ -250,7 +250,6 @@
 		where: 'device',
 		default: false,
 	},
-<<<<<<< HEAD
 	enableDataSaverMode: {
 		where: 'device',
 		default: false,
@@ -259,8 +258,6 @@
 		where: 'device',
 		default: false,
 	},
-=======
->>>>>>> b72f9186
 	disableShowingAnimatedImages: {
 		where: 'device',
 		default: window.matchMedia('(prefers-reduced-motion)').matches,
