--- conflicted
+++ resolved
@@ -28,12 +28,8 @@
 import { version, ui, lang, host, updateLocale } from '@/config';
 import { applyTheme } from '@/scripts/theme';
 import { isDeviceDarkmode } from '@/scripts/is-device-darkmode';
-<<<<<<< HEAD
 import { isTimeDarkmode, initializeTimeBasedDarkmode } from '@/scripts/is-time-darkmode';
-import { i18n } from '@/i18n';
-=======
 import { i18n, updateI18n } from '@/i18n';
->>>>>>> a35e0e92
 import { confirm, alert, post, popup, toast } from '@/os';
 import { stream } from '@/stream';
 import * as sound from '@/scripts/sound';
