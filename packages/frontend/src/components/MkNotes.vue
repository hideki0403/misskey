<!--
SPDX-FileCopyrightText: syuilo and other misskey contributors
SPDX-License-Identifier: AGPL-3.0-only
-->

<template>
<MkPagination ref="pagingComponent" :pagination="pagination" :disableAutoLoad="disableAutoLoad" :displayLimit="overrideDisplayLimit" :suppressInfinityFetch="isNeedSuppressInfinityFetch()">
	<template #empty>
		<div class="_fullinfo">
			<img :src="infoImageUrl" class="_ghost"/>
			<div>{{ i18n.ts.noNotes }}</div>
		</div>
	</template>

	<template #default="{ items: notes }">
		<div :class="[$style.root, { [$style.noGap]: noGap }]">
			<MkDateSeparatedList
				ref="notes"
				v-slot="{ item: note }"
				:items="notes"
				:direction="pagination.reversed ? 'up' : 'down'"
				:reversed="pagination.reversed"
				:noGap="noGap"
				:ad="true"
				:class="$style.notes"
			>
<<<<<<< HEAD
				<MkNote v-if="!isFilteredNote(note) && !isNeedHide(note)" :key="note._featuredId_ || note._prId_ || note.id" :class="$style.note" :note="note"/>
=======
				<MkNote :key="note._featuredId_ || note._prId_ || note.id" :class="$style.note" :note="note" :withHardMute="true"/>
>>>>>>> b72f9186
			</MkDateSeparatedList>
		</div>
	</template>
</MkPagination>
</template>

<script lang="ts" setup>
import { shallowRef, ref } from 'vue';
import * as Misskey from 'misskey-js';
import MkNote from '@/components/MkNote.vue';
import MkDateSeparatedList from '@/components/MkDateSeparatedList.vue';
import MkPagination, { Paging } from '@/components/MkPagination.vue';
import { i18n } from '@/i18n.js';
import { infoImageUrl } from '@/instance.js';
import { defaultStore } from '@/store.js';
import { $i } from '@/account.js';
import { checkWordMute } from '@/scripts/check-word-mute.js';

export type Filter = {
	includeKeywords?: string[];
	includeKeywordsAll?: string[];
	excludeKeywords?: string[];
	includeInstances?: string[];
	excludeInstances?: string[];
	excludeRenotes?: boolean;
	excludeReplies?: boolean;
	mediaOnly?: boolean;
}

const props = defineProps<{
	pagination: Paging;
	noGap?: boolean;
	filter?: Filter;
	disableAutoLoad?: boolean;
}>();

const overrideDisplayLimit = ref<undefined | number>();

if (defaultStore.state.enableOverrideTLDisplayLimit) {
	overrideDisplayLimit.value = defaultStore.state.overrideTLDisplayLimit < 20 ? 20 : defaultStore.state.overrideTLDisplayLimit;
}

const isNeedHide = (note: Misskey.entities.Note) => {
	if (defaultStore.state.showMutedInfo) return false;
	return $i ? checkWordMute(note, $i, $i.mutedWords) : false;
};

const pagingComponent = shallowRef<InstanceType<typeof MkPagination>>();

const isNeedSuppressInfinityFetch = () => {
	return props.filter && Object.values(props.filter).some(x => x);
};

const isFilteredNote = (note: Misskey.entities.Note) => {
	if (!props.filter) return false;
	const filter = props.filter;

	if (filter.excludeRenotes && note.renote) return true;
	if (filter.excludeReplies && note.reply) return true;
	if (filter.mediaOnly && !note.fileIds?.length && !note.renote?.fileIds?.length) return true;

	if (filter.excludeInstances?.some(instance => note.user.host === instance)) return true;
	if (filter.includeInstances && !filter.includeInstances.some(instance => note.user.host === instance)) return true;

	if (filter.excludeKeywords?.some(keyword => note.text?.includes(keyword))) return true;
	if (filter.includeKeywords && !filter.includeKeywords.some(keyword => note.text?.includes(keyword))) return true;
	if (filter.includeKeywordsAll && !filter.includeKeywordsAll.every(keyword => note.text?.includes(keyword))) return true;

	return false;
};

defineExpose({
	pagingComponent,
});
</script>

<style lang="scss" module>
.root {
	&.noGap {
		> .notes {
			background: var(--panel);
		}
	}

	&:not(.noGap) {
		> .notes {
			background: var(--bg);

			.note {
				background: var(--panel);
				border-radius: var(--radius);
			}
		}
	}
}
</style><|MERGE_RESOLUTION|>--- conflicted
+++ resolved
@@ -24,11 +24,7 @@
 				:ad="true"
 				:class="$style.notes"
 			>
-<<<<<<< HEAD
-				<MkNote v-if="!isFilteredNote(note) && !isNeedHide(note)" :key="note._featuredId_ || note._prId_ || note.id" :class="$style.note" :note="note"/>
-=======
-				<MkNote :key="note._featuredId_ || note._prId_ || note.id" :class="$style.note" :note="note" :withHardMute="true"/>
->>>>>>> b72f9186
+				<MkNote v-if="!isFilteredNote(note) && !isNeedHide(note)" :key="note._featuredId_ || note._prId_ || note.id" :class="$style.note" :note="note" :withHardMute="true"/>
 			</MkDateSeparatedList>
 		</div>
 	</template>
