--- conflicted
+++ resolved
@@ -342,16 +342,15 @@
 	pointer-events: none;
 }
 
-<<<<<<< HEAD
 .t_note {
 	padding: 3px;
 	background: #007aff;
-=======
+}
+
 .t_exportCompleted {
 	padding: 3px;
 	background: var(--eventOther);
 	pointer-events: none;
->>>>>>> 781e64aa
 }
 
 .t_roleAssigned {
