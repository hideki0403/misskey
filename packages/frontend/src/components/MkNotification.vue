<template>
<div ref="elRef" :class="$style.root">
	<div :class="$style.head">
		<MkAvatar v-if="notification.type === 'pollEnded'" :class="$style.icon" :user="notification.note.user" link preview/>
		<MkAvatar v-else-if="notification.type === 'achievementEarned'" :class="$style.icon" :user="$i" link preview/>
		<MkAvatar v-else-if="notification.user" :class="$style.icon" :user="notification.user" link preview/>
		<img v-else-if="notification.icon" :class="$style.icon" :src="notification.icon" alt=""/>
		<div :class="[$style.subIcon, $style['t_' + notification.type]]">
			<i v-if="notification.type === 'follow'" class="ti ti-plus"></i>
			<i v-else-if="notification.type === 'receiveFollowRequest'" class="ti ti-clock"></i>
			<i v-else-if="notification.type === 'followRequestAccepted'" class="ti ti-check"></i>
			<i v-else-if="notification.type === 'renote'" class="ti ti-repeat"></i>
			<i v-else-if="notification.type === 'reply'" class="ti ti-arrow-back-up"></i>
			<i v-else-if="notification.type === 'mention'" class="ti ti-at"></i>
			<i v-else-if="notification.type === 'quote'" class="ti ti-quote"></i>
			<i v-else-if="notification.type === 'pollEnded'" class="ti ti-chart-arrows"></i>
			<i v-else-if="notification.type === 'achievementEarned'" class="ti ti-medal"></i>
			<!-- notification.reaction が null になることはまずないが、ここでoptional chaining使うと一部ブラウザで刺さるので念の為 -->
			<MkReactionIcon
				v-else-if="notification.type === 'reaction'"
				ref="reactionRef"
				:reaction="notification.reaction ? notification.reaction.replace(/^:(\w+):$/, ':$1@.:') : notification.reaction"
				:custom-emojis="notification.note.emojis"
				:no-style="true"
				style="width: 100%; height: 100%;"
			/>
		</div>
	</div>
	<div :class="$style.tail">
		<header :class="$style.header">
			<span v-if="notification.type === 'pollEnded'">{{ i18n.ts._notification.pollEnded }}</span>
			<span v-else-if="notification.type === 'achievementEarned'">{{ i18n.ts._notification.achievementEarned }}</span>
			<MkA v-else-if="notification.user" v-user-preview="notification.user.id" :class="$style.headerName" :to="userPage(notification.user)"><MkUserName :user="notification.user"/></MkA>
			<span v-else>{{ notification.header }}</span>
			<MkTime v-if="withTime" :time="notification.createdAt" :class="$style.headerTime"/>
		</header>
		<div :class="$style.content">
			<MkA v-if="notification.type === 'reaction'" :class="$style.text" :to="notePage(notification.note)" :title="getNoteSummary(notification.note)">
				<i class="ti ti-quote" :class="$style.quote"></i>
				<Mfm :text="getNoteSummary(notification.note)" :plain="true" :nowrap="true" :author="notification.note.user"/>
				<i class="ti ti-quote" :class="$style.quote"></i>
			</MkA>
			<MkA v-else-if="notification.type === 'renote'" :class="$style.text" :to="notePage(notification.note)" :title="getNoteSummary(notification.note.renote)">
				<i class="ti ti-quote" :class="$style.quote"></i>
				<Mfm :text="getNoteSummary(notification.note.renote)" :plain="true" :nowrap="true" :author="notification.note.renote.user"/>
				<i class="ti ti-quote" :class="$style.quote"></i>
			</MkA>
			<MkA v-else-if="notification.type === 'reply'" :class="$style.text" :to="notePage(notification.note)" :title="getNoteSummary(notification.note)">
				<Mfm :text="getNoteSummary(notification.note)" :plain="true" :nowrap="true" :author="notification.note.user"/>
			</MkA>
			<MkA v-else-if="notification.type === 'mention'" :class="$style.text" :to="notePage(notification.note)" :title="getNoteSummary(notification.note)">
				<Mfm :text="getNoteSummary(notification.note)" :plain="true" :nowrap="true" :author="notification.note.user"/>
			</MkA>
			<MkA v-else-if="notification.type === 'quote'" :class="$style.text" :to="notePage(notification.note)" :title="getNoteSummary(notification.note)">
				<Mfm :text="getNoteSummary(notification.note)" :plain="true" :nowrap="true" :author="notification.note.user"/>
			</MkA>
			<MkA v-else-if="notification.type === 'pollEnded'" :class="$style.text" :to="notePage(notification.note)" :title="getNoteSummary(notification.note)">
				<i class="ti ti-quote" :class="$style.quote"></i>
				<Mfm :text="getNoteSummary(notification.note)" :plain="true" :nowrap="true" :author="notification.note.user"/>
				<i class="ti ti-quote" :class="$style.quote"></i>
			</MkA>
			<MkA v-else-if="notification.type === 'achievementEarned'" :class="$style.text" to="/my/achievements">
				{{ i18n.ts._achievements._types['_' + notification.achievement].title }}
			</MkA>
			<template v-else-if="notification.type === 'follow'">
				<span :class="$style.text" style="opacity: 0.6;">{{ i18n.ts.youGotNewFollower }}</span>
				<div v-if="full"><MkFollowButton :user="notification.user" :full="true"/></div>
			</template>
			<span v-else-if="notification.type === 'followRequestAccepted'" :class="$style.text" style="opacity: 0.6;">{{ i18n.ts.followRequestAccepted }}</span>
			<template v-else-if="notification.type === 'receiveFollowRequest'">
				<span :class="$style.text" style="opacity: 0.6;">{{ i18n.ts.receiveFollowRequest }}</span>
<<<<<<< HEAD
				<div v-if="full && !followRequestDone" :class="$style.followRequestButtons">
					<MkButton inline primary rounded @click="acceptFollowRequest()">{{ i18n.ts.accept }}</MkButton>
					<MkButton inline rounded @click="rejectFollowRequest()">{{ i18n.ts.reject }}</MkButton>
=======
				<div v-if="full && !followRequestDone" :class="$style.followRequestCommands">
					<MkButton :class="$style.followRequestCommandButton" rounded primary @click="acceptFollowRequest()"><i class="ti ti-check"/> {{ i18n.ts.accept }}</MkButton>
					<MkButton :class="$style.followRequestCommandButton" rounded danger @click="rejectFollowRequest()"><i class="ti ti-x"/> {{ i18n.ts.reject }}</MkButton>
>>>>>>> 1e67e9c6
				</div>
			</template>
			<span v-else-if="notification.type === 'app'" :class="$style.text">
				<Mfm :text="notification.body" :nowrap="false"/>
			</span>
		</div>
	</div>
</div>
</template>

<script lang="ts" setup>
import { ref, shallowRef, onMounted, onUnmounted, watch } from 'vue';
import * as misskey from 'misskey-js';
import MkReactionIcon from '@/components/MkReactionIcon.vue';
import MkFollowButton from '@/components/MkFollowButton.vue';
import MkButton from '@/components/MkButton.vue';
import XReactionTooltip from '@/components/MkReactionTooltip.vue';
import MkButton from '@/components/MkButton.vue';
import { getNoteSummary } from '@/scripts/get-note-summary';
import { notePage } from '@/filters/note';
import { userPage } from '@/filters/user';
import { i18n } from '@/i18n';
import * as os from '@/os';
import { stream } from '@/stream';
import { useTooltip } from '@/scripts/use-tooltip';
import { $i } from '@/account';

const props = withDefaults(defineProps<{
	notification: misskey.entities.Notification;
	withTime?: boolean;
	full?: boolean;
}>(), {
	withTime: false,
	full: false,
});

const elRef = shallowRef<HTMLElement>(null);
const reactionRef = ref(null);

let readObserver: IntersectionObserver | undefined;
let connection;

onMounted(() => {
	if (!props.notification.isRead) {
		readObserver = new IntersectionObserver((entries, observer) => {
			if (!entries.some(entry => entry.isIntersecting)) return;
			stream.send('readNotification', {
				id: props.notification.id,
			});
			observer.disconnect();
		});

		readObserver.observe(elRef.value);

		connection = stream.useChannel('main');
		connection.on('readAllNotifications', () => readObserver.disconnect());

		watch(props.notification.isRead, () => {
			readObserver.disconnect();
		});
	}
});

onUnmounted(() => {
	if (readObserver) readObserver.disconnect();
	if (connection) connection.dispose();
});

const followRequestDone = ref(false);

const acceptFollowRequest = () => {
	followRequestDone.value = true;
	os.api('following/requests/accept', { userId: props.notification.user.id });
};

const rejectFollowRequest = () => {
	followRequestDone.value = true;
	os.api('following/requests/reject', { userId: props.notification.user.id });
};

useTooltip(reactionRef, (showing) => {
	os.popup(XReactionTooltip, {
		showing,
		reaction: props.notification.reaction ? props.notification.reaction.replace(/^:(\w+):$/, ':$1@.:') : props.notification.reaction,
		emojis: props.notification.note.emojis,
		targetElement: reactionRef.value.$el,
	}, {}, 'closed');
});
</script>

<style lang="scss" module>
.root {
	position: relative;
	box-sizing: border-box;
	padding: 24px 32px;
	font-size: 0.9em;
	overflow-wrap: break-word;
	display: flex;
	contain: content;
}

.head {
	position: sticky;
	top: 0;
	flex-shrink: 0;
	width: 42px;
	height: 42px;
	margin-right: 8px;
}

.icon {
	display: block;
	width: 100%;
	height: 100%;
	border-radius: 6px;
}

.subIcon {
	position: absolute;
	z-index: 1;
	bottom: -2px;
	right: -2px;
	width: 20px;
	height: 20px;
	box-sizing: border-box;
	border-radius: 100%;
	background: var(--panel);
	box-shadow: 0 0 0 3px var(--panel);
	font-size: 11px;
	text-align: center;
	color: #fff;

	&:empty {
		display: none;
	}
}

.t_follow, .t_followRequestAccepted, .t_receiveFollowRequest {
	padding: 3px;
	background: #36aed2;
	pointer-events: none;
}

.t_renote {
	padding: 3px;
	background: #36d298;
	pointer-events: none;
}

.t_quote {
	padding: 3px;
	background: #36d298;
	pointer-events: none;
}

.t_reply {
	padding: 3px;
	background: #007aff;
	pointer-events: none;
}

.t_mention {
	padding: 3px;
	background: #88a6b7;
	pointer-events: none;
}

.t_pollEnded {
	padding: 3px;
	background: #88a6b7;
	pointer-events: none;
}

.t_achievementEarned {
	padding: 3px;
	background: #cb9a11;
	pointer-events: none;
}

.tail {
	flex: 1;
	min-width: 0;
}

.header {
	display: flex;
	align-items: baseline;
	white-space: nowrap;
}

.headerName {
	text-overflow: ellipsis;
	white-space: nowrap;
	min-width: 0;
	overflow: hidden;
}

.headerTime {
	margin-left: auto;
	font-size: 0.9em;
}

.content {
}

.text {
	display: flex;
	width: 100%;
	overflow: clip;
}

.quote {
	vertical-align: super;
	font-size: 50%;
	opacity: 0.5;
}

.quote:first-child {
	margin-right: 4px;
}

.quote:last-child {
	margin-left: 4px;
}

<<<<<<< HEAD
.followRequestButtons {
	margin-top: 12px;
	display: flex;
	gap: 8px;
=======
.followRequestCommands {
	display: flex;
	gap: 8px;
	max-width: 300px;
	margin-top: 8px;
}
.followRequestCommandButton {
	flex: 1;
>>>>>>> 1e67e9c6
}

@container (max-width: 600px) {
	.root {
		padding: 16px;
		font-size: 0.9em;
	}
}

@container (max-width: 500px) {
	.root {
		padding: 12px;
		font-size: 0.85em;
	}
}
</style><|MERGE_RESOLUTION|>--- conflicted
+++ resolved
@@ -69,15 +69,9 @@
 			<span v-else-if="notification.type === 'followRequestAccepted'" :class="$style.text" style="opacity: 0.6;">{{ i18n.ts.followRequestAccepted }}</span>
 			<template v-else-if="notification.type === 'receiveFollowRequest'">
 				<span :class="$style.text" style="opacity: 0.6;">{{ i18n.ts.receiveFollowRequest }}</span>
-<<<<<<< HEAD
-				<div v-if="full && !followRequestDone" :class="$style.followRequestButtons">
-					<MkButton inline primary rounded @click="acceptFollowRequest()">{{ i18n.ts.accept }}</MkButton>
-					<MkButton inline rounded @click="rejectFollowRequest()">{{ i18n.ts.reject }}</MkButton>
-=======
 				<div v-if="full && !followRequestDone" :class="$style.followRequestCommands">
 					<MkButton :class="$style.followRequestCommandButton" rounded primary @click="acceptFollowRequest()"><i class="ti ti-check"/> {{ i18n.ts.accept }}</MkButton>
 					<MkButton :class="$style.followRequestCommandButton" rounded danger @click="rejectFollowRequest()"><i class="ti ti-x"/> {{ i18n.ts.reject }}</MkButton>
->>>>>>> 1e67e9c6
 				</div>
 			</template>
 			<span v-else-if="notification.type === 'app'" :class="$style.text">
@@ -93,7 +87,6 @@
 import * as misskey from 'misskey-js';
 import MkReactionIcon from '@/components/MkReactionIcon.vue';
 import MkFollowButton from '@/components/MkFollowButton.vue';
-import MkButton from '@/components/MkButton.vue';
 import XReactionTooltip from '@/components/MkReactionTooltip.vue';
 import MkButton from '@/components/MkButton.vue';
 import { getNoteSummary } from '@/scripts/get-note-summary';
@@ -303,12 +296,6 @@
 	margin-left: 4px;
 }
 
-<<<<<<< HEAD
-.followRequestButtons {
-	margin-top: 12px;
-	display: flex;
-	gap: 8px;
-=======
 .followRequestCommands {
 	display: flex;
 	gap: 8px;
@@ -317,7 +304,6 @@
 }
 .followRequestCommandButton {
 	flex: 1;
->>>>>>> 1e67e9c6
 }
 
 @container (max-width: 600px) {
