--- conflicted
+++ resolved
@@ -57,24 +57,10 @@
 			<span v-else-if="notification.type === 'roleAssigned'">{{ i18n.ts._notification.roleAssigned }}</span>
 			<span v-else-if="notification.type === 'achievementEarned'">{{ i18n.ts._notification.achievementEarned }}</span>
 			<span v-else-if="notification.type === 'test'">{{ i18n.ts._notification.testNotification }}</span>
-<<<<<<< HEAD
-			<MkA v-else-if="notification.user" v-user-preview="notification.user.id" :class="$style.headerName" :to="userPage(notification.user)">
-				<I18n v-if="notification.type === 'note'" :src="i18n.ts._notification.newNote" tag="span">
-					<template #name>
-						<b><MkUserName :user="notification.user"/></b>
-					</template>
-				</I18n>
-				<MkUserName v-else :user="notification.user"/>
-			</MkA>
-				<span v-else-if="notification.type === 'reaction:grouped'">{{ i18n.tsx._notification.reactedBySomeUsers({ n: notification.reactions.length }) }}</span>
-				<span v-else-if="notification.type === 'renote:grouped'">{{ i18n.tsx._notification.renotedBySomeUsers({ n: notification.users.length }) }}</span>
-			<span v-else>{{ notification.header }}</span>
-=======
 			<MkA v-else-if="notification.type === 'follow' || notification.type === 'mention' || notification.type === 'reply' || notification.type === 'renote' || notification.type === 'quote' || notification.type === 'reaction' || notification.type === 'receiveFollowRequest' || notification.type === 'followRequestAccepted'" v-user-preview="notification.user.id" :class="$style.headerName" :to="userPage(notification.user)"><MkUserName :user="notification.user"/></MkA>
 			<span v-else-if="notification.type === 'reaction:grouped'">{{ i18n.tsx._notification.reactedBySomeUsers({ n: notification.reactions.length }) }}</span>
 			<span v-else-if="notification.type === 'renote:grouped'">{{ i18n.tsx._notification.renotedBySomeUsers({ n: notification.users.length }) }}</span>
 			<span v-else-if="notification.type === 'app'">{{ notification.header }}</span>
->>>>>>> 2db5b616
 			<MkTime v-if="withTime" :time="notification.createdAt" :class="$style.headerTime"/>
 		</header>
 		<div>
@@ -301,15 +287,14 @@
 	pointer-events: none;
 }
 
-<<<<<<< HEAD
 .t_note {
 	padding: 3px;
 	background: #007aff;
-=======
+}
+
 .t_roleAssigned {
 	padding: 3px;
 	background: #88a6b7;
->>>>>>> 2db5b616
 	pointer-events: none;
 }
 
