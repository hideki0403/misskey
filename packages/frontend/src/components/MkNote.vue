<template>
<div
	v-if="!hideNote"
	v-show="!isDeleted"
	ref="el"
	v-hotkey="keymap"
	:class="[$style.root, { [$style.showActionsOnlyHover]: defaultStore.state.showNoteActionsOnlyHover }]"
	:tabindex="!isDeleted ? '-1' : undefined"
>
	<MkNoteSub v-if="appearNote.reply && !renoteCollapsed" :note="appearNote.reply" :class="$style.replyTo"/>
	<div v-if="pinned" :class="$style.tip"><i class="ti ti-pin"></i> {{ i18n.ts.pinnedNote }}</div>
	<!--<div v-if="appearNote._prId_" class="tip"><i class="ti ti-speakerphone"></i> {{ i18n.ts.promotion }}<button class="_textButton hide" @click="readPromo()">{{ i18n.ts.hideThisNote }} <i class="ti ti-x"></i></button></div>-->
	<!--<div v-if="appearNote._featuredId_" class="tip"><i class="ti ti-bolt"></i> {{ i18n.ts.featured }}</div>-->
	<div v-if="isRenote" :class="$style.renote">
		<div v-if="note.channel" :class="$style.colorBar" :style="{ background: note.channel.color }"></div>
		<MkAvatar :class="$style.renoteAvatar" :user="note.user" link preview/>
		<i class="ti ti-repeat" style="margin-right: 4px;"></i>
		<I18n :src="i18n.ts.renotedBy" tag="span" :class="$style.renoteText">
			<template #user>
				<MkA v-user-preview="note.userId" :class="$style.renoteUserName" :to="userPage(note.user)">
					<MkUserName :user="note.user"/>
				</MkA>
			</template>
		</I18n>
		<div :class="$style.renoteInfo">
			<button ref="renoteTime" :class="$style.renoteTime" class="_button" @click="showRenoteMenu()">
				<i v-if="isMyRenote" class="ti ti-dots" :class="$style.renoteMenu"></i>
				<MkTime :time="note.createdAt"/>
			</button>
			<span v-if="note.visibility !== 'public'" style="margin-left: 0.5em;" :title="i18n.ts._visibility[note.visibility]">
				<i v-if="note.visibility === 'home'" class="ti ti-home"></i>
				<i v-else-if="note.visibility === 'followers'" class="ti ti-lock"></i>
				<i v-else-if="note.visibility === 'specified'" ref="specified" class="ti ti-mail"></i>
			</span>
			<span v-if="note.localOnly" style="margin-left: 0.5em;" :title="i18n.ts._visibility['disableFederation']"><i class="ti ti-rocket-off"></i></span>
			<span v-if="note.channel" style="margin-left: 0.5em;" :title="note.channel.name"><i class="ti ti-device-tv"></i></span>
		</div>
	</div>
	<div v-if="renoteCollapsed" :class="$style.collapsedRenoteTarget">
		<MkAvatar :class="$style.collapsedRenoteTargetAvatar" :user="appearNote.user" link preview/>
		<Mfm :text="getNoteSummary(appearNote)" :plain="true" :nowrap="true" :author="appearNote.user" :class="$style.collapsedRenoteTargetText" @click="renoteCollapsed = false"/>
	</div>
	<article v-else :class="$style.article" @contextmenu.stop="onContextmenu">
		<MkInstanceTickerMini v-if="showTicker && tickerStyle === 'minimal'" :class="$style.tickerMini" :instance="appearNote.user.instance"/>
		<div v-if="appearNote.channel" :class="$style.colorBar" :style="{ background: appearNote.channel.color }"></div>
		<MkAvatar :class="$style.avatar" :user="appearNote.user" link preview/>
		<div :class="$style.main">
			<MkNoteHeader :note="appearNote" :mini="true" :showInstance="showTicker && tickerStyle === 'icon'"/>
			<MkInstanceTicker v-if="showTicker && tickerStyle === 'default'" :instance="appearNote.user.instance"/>
			<div style="container-type: inline-size;">
				<p v-if="appearNote.cw != null" :class="$style.cw">
					<Mfm v-if="appearNote.cw != ''" style="margin-right: 8px;" :text="appearNote.cw" :author="appearNote.user" :i="$i"/>
					<MkCwButton v-model="showContent" :note="appearNote"/>
				</p>
				<div v-show="appearNote.cw == null || showContent" :class="[{ [$style.contentCollapsed]: collapsed }]">
					<div :class="$style.text">
						<span v-if="appearNote.isHidden" style="opacity: 0.5">({{ i18n.ts.private }})</span>
						<MkA v-if="appearNote.replyId" :class="$style.replyIcon" :to="`/notes/${appearNote.replyId}`"><i class="ti ti-arrow-back-up"></i></MkA>
						<Mfm v-if="appearNote.text" :text="appearNote.text" :author="appearNote.user" :i="$i" :emojiUrls="appearNote.emojis"/>
						<div v-if="translating || translation" :class="$style.translation">
							<MkLoading v-if="translating" mini/>
							<div v-else>
								<b>{{ i18n.t('translatedFrom', { x: translation.sourceLang }) }}: </b>
								<Mfm :text="translation.text" :author="appearNote.user" :i="$i" :emojiUrls="appearNote.emojis"/>
							</div>
						</div>
					</div>
					<div v-if="appearNote.files.length > 0">
						<MkMediaList :mediaList="appearNote.files"/>
					</div>
					<MkPoll v-if="appearNote.poll" :note="appearNote" :class="$style.poll"/>
					<MkUrlPreview v-for="url in urls" :key="url" :url="url" :compact="true" :detail="false" :class="$style.urlPreview"/>
					<div v-if="appearNote.renote" :class="$style.quote"><MkNoteSimple :note="appearNote.renote" :class="$style.quoteNote"/></div>
					<button v-if="isLong && collapsed" :class="$style.collapsed" class="_button" @click="collapsed = false">
						<span :class="$style.collapsedLabel">{{ i18n.ts.showMore }}</span>
					</button>
					<button v-else-if="isLong && !collapsed" :class="$style.showLess" class="_button" @click="collapsed = true">
						<span :class="$style.showLessLabel">{{ i18n.ts.showLess }}</span>
					</button>
				</div>
				<MkA v-if="appearNote.channel && !inChannel" :class="$style.channel" :to="`/channels/${appearNote.channel.id}`"><i class="ti ti-device-tv"></i> {{ appearNote.channel.name }}</MkA>
			</div>
			<MkReactionsViewer :note="appearNote" :maxNumber="16">
				<template #more>
					<button class="_button" :class="$style.reactionDetailsButton" @click="showReactions">
						{{ i18n.ts.more }}
					</button>
				</template>
			</MkReactionsViewer>
			<footer :class="$style.footer">
				<button :class="$style.footerButton" class="_button" @click="reply()">
					<i class="ti ti-arrow-back-up"></i>
					<p v-if="appearNote.repliesCount > 0" :class="$style.footerButtonCount">{{ appearNote.repliesCount }}</p>
				</button>
				<button
					v-if="canRenote"
					ref="renoteButton"
					:class="$style.footerButton"
					class="_button"
					@mousedown="renote()"
				>
					<i class="ti ti-repeat"></i>
					<p v-if="appearNote.renoteCount > 0" :class="$style.footerButtonCount">{{ appearNote.renoteCount }}</p>
				</button>
				<button v-else :class="$style.footerButton" class="_button" disabled>
					<i class="ti ti-ban"></i>
				</button>
				<button v-if="appearNote.myReaction == null" ref="reactButton" :class="$style.footerButton" class="_button" @mousedown="react()">
					<i v-if="appearNote.reactionAcceptance === 'likeOnly'" class="ti ti-heart"></i>
					<i v-else class="ti ti-plus"></i>
				</button>
				<button v-if="appearNote.myReaction != null" ref="reactButton" :class="$style.footerButton" class="_button" @click="undoReact(appearNote)">
					<i class="ti ti-minus"></i>
				</button>
				<button v-if="defaultStore.state.showClipButtonInNoteFooter" ref="clipButton" :class="$style.footerButton" class="_button" @mousedown="clip()">
					<i class="ti ti-paperclip"></i>
				</button>
				<button ref="menuButton" :class="$style.footerButton" class="_button" @mousedown="menu()">
					<i class="ti ti-dots"></i>
				</button>
			</footer>
		</div>
	</article>
</div>
<div v-else :class="$style.muted" @click="hideNote = false">
	<I18n :src="i18n.ts.userSaysSomething" tag="small">
		<template #name>
			<MkA v-user-preview="appearNote.userId" :to="userPage(appearNote.user)">
				<MkUserName :user="appearNote.user"/>
			</MkA>
		</template>
	</I18n>
</div>
</template>

<script lang="ts" setup>
import { computed, inject, onMounted, ref, shallowRef, Ref, defineAsyncComponent } from 'vue';
import * as mfm from 'mfm-js';
import * as misskey from 'misskey-js';
import MkNoteSub from '@/components/MkNoteSub.vue';
import MkNoteHeader from '@/components/MkNoteHeader.vue';
import MkNoteSimple from '@/components/MkNoteSimple.vue';
import MkReactionsViewer from '@/components/MkReactionsViewer.vue';
import MkMediaList from '@/components/MkMediaList.vue';
import MkCwButton from '@/components/MkCwButton.vue';
import MkPoll from '@/components/MkPoll.vue';
import MkUsersTooltip from '@/components/MkUsersTooltip.vue';
import MkUrlPreview from '@/components/MkUrlPreview.vue';
import MkInstanceTicker from '@/components/MkInstanceTicker.vue';
import MkInstanceTickerMini from '@/components/MkInstanceTickerMini.vue';
import { pleaseLogin } from '@/scripts/please-login';
import { focusPrev, focusNext } from '@/scripts/focus';
import { checkWordMute } from '@/scripts/check-word-mute';
import { userPage } from '@/filters/user';
import * as os from '@/os';
import { defaultStore, noteViewInterruptors } from '@/store';
import { reactionPicker } from '@/scripts/reaction-picker';
import { extractUrlFromMfm } from '@/scripts/extract-url-from-mfm';
import { $i } from '@/account';
import { i18n } from '@/i18n';
import { getNoteClipMenu, getNoteMenu } from '@/scripts/get-note-menu';
import { useNoteCapture } from '@/scripts/use-note-capture';
import { deepClone } from '@/scripts/clone';
import { useTooltip } from '@/scripts/use-tooltip';
import { claimAchievement } from '@/scripts/achievements';
import { getNoteSummary } from '@/scripts/get-note-summary';
import { checkCollapseRenote } from '@/scripts/collapse-renotes';
import { MenuItem } from '@/types/menu';
import MkRippleEffect from '@/components/MkRippleEffect.vue';
import { showMovedDialog } from '@/scripts/show-moved-dialog';

const props = defineProps<{
	note: misskey.entities.Note;
	pinned?: boolean;
}>();

const inChannel = inject('inChannel', null);
const currentClip = inject<Ref<misskey.entities.Clip> | null>('currentClip', null);

let note = $ref(deepClone(props.note));

// plugin
if (noteViewInterruptors.length > 0) {
	onMounted(async () => {
		let result = deepClone(note);
		for (const interruptor of noteViewInterruptors) {
			result = await interruptor.handler(result);
		}
		note = result;
	});
}

const isRenote = (
	note.renote != null &&
	note.text == null &&
	note.fileIds.length === 0 &&
	note.poll == null
);

const el = shallowRef<HTMLElement>();
const menuButton = shallowRef<HTMLElement>();
const renoteButton = shallowRef<HTMLElement>();
const renoteTime = shallowRef<HTMLElement>();
const reactButton = shallowRef<HTMLElement>();
const clipButton = shallowRef<HTMLElement>();
let appearNote = $computed(() => isRenote ? note.renote as misskey.entities.Note : note);
const isMyRenote = $i && ($i.id === note.userId);
const showContent = ref(false);
const urls = appearNote.text ? extractUrlFromMfm(mfm.parse(appearNote.text)) : null;
const isLong = (appearNote.cw == null && appearNote.text != null && (
	(appearNote.text.includes('$[x2')) ||
	(appearNote.text.includes('$[x3')) ||
	(appearNote.text.includes('$[x4')) ||
	(appearNote.text.includes('$[scale')) ||
	(appearNote.text.includes('$[position')) ||
	(appearNote.text.split('\n').length > 9) ||
	(appearNote.text.length > 500) ||
	(appearNote.files.length >= 5) ||
	(urls && urls.length >= 4)
));
const collapsed = ref(appearNote.cw == null && isLong);
const isDeleted = ref(false);
const muted = checkWordMute(appearNote, $i, defaultStore.state.mutedWords);
const isSensitive = defaultStore.state.hideNsfwNote && (appearNote as misskey.entities.Note)?.files.some(x => x.isSensitive);
const hideNote = ref(muted || isSensitive);
const translation = ref<any>(null);
const translating = ref(false);
const showTicker = (defaultStore.state.instanceTicker === 'always') || (defaultStore.state.instanceTicker === 'remote' && appearNote.user.instance);
const tickerStyle = defaultStore.state.instanceTickerStyle;
const canRenote = computed(() => ['public', 'home'].includes(appearNote.visibility) || appearNote.userId === $i.id);
<<<<<<< HEAD
let renoteCollapsed = $ref(isRenote && checkCollapseRenote(appearNote, $i));
=======
let renoteCollapsed = $ref(defaultStore.state.collapseRenotes && isRenote && (($i && ($i.id === note.userId || $i.id === appearNote.userId)) || (appearNote.myReaction != null)));
>>>>>>> 54625914

const keymap = {
	'r': () => reply(true),
	'e|a|plus': () => react(true),
	'q': () => renoteButton.value.renote(true),
	'up|k|shift+tab': focusBefore,
	'down|j|tab': focusAfter,
	'esc': blur,
	'm|o': () => menu(true),
	's': () => showContent.value !== showContent.value,
};

useNoteCapture({
	rootEl: el,
	note: $$(appearNote),
	isDeletedRef: isDeleted,
});

useTooltip(renoteButton, async (showing) => {
	const renotes = await os.api('notes/renotes', {
		noteId: appearNote.id,
		limit: 11,
	});

	const users = renotes.map(x => x.user);

	if (users.length < 1) return;

	os.popup(MkUsersTooltip, {
		showing,
		users,
		count: appearNote.renoteCount,
		targetElement: renoteButton.value,
	}, {}, 'closed');
});

function renote(viaKeyboard = false) {
	pleaseLogin();
	showMovedDialog();

	let items = [] as MenuItem[];

	if (appearNote.channel) {
		items = items.concat([{
			text: i18n.ts.inChannelRenote,
			icon: 'ti ti-repeat',
			action: () => {
				const el = renoteButton.value as HTMLElement | null | undefined;
				if (el) {
					const rect = el.getBoundingClientRect();
					const x = rect.left + (el.offsetWidth / 2);
					const y = rect.top + (el.offsetHeight / 2);
					os.popup(MkRippleEffect, { x, y }, {}, 'end');
				}

				os.api('notes/create', {
					renoteId: appearNote.id,
					channelId: appearNote.channelId,
				}).then(() => {
					os.toast(i18n.ts.renoted);
				});
			},
		}, {
			text: i18n.ts.inChannelQuote,
			icon: 'ti ti-quote',
			action: () => {
				os.post({
					renote: appearNote,
					channel: appearNote.channel,
				});
			},
		}, null]);
	}

	items = items.concat([{
		text: i18n.ts.renote,
		icon: 'ti ti-repeat',
		action: () => {
			const el = renoteButton.value as HTMLElement | null | undefined;
			if (el) {
				const rect = el.getBoundingClientRect();
				const x = rect.left + (el.offsetWidth / 2);
				const y = rect.top + (el.offsetHeight / 2);
				os.popup(MkRippleEffect, { x, y }, {}, 'end');
			}

			os.api('notes/create', {
				renoteId: appearNote.id,
			}).then(() => {
				os.toast(i18n.ts.renoted);
			});
		},
	}, {
		text: i18n.ts.quote,
		icon: 'ti ti-quote',
		action: () => {
			os.post({
				renote: appearNote,
			});
		},
	}]);

	os.popupMenu(items, renoteButton.value, {
		viaKeyboard,
	});
}

function reply(viaKeyboard = false): void {
	pleaseLogin();
	os.post({
		reply: appearNote,
		animation: !viaKeyboard,
	}, () => {
		focus();
	});
}

function react(viaKeyboard = false): void {
	pleaseLogin();
	showMovedDialog();
	if (appearNote.reactionAcceptance === 'likeOnly') {
		os.api('notes/reactions/create', {
			noteId: appearNote.id,
			reaction: '❤️',
		});
		const el = reactButton.value as HTMLElement | null | undefined;
		if (el) {
			const rect = el.getBoundingClientRect();
			const x = rect.left + (el.offsetWidth / 2);
			const y = rect.top + (el.offsetHeight / 2);
			os.popup(MkRippleEffect, { x, y }, {}, 'end');
		}
	} else {
		blur();
		reactionPicker.show(reactButton.value, reaction => {
			os.api('notes/reactions/create', {
				noteId: appearNote.id,
				reaction: reaction,
			});
			if (appearNote.text && appearNote.text.length > 100 && (Date.now() - new Date(appearNote.createdAt).getTime() < 1000 * 3)) {
				claimAchievement('reactWithoutRead');
			}
		}, () => {
			focus();
		});
	}
}

function undoReact(note): void {
	const oldReaction = note.myReaction;
	if (!oldReaction) return;
	os.api('notes/reactions/delete', {
		noteId: note.id,
	});
}

function onContextmenu(ev: MouseEvent): void {
	const isLink = (el: HTMLElement) => {
		if (el.tagName === 'A') return true;
		// 再生速度の選択などのために、Audio要素のコンテキストメニューはブラウザデフォルトとする。
		if (el.tagName === 'AUDIO') return true;
		if (el.parentElement) {
			return isLink(el.parentElement);
		}
	};
	if (isLink(ev.target)) return;
	if (window.getSelection().toString() !== '') return;

	if (defaultStore.state.useReactionPickerForContextMenu) {
		ev.preventDefault();
		react();
	} else {
		os.contextMenu(getNoteMenu({ note: note, translating, translation, menuButton, isDeleted, currentClip: currentClip?.value }), ev).then(focus);
	}
}

function menu(viaKeyboard = false): void {
	os.popupMenu(getNoteMenu({ note: note, translating, translation, menuButton, isDeleted, currentClip: currentClip?.value }), menuButton.value, {
		viaKeyboard,
	}).then(focus);
}

async function clip() {
	os.popupMenu(await getNoteClipMenu({ note: note, isDeleted, currentClip: currentClip?.value }), clipButton.value).then(focus);
}

function showRenoteMenu(viaKeyboard = false): void {
	if (!isMyRenote) return;
	pleaseLogin();
	os.popupMenu([{
		text: i18n.ts.unrenote,
		icon: 'ti ti-trash',
		danger: true,
		action: () => {
			os.api('notes/delete', {
				noteId: note.id,
			});
			isDeleted.value = true;
		},
	}], renoteTime.value, {
		viaKeyboard: viaKeyboard,
	});
}

function focus() {
	el.value.focus();
}

function blur() {
	el.value.blur();
}

function focusBefore() {
	focusPrev(el.value);
}

function focusAfter() {
	focusNext(el.value);
}

function readPromo() {
	os.api('promo/read', {
		noteId: appearNote.id,
	});
	isDeleted.value = true;
}

function showReactions(): void {
	os.popup(defineAsyncComponent(() => import('@/components/MkReactedUsersDialog.vue')), {
		noteId: appearNote.id,
	}, {}, 'closed');
}
</script>

<style lang="scss" module>
.root {
	position: relative;
	transition: box-shadow 0.1s ease;
	font-size: 1.05em;
	overflow: clip;
	contain: content;

	// これらの指定はパフォーマンス向上には有効だが、ノートの高さは一定でないため、
	// 下の方までスクロールすると上のノートの高さがここで決め打ちされたものに変化し、表示しているノートの位置が変わってしまう
	// ノートがマウントされたときに自身の高さを取得し contain-intrinsic-size を設定しなおせばほぼ解決できそうだが、
	// 今度はその処理自体がパフォーマンス低下の原因にならないか懸念される。また、被リアクションでも高さは変化するため、やはり多少のズレは生じる
	// 一度レンダリングされた要素はブラウザがよしなにサイズを覚えておいてくれるような実装になるまで待った方が良さそう(なるのか？)
	//content-visibility: auto;
  //contain-intrinsic-size: 0 128px;

	&:focus-visible {
		outline: none;

		&:after {
			content: "";
			pointer-events: none;
			display: block;
			position: absolute;
			z-index: 10;
			top: 0;
			left: 0;
			right: 0;
			bottom: 0;
			margin: auto;
			width: calc(100% - 8px);
			height: calc(100% - 8px);
			border: dashed 1px var(--focus);
			border-radius: var(--radius);
			box-sizing: border-box;
		}
	}

	.footer {
		position: relative;
		z-index: 1;
	}

	&:hover > .article > .main > .footer > .footerButton {
		opacity: 1;
	}

	&.showActionsOnlyHover {
		.footer {
			visibility: hidden;
			position: absolute;
			top: 12px;
			right: 12px;
			padding: 0 4px;
			margin-bottom: 0 !important;
			background: var(--popup);
			border-radius: 8px;
			box-shadow: 0px 4px 32px var(--shadow);
		}

		.footerButton {
			font-size: 90%;

			&:not(:last-child) {
				margin-right: 0;
			}
		}
	}

	&.showActionsOnlyHover:hover {
		.footer {
			visibility: visible;
		}
	}
}

.tip {
	display: flex;
	align-items: center;
	padding: 16px 32px 8px 32px;
	line-height: 24px;
	font-size: 90%;
	white-space: pre;
	color: #d28a3f;
}

.tip + .article {
	padding-top: 8px;
}

.replyTo {
	opacity: 0.7;
	padding-bottom: 0;
}

.renote {
	position: relative;
	display: flex;
	align-items: center;
	padding: 16px 32px 8px 32px;
	line-height: 28px;
	white-space: pre;
	color: var(--renote);

	& + .article {
		padding-top: 8px;
	}

	> .colorBar {
		height: calc(100% - 6px);
	}
}

.renoteAvatar {
	flex-shrink: 0;
	display: inline-block;
	width: 28px;
	height: 28px;
	margin: 0 8px 0 0;
}

.renoteText {
	overflow: hidden;
	flex-shrink: 1;
	text-overflow: ellipsis;
	white-space: nowrap;
}

.renoteUserName {
	font-weight: bold;
}

.renoteInfo {
	margin-left: auto;
	font-size: 0.9em;
}

.renoteTime {
	flex-shrink: 0;
	color: inherit;
}

.renoteMenu {
	margin-right: 4px;
}

.collapsedRenoteTarget {
	display: flex;
	align-items: center;
	line-height: 28px;
	white-space: pre;
	padding: 0 32px 18px;
}

.collapsedRenoteTargetAvatar {
	flex-shrink: 0;
	display: inline-block;
	width: 28px;
	height: 28px;
	margin: 0 8px 0 0;
}

.collapsedRenoteTargetText {
	overflow: hidden;
	flex-shrink: 1;
	text-overflow: ellipsis;
	white-space: nowrap;
	font-size: 90%;
	opacity: 0.7;
	cursor: pointer;

	&:hover {
		text-decoration: underline;
	}
}

.article {
	position: relative;
	display: flex;
	padding: 28px 32px;
}

.colorBar {
	position: absolute;
	top: 8px;
	left: 8px;
	width: 5px;
	height: calc(100% - 16px);
	border-radius: 999px;
	pointer-events: none;
}

.avatar {
	flex-shrink: 0;
	display: block !important;
	margin: 0 14px 0 0;
	width: 58px;
	height: 58px;
	position: sticky !important;
	top: calc(22px + var(--stickyTop, 0px));
	left: 0;
}

.main {
	flex: 1;
	min-width: 0;
}

.cw {
	cursor: default;
	display: block;
	margin: 0;
	padding: 0;
	overflow-wrap: break-word;
}

.showLess {
	width: 100%;
	margin-top: 14px;
	position: sticky;
	bottom: calc(var(--stickyBottom, 0px) + 14px);
}

.showLessLabel {
	display: inline-block;
	background: var(--popup);
	padding: 6px 10px;
	font-size: 0.8em;
	border-radius: 999px;
	box-shadow: 0 2px 6px rgb(0 0 0 / 20%);
}

.contentCollapsed {
	position: relative;
	max-height: 9em;
	overflow: clip;
}

.collapsed {
	display: block;
	position: absolute;
	bottom: 0;
	left: 0;
	z-index: 2;
	width: 100%;
	height: 64px;
	background: linear-gradient(0deg, var(--panel), var(--X15));

	&:hover > .collapsedLabel {
		background: var(--panelHighlight);
	}
}

.collapsedLabel {
	display: inline-block;
	background: var(--panel);
	padding: 6px 10px;
	font-size: 0.8em;
	border-radius: 999px;
	box-shadow: 0 2px 6px rgb(0 0 0 / 20%);
}

.text {
	overflow-wrap: break-word;
}

.replyIcon {
	color: var(--accent);
	margin-right: 0.5em;
}

.translation {
	border: solid 0.5px var(--divider);
	border-radius: var(--radius);
	padding: 12px;
	margin-top: 8px;
}

.urlPreview {
	margin-top: 8px;
}

.poll {
	font-size: 80%;
}

.quote {
	padding: 8px 0;
}

.quoteNote {
	padding: 16px;
	border: dashed 1px var(--renote);
	border-radius: 8px;
}

.channel {
	opacity: 0.7;
	font-size: 80%;
}

.tickerMini {
	position: absolute;
	top: 0;
	left: 0;
}

.footer {
	margin-bottom: -14px;
}

.footerButton {
	margin: 0;
	padding: 8px;
	opacity: 0.7;

	&:not(:last-child) {
		margin-right: 28px;
	}

	&:hover {
		color: var(--fgHighlighted);
	}
}

.footerButtonCount {
	display: inline;
	margin: 0 0 0 8px;
	opacity: 0.7;
}

@container (max-width: 580px) {
	.root {
		font-size: 0.95em;
	}

	.renote {
		padding: 12px 26px 0 26px;
	}

	.article {
		padding: 24px 26px;
	}

	.avatar {
		width: 50px;
		height: 50px;
	}
}

@container (max-width: 500px) {
	.root {
		font-size: 0.9em;
	}

	.renote {
		padding: 10px 22px 0 22px;
	}

	.article {
		padding: 20px 22px;
	}

	.footer {
		margin-bottom: -8px;
	}
}

@container (max-width: 480px) {
	.renote {
		padding: 8px 16px 0 16px;
	}

	.tip {
		padding: 8px 16px 0 16px;
	}

	.collapsedRenoteTarget {
		padding: 0 16px 9px;
		margin-top: 4px;
	}

	.article {
		padding: 14px 16px;
	}
}

@container (max-width: 450px) {
	.avatar {
		margin: 0 10px 0 0;
		width: 46px;
		height: 46px;
		top: calc(14px + var(--stickyTop, 0px));
	}
}

@container (max-width: 400px) {
	.root:not(.showActionsOnlyHover) {
		.footerButton {
			&:not(:last-child) {
				margin-right: 18px;
			}
		}
	}
}

@container (max-width: 350px) {
	.root:not(.showActionsOnlyHover) {
		.footerButton {
			&:not(:last-child) {
				margin-right: 12px;
			}
		}
	}

	.colorBar {
		top: 6px;
		left: 6px;
		width: 4px;
		height: calc(100% - 12px);
	}
}

@container (max-width: 300px) {
	.avatar {
		width: 44px;
		height: 44px;
	}

	.root:not(.showActionsOnlyHover) {
		.footerButton {
			&:not(:last-child) {
				margin-right: 8px;
			}
		}
	}
}

@container (max-width: 250px) {
	.quoteNote {
		padding: 12px;
	}
}

.muted {
	padding: 8px;
	text-align: center;
	opacity: 0.7;
}

.reactionDetailsButton {
	display: inline-block;
	height: 32px;
	margin: 2px;
	padding: 0 6px;
	border: dashed 1px var(--divider);
	border-radius: 4px;
	background: transparent;
	opacity: .8;

	&:hover {
		background: var(--X5);
	}
}
</style><|MERGE_RESOLUTION|>--- conflicted
+++ resolved
@@ -228,11 +228,7 @@
 const showTicker = (defaultStore.state.instanceTicker === 'always') || (defaultStore.state.instanceTicker === 'remote' && appearNote.user.instance);
 const tickerStyle = defaultStore.state.instanceTickerStyle;
 const canRenote = computed(() => ['public', 'home'].includes(appearNote.visibility) || appearNote.userId === $i.id);
-<<<<<<< HEAD
-let renoteCollapsed = $ref(isRenote && checkCollapseRenote(appearNote, $i));
-=======
-let renoteCollapsed = $ref(defaultStore.state.collapseRenotes && isRenote && (($i && ($i.id === note.userId || $i.id === appearNote.userId)) || (appearNote.myReaction != null)));
->>>>>>> 54625914
+let renoteCollapsed = $ref(isRenote && checkCollapseRenote(appearNote, note, $i));
 
 const keymap = {
 	'r': () => reply(true),
