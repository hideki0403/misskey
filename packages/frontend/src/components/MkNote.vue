--- conflicted
+++ resolved
@@ -214,24 +214,15 @@
 const isLong = shouldCollapsed(appearNote);
 const collapsed = ref(appearNote.cw == null && isLong);
 const isDeleted = ref(false);
-<<<<<<< HEAD
-const muted = checkWordMute(appearNote, $i, defaultStore.state.mutedWords);
+const muted = ref($i ? checkWordMute(appearNote, $i, $i.mutedWords) : false);
 const isSensitive = defaultStore.state.hideNsfwNote && (appearNote as Misskey.entities.Note)?.files.some(x => x.isSensitive);
-const hideNote = ref(muted || isSensitive);
+const hideNote = ref(muted.value || isSensitive);
 const translation = ref<any>(null);
 const translating = ref(false);
 const showTicker = (defaultStore.state.instanceTicker === 'always') || (defaultStore.state.instanceTicker === 'remote' && appearNote.user.instance);
 const tickerStyle = defaultStore.state.instanceTickerStyle;
-const canRenote = computed(() => ['public', 'home'].includes(appearNote.visibility) || appearNote.userId === $i.id);
+const canRenote = computed(() => ['public', 'home'].includes(appearNote.visibility) || (appearNote.visibility === 'followers' && appearNote.userId === $i.id));
 let renoteCollapsed = $ref(isRenote && checkCollapseRenote(appearNote, note, $i));
-=======
-const muted = ref($i ? checkWordMute(appearNote, $i, $i.mutedWords) : false);
-const translation = ref<any>(null);
-const translating = ref(false);
-const showTicker = (defaultStore.state.instanceTicker === 'always') || (defaultStore.state.instanceTicker === 'remote' && appearNote.user.instance);
-const canRenote = computed(() => ['public', 'home'].includes(appearNote.visibility) || (appearNote.visibility === 'followers' && appearNote.userId === $i.id));
-let renoteCollapsed = $ref(defaultStore.state.collapseRenotes && isRenote && (($i && ($i.id === note.userId || $i.id === appearNote.userId)) || (appearNote.myReaction != null)));
->>>>>>> f964ef16
 
 const keymap = {
 	'r': () => reply(true),
