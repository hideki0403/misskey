<!--
SPDX-FileCopyrightText: syuilo and misskey-project
SPDX-License-Identifier: AGPL-3.0-only
-->

<template>
<div
	v-if="!hardMuted && muted === false"
	v-show="!isDeleted"
	ref="rootEl"
	v-hotkey="keymap"
	:class="[$style.root, { [$style.showActionsOnlyHover]: defaultStore.state.showNoteActionsOnlyHover, [$style.skipRender]: defaultStore.state.skipNoteRender }]"
	:tabindex="isDeleted ? '-1' : '0'"
>
	<MkNoteSub v-if="appearNote.reply && !renoteCollapsed" :note="appearNote.reply" :class="$style.replyTo"/>
	<div v-if="pinned" :class="$style.tip"><i class="ti ti-pin"></i> {{ i18n.ts.pinnedNote }}</div>
	<!--<div v-if="appearNote._prId_" class="tip"><i class="ti ti-speakerphone"></i> {{ i18n.ts.promotion }}<button class="_textButton hide" @click="readPromo()">{{ i18n.ts.hideThisNote }} <i class="ti ti-x"></i></button></div>-->
	<!--<div v-if="appearNote._featuredId_" class="tip"><i class="ti ti-bolt"></i> {{ i18n.ts.featured }}</div>-->
	<div v-if="isRenote" :class="$style.renote">
		<div v-if="note.channel" :class="$style.colorBar" :style="{ background: note.channel.color }"></div>
		<MkAvatar :class="$style.renoteAvatar" :user="note.user" link preview/>
		<i class="ti ti-repeat" style="margin-right: 4px;"></i>
		<I18n :src="i18n.ts.renotedBy" tag="span" :class="$style.renoteText">
			<template #user>
				<MkA v-user-preview="note.userId" :class="$style.renoteUserName" :to="userPage(note.user)">
					<MkUserName :user="note.user"/>
				</MkA>
			</template>
		</I18n>
		<div :class="$style.renoteInfo">
			<button ref="renoteTime" :class="$style.renoteTime" class="_button" @mousedown.prevent="showRenoteMenu()">
				<i class="ti ti-dots" :class="$style.renoteMenu"></i>
				<MkTime :time="note.createdAt"/>
			</button>
			<span v-if="note.visibility !== 'public'" style="margin-left: 0.5em;" :title="i18n.ts._visibility[note.visibility]">
				<i v-if="note.visibility === 'home'" class="ti ti-home"></i>
				<i v-else-if="note.visibility === 'followers'" class="ti ti-lock"></i>
				<i v-else-if="note.visibility === 'specified'" ref="specified" class="ti ti-mail"></i>
			</span>
			<span v-if="note.localOnly" style="margin-left: 0.5em;" :title="i18n.ts._visibility['disableFederation']"><i class="ti ti-rocket-off"></i></span>
			<span v-if="note.channel" style="margin-left: 0.5em;" :title="note.channel.name"><i class="ti ti-device-tv"></i></span>
		</div>
	</div>
	<div v-if="renoteCollapsed" :class="$style.collapsedRenoteTarget">
		<MkAvatar :class="$style.collapsedRenoteTargetAvatar" :user="appearNote.user" link preview/>
		<Mfm :text="getNoteSummary(appearNote)" :plain="true" :nowrap="true" :author="appearNote.user" :nyaize="'respect'" :class="$style.collapsedRenoteTargetText" @click="renoteCollapsed = false"/>
	</div>
	<article v-else :class="$style.article" @contextmenu.stop="onContextmenu">
		<MkInstanceTickerMini v-if="showTicker && tickerStyle === 'minimal'" :class="$style.tickerMini" :instance="appearNote.user.instance"/>
		<div v-if="appearNote.channel" :class="$style.colorBar" :style="{ background: appearNote.channel.color }"></div>
		<MkAvatar :class="$style.avatar" :user="appearNote.user" :link="!mock" :preview="!mock"/>
		<div :class="$style.main">
			<MkNoteHeader :note="appearNote" :mini="true" :showInstance="showTicker && tickerStyle === 'icon'"/>
			<MkInstanceTicker v-if="showTicker && tickerStyle === 'default'" :instance="appearNote.user.instance"/>
			<div style="container-type: inline-size;">
				<p v-if="appearNote.cw != null" :class="$style.cw">
					<Mfm
						v-if="appearNote.cw != ''"
						:text="appearNote.cw"
						:author="appearNote.user"
						:nyaize="'respect'"
						:enableEmojiMenu="true"
						:enableEmojiMenuReaction="true"
					/>
					<MkCwButton v-model="showContent" :text="appearNote.text" :renote="appearNote.renote" :files="appearNote.files" :poll="appearNote.poll" style="margin: 4px 0;"/>
				</p>
				<div v-show="appearNote.cw == null || showContent" :class="[{ [$style.contentCollapsed]: collapsed }]">
					<div :class="$style.text">
						<span v-if="appearNote.isHidden" style="opacity: 0.5">({{ i18n.ts.private }})</span>
						<MkA v-if="appearNote.replyId" :class="$style.replyIcon" :to="`/notes/${appearNote.replyId}`"><i class="ti ti-arrow-back-up"></i></MkA>
						<Mfm
							v-if="appearNote.text"
							:parsedNodes="parsed"
							:text="appearNote.text"
							:author="appearNote.user"
							:nyaize="'respect'"
							:emojiUrls="appearNote.emojis"
							:enableEmojiMenu="true"
							:enableEmojiMenuReaction="true"
						/>
						<div v-if="translating || translation" :class="$style.translation">
							<MkLoading v-if="translating" mini/>
							<div v-else-if="translation">
								<b>{{ i18n.tsx.translatedFrom({ x: translation.sourceLang }) }}: </b>
								<Mfm :text="translation.text" :author="appearNote.user" :nyaize="'respect'" :emojiUrls="appearNote.emojis"/>
							</div>
						</div>
					</div>
					<div v-if="appearNote.files && appearNote.files.length > 0">
						<MkMediaList ref="galleryEl" :mediaList="appearNote.files"/>
					</div>
					<MkPoll v-if="appearNote.poll" :noteId="appearNote.id" :poll="appearNote.poll" :class="$style.poll"/>
					<div v-if="isEnabledUrlPreview">
						<MkUrlPreview v-for="url in urls" :key="url" :url="url" :compact="true" :detail="false" :class="$style.urlPreview"/>
					</div>
					<div v-if="appearNote.renote" :class="$style.quote"><MkNoteSimple :note="appearNote.renote" :class="$style.quoteNote"/></div>
					<button v-if="isLong && collapsed" :class="$style.collapsed" class="_button" @click="collapsed = false">
						<span :class="$style.collapsedLabel">{{ i18n.ts.showMore }}</span>
					</button>
					<button v-else-if="isLong && !collapsed" :class="$style.showLess" class="_button" @click="collapsed = true">
						<span :class="$style.showLessLabel">{{ i18n.ts.showLess }}</span>
					</button>
				</div>
				<MkA v-if="appearNote.channel && !inChannel" :class="$style.channel" :to="`/channels/${appearNote.channel.id}`"><i class="ti ti-device-tv"></i> {{ appearNote.channel.name }}</MkA>
			</div>
			<MkReactionsViewer v-if="appearNote.reactionAcceptance !== 'likeOnly'" :note="appearNote" :maxNumber="16" @mockUpdateMyReaction="emitUpdReaction">
				<template #more>
					<MkA :to="`/notes/${appearNote.id}/reactions`" :class="[$style.reactionOmitted]">{{ i18n.ts.more }}</MkA>
				</template>
			</MkReactionsViewer>
			<footer :class="$style.footer">
				<button :class="$style.footerButton" class="_button" @click="reply()">
					<i class="ti ti-arrow-back-up"></i>
					<p v-if="appearNote.repliesCount > 0" :class="$style.footerButtonCount">{{ number(appearNote.repliesCount) }}</p>
				</button>
				<button
					v-if="canRenote"
					ref="renoteButton"
					:class="$style.footerButton"
					class="_button"
					@mousedown.prevent="renote()"
				>
					<i class="ti ti-repeat"></i>
					<p v-if="appearNote.renoteCount > 0" :class="$style.footerButtonCount">{{ number(appearNote.renoteCount) }}</p>
				</button>
				<button v-else :class="$style.footerButton" class="_button" disabled>
					<i class="ti ti-ban"></i>
				</button>
				<button ref="reactButton" :class="$style.footerButton" class="_button" @click="toggleReact()">
					<i v-if="appearNote.reactionAcceptance === 'likeOnly' && appearNote.myReaction != null" class="ti ti-heart-filled" style="color: var(--MI_THEME-love);"></i>
					<i v-else-if="appearNote.myReaction != null" class="ti ti-minus" style="color: var(--MI_THEME-accent);"></i>
					<i v-else-if="appearNote.reactionAcceptance === 'likeOnly'" class="ti ti-heart"></i>
					<i v-else class="ti ti-plus"></i>
					<p v-if="(appearNote.reactionAcceptance === 'likeOnly' || defaultStore.state.showReactionsCount) && appearNote.reactionCount > 0" :class="$style.footerButtonCount">{{ number(appearNote.reactionCount) }}</p>
				</button>
				<button v-if="defaultStore.state.showClipButtonInNoteFooter" ref="clipButton" :class="$style.footerButton" class="_button" @mousedown.prevent="clip()">
					<i class="ti ti-paperclip"></i>
				</button>
				<button ref="menuButton" :class="$style.footerButton" class="_button" @mousedown.prevent="showMenu()">
					<i class="ti ti-dots"></i>
				</button>
			</footer>
		</div>
	</article>
</div>
<div v-else-if="!hardMuted" :class="$style.muted" @click="muted = false">
	<I18n v-if="muted === 'sensitiveMute'" :src="i18n.ts.userSaysSomethingSensitive" tag="small">
		<template #name>
			<MkA v-user-preview="appearNote.userId" :to="userPage(appearNote.user)">
				<MkUserName :user="appearNote.user"/>
			</MkA>
		</template>
	</I18n>
	<I18n v-else :src="i18n.ts.userSaysSomething" tag="small">
		<template #name>
			<MkA v-user-preview="appearNote.userId" :to="userPage(appearNote.user)">
				<MkUserName :user="appearNote.user"/>
			</MkA>
		</template>
	</I18n>
</div>
<div v-else>
	<!--
		MkDateSeparatedList uses TransitionGroup which requires single element in the child elements
		so MkNote create empty div instead of no elements
	-->
</div>
</template>

<script lang="ts" setup>
import { computed, inject, onMounted, ref, shallowRef, Ref, watch, provide } from 'vue';
import * as mfm from 'mfm-js';
import * as Misskey from 'misskey-js';
import { isLink } from '@@/js/is-link.js';
import { shouldCollapsed } from '@@/js/collapsed.js';
import { host } from '@@/js/config.js';
import type { MenuItem } from '@/types/menu.js';
import MkNoteSub from '@/components/MkNoteSub.vue';
import MkNoteHeader from '@/components/MkNoteHeader.vue';
import MkNoteSimple from '@/components/MkNoteSimple.vue';
import MkReactionsViewer from '@/components/MkReactionsViewer.vue';
import MkReactionsViewerDetails from '@/components/MkReactionsViewer.details.vue';
import MkMediaList from '@/components/MkMediaList.vue';
import MkCwButton from '@/components/MkCwButton.vue';
import MkPoll from '@/components/MkPoll.vue';
import MkUsersTooltip from '@/components/MkUsersTooltip.vue';
import MkUrlPreview from '@/components/MkUrlPreview.vue';
import MkInstanceTicker from '@/components/MkInstanceTicker.vue';
import MkInstanceTickerMini from '@/components/MkInstanceTickerMini.vue';
import { pleaseLogin, type OpenOnRemoteOptions } from '@/scripts/please-login.js';
import { checkWordMute } from '@/scripts/check-word-mute.js';
import { notePage } from '@/filters/note.js';
import { userPage } from '@/filters/user.js';
import number from '@/filters/number.js';
import * as os from '@/os.js';
import * as sound from '@/scripts/sound.js';
import { misskeyApi, misskeyApiGet } from '@/scripts/misskey-api.js';
import { defaultStore, noteViewInterruptors } from '@/store.js';
import { reactionPicker } from '@/scripts/reaction-picker.js';
import { extractUrlFromMfm } from '@/scripts/extract-url-from-mfm.js';
import { $i } from '@/account.js';
import { i18n } from '@/i18n.js';
import { getAbuseNoteMenu, getCopyNoteLinkMenu, getNoteClipMenu, getNoteMenu, getRenoteMenu } from '@/scripts/get-note-menu.js';
import { useNoteCapture } from '@/scripts/use-note-capture.js';
import { deepClone } from '@/scripts/clone.js';
import { useTooltip } from '@/scripts/use-tooltip.js';
import { claimAchievement } from '@/scripts/achievements.js';
import { getNoteSummary } from '@/scripts/get-note-summary.js';
import MkRippleEffect from '@/components/MkRippleEffect.vue';
import { showMovedDialog } from '@/scripts/show-moved-dialog.js';
import { checkCollapseRenote } from '@/scripts/collapse-renotes.js';
import { isEnabledUrlPreview } from '@/instance.js';
import { type Keymap } from '@/scripts/hotkey.js';
import { focusPrev, focusNext } from '@/scripts/focus.js';
import { getAppearNote } from '@/scripts/get-appear-note.js';

const props = withDefaults(defineProps<{
	note: Misskey.entities.Note;
	pinned?: boolean;
	mock?: boolean;
	withHardMute?: boolean;
}>(), {
	mock: false,
});

provide('mock', props.mock);

const emit = defineEmits<{
	(ev: 'reaction', emoji: string): void;
	(ev: 'removeReaction', emoji: string): void;
}>();

const inTimeline = inject<boolean>('inTimeline', false);
const tl_withSensitive = inject<Ref<boolean>>('tl_withSensitive', ref(true));
const inChannel = inject('inChannel', null);
const currentClip = inject<Ref<Misskey.entities.Clip> | null>('currentClip', null);

const note = ref(deepClone(props.note));

// plugin
if (noteViewInterruptors.length > 0) {
	onMounted(async () => {
		let result: Misskey.entities.Note | null = deepClone(note.value);
		for (const interruptor of noteViewInterruptors) {
			try {
				result = await interruptor.handler(result!) as Misskey.entities.Note | null;
				if (result === null) {
					isDeleted.value = true;
					return;
				}
			} catch (err) {
				console.error(err);
			}
		}
		note.value = result as Misskey.entities.Note;
	});
}

const isRenote = Misskey.note.isPureRenote(note.value);

const rootEl = shallowRef<HTMLElement>();
const menuButton = shallowRef<HTMLElement>();
const renoteButton = shallowRef<HTMLElement>();
const renoteTime = shallowRef<HTMLElement>();
const reactButton = shallowRef<HTMLElement>();
const clipButton = shallowRef<HTMLElement>();
const appearNote = computed(() => getAppearNote(note.value));
const galleryEl = shallowRef<InstanceType<typeof MkMediaList>>();
const isMyRenote = $i && ($i.id === note.value.userId);
const showContent = ref(false);
const parsed = computed(() => appearNote.value.text ? mfm.parse(appearNote.value.text) : null);
const urls = computed(() => parsed.value ? extractUrlFromMfm(parsed.value).filter((url) => appearNote.value.renote?.url !== url && appearNote.value.renote?.uri !== url) : null);
const isLong = shouldCollapsed(appearNote.value, urls.value ?? []);
const collapsed = ref(appearNote.value.cw == null && isLong);
const isDeleted = ref(false);
const muted = ref(checkMute(appearNote.value, $i?.mutedWords));
const hardMuted = ref(props.withHardMute && checkMute(appearNote.value, $i?.hardMutedWords, true));
const translation = ref<Misskey.entities.NotesTranslateResponse | null>(null);
const translating = ref(false);
const showTicker = (defaultStore.state.instanceTicker === 'always') || (defaultStore.state.instanceTicker === 'remote' && appearNote.value.user.instance);
const tickerStyle = defaultStore.state.instanceTickerStyle;
const canRenote = computed(() => ['public', 'home'].includes(appearNote.value.visibility) || (appearNote.value.visibility === 'followers' && appearNote.value.userId === $i?.id));
const renoteCollapsed = ref(isRenote && checkCollapseRenote(appearNote.value, note.value, $i));

const pleaseLoginContext = computed<OpenOnRemoteOptions>(() => ({
	type: 'lookup',
	url: `https://${host}/notes/${appearNote.value.id}`,
}));

/* Overload FunctionにLintが対応していないのでコメントアウト
function checkMute(noteToCheck: Misskey.entities.Note, mutedWords: Array<string | string[]> | undefined | null, checkOnly: true): boolean;
function checkMute(noteToCheck: Misskey.entities.Note, mutedWords: Array<string | string[]> | undefined | null, checkOnly: false): boolean | 'sensitiveMute';
*/
function checkMute(noteToCheck: Misskey.entities.Note, mutedWords: Array<string | string[]> | undefined | null, checkOnly = false): boolean | 'sensitiveMute' {
<<<<<<< HEAD
	if (mutedWords == null) return false;

	if (checkWordMute(noteToCheck, $i, mutedWords)) return true;
	if (noteToCheck.reply && checkWordMute(noteToCheck.reply, $i, mutedWords)) return true;
=======
	if (mutedWords != null) {
		if (checkWordMute(noteToCheck, $i, mutedWords)) return true;
		if (noteToCheck.reply && checkWordMute(noteToCheck.reply, $i, mutedWords)) return true;
		if (noteToCheck.renote && checkWordMute(noteToCheck.renote, $i, mutedWords)) return true;
	}
>>>>>>> 551040ed

	if (checkOnly) return false;

	if (inTimeline && tl_withSensitive.value === false && noteToCheck.files?.some((v) => v.isSensitive)) {
		return 'sensitiveMute';
	}

	return false;
}

const keymap = {
	'r': () => {
		if (renoteCollapsed.value) return;
		reply();
	},
	'e|a|plus': () => {
		if (renoteCollapsed.value) return;
		react();
	},
	'q': () => {
		if (renoteCollapsed.value) return;
		renote();
	},
	'm': () => {
		if (renoteCollapsed.value) return;
		showMenu();
	},
	'c': () => {
		if (renoteCollapsed.value) return;
		if (!defaultStore.state.showClipButtonInNoteFooter) return;
		clip();
	},
	'o': () => {
		if (renoteCollapsed.value) return;
		galleryEl.value?.openGallery();
	},
	'v|enter': () => {
		if (renoteCollapsed.value) {
			renoteCollapsed.value = false;
		} else if (appearNote.value.cw != null) {
			showContent.value = !showContent.value;
		} else if (isLong) {
			collapsed.value = !collapsed.value;
		}
	},
	'esc': {
		allowRepeat: true,
		callback: () => blur(),
	},
	'up|k|shift+tab': {
		allowRepeat: true,
		callback: () => focusBefore(),
	},
	'down|j|tab': {
		allowRepeat: true,
		callback: () => focusAfter(),
	},
} as const satisfies Keymap;

provide('react', (reaction: string) => {
	misskeyApi('notes/reactions/create', {
		noteId: appearNote.value.id,
		reaction: reaction,
	});
});

if (props.mock) {
	watch(() => props.note, (to) => {
		note.value = deepClone(to);
	}, { deep: true });
} else {
	useNoteCapture({
		rootEl: rootEl,
		note: appearNote,
		pureNote: note,
		isDeletedRef: isDeleted,
	});
}

if (!props.mock) {
	useTooltip(renoteButton, async (showing) => {
		const renotes = await misskeyApi('notes/renotes', {
			noteId: appearNote.value.id,
			limit: 11,
		});

		const users = renotes.map(x => x.user);

		if (users.length < 1) return;

		const { dispose } = os.popup(MkUsersTooltip, {
			showing,
			users,
			count: appearNote.value.renoteCount,
			targetElement: renoteButton.value,
		}, {
			closed: () => dispose(),
		});
	});

	if (appearNote.value.reactionAcceptance === 'likeOnly') {
		useTooltip(reactButton, async (showing) => {
			const reactions = await misskeyApiGet('notes/reactions', {
				noteId: appearNote.value.id,
				limit: 10,
				_cacheKey_: appearNote.value.reactionCount,
			});

			const users = reactions.map(x => x.user);

			if (users.length < 1) return;

			const { dispose } = os.popup(MkReactionsViewerDetails, {
				showing,
				reaction: '❤️',
				users,
				count: appearNote.value.reactionCount,
				targetElement: reactButton.value!,
			}, {
				closed: () => dispose(),
			});
		});
	}
}

function renote(viaKeyboard = false) {
	pleaseLogin({ openOnRemote: pleaseLoginContext.value });
	showMovedDialog();

	const { menu } = getRenoteMenu({ note: note.value, renoteButton, mock: props.mock });
	os.popupMenu(menu, renoteButton.value, {
		viaKeyboard,
	});
}

function reply(): void {
	pleaseLogin({ openOnRemote: pleaseLoginContext.value });
	if (props.mock) {
		return;
	}
	os.post({
		reply: appearNote.value,
		channel: appearNote.value.channel,
	}).then(() => {
		focus();
	});
}

function react(): void {
	pleaseLogin({ openOnRemote: pleaseLoginContext.value });
	showMovedDialog();
	if (appearNote.value.reactionAcceptance === 'likeOnly') {
		sound.playMisskeySfx('reaction');

		if (props.mock) {
			return;
		}

		misskeyApi('notes/reactions/create', {
			noteId: appearNote.value.id,
			reaction: '❤️',
		});
		const el = reactButton.value;
		if (el) {
			const rect = el.getBoundingClientRect();
			const x = rect.left + (el.offsetWidth / 2);
			const y = rect.top + (el.offsetHeight / 2);
			const { dispose } = os.popup(MkRippleEffect, { x, y }, {
				end: () => dispose(),
			});
		}
	} else {
		blur();
		reactionPicker.show(reactButton.value ?? null, note.value, reaction => {
			sound.playMisskeySfx('reaction');

			if (props.mock) {
				emit('reaction', reaction);
				return;
			}

			misskeyApi('notes/reactions/create', {
				noteId: appearNote.value.id,
				reaction: reaction,
			});
			if (appearNote.value.text && appearNote.value.text.length > 100 && (Date.now() - new Date(appearNote.value.createdAt).getTime() < 1000 * 3)) {
				claimAchievement('reactWithoutRead');
			}
		}, () => {
			focus();
		});
	}
}

function undoReact(targetNote: Misskey.entities.Note): void {
	const oldReaction = targetNote.myReaction;
	if (!oldReaction) return;

	if (props.mock) {
		emit('removeReaction', oldReaction);
		return;
	}

	misskeyApi('notes/reactions/delete', {
		noteId: targetNote.id,
	});
}

function toggleReact() {
	if (appearNote.value.myReaction == null) {
		react();
	} else {
		undoReact(appearNote.value);
	}
}

function onContextmenu(ev: MouseEvent): void {
	if (props.mock) {
		return;
	}

	if (ev.target && isLink(ev.target as HTMLElement)) return;
	if (window.getSelection()?.toString() !== '') return;

	if (defaultStore.state.useReactionPickerForContextMenu) {
		ev.preventDefault();
		react();
	} else {
		const { menu, cleanup } = getNoteMenu({ note: note.value, translating, translation, isDeleted, currentClip: currentClip?.value });
		os.contextMenu(menu, ev).then(focus).finally(cleanup);
	}
}

function showMenu(): void {
	if (props.mock) {
		return;
	}

	const { menu, cleanup } = getNoteMenu({ note: note.value, translating, translation, isDeleted, currentClip: currentClip?.value });
	os.popupMenu(menu, menuButton.value).then(focus).finally(cleanup);
}

async function clip(): Promise<void> {
	if (props.mock) {
		return;
	}

	os.popupMenu(await getNoteClipMenu({ note: note.value, isDeleted, currentClip: currentClip?.value }), clipButton.value).then(focus);
}

function showRenoteMenu(): void {
	if (props.mock) {
		return;
	}

	function getUnrenote(): MenuItem {
		return {
			text: i18n.ts.unrenote,
			icon: 'ti ti-trash',
			danger: true,
			action: () => {
				misskeyApi('notes/delete', {
					noteId: note.value.id,
				});
				isDeleted.value = true;
			},
		};
	}

	const renoteDetailsMenu: MenuItem = {
		type: 'link',
		text: i18n.ts.renoteDetails,
		icon: 'ti ti-info-circle',
		to: notePage(note.value),
	};

	if (isMyRenote) {
		pleaseLogin({ openOnRemote: pleaseLoginContext.value });
		os.popupMenu([
			renoteDetailsMenu,
			getCopyNoteLinkMenu(note.value, i18n.ts.copyLinkRenote),
			{ type: 'divider' },
			getUnrenote(),
		], renoteTime.value);
	} else {
		os.popupMenu([
			renoteDetailsMenu,
			getCopyNoteLinkMenu(note.value, i18n.ts.copyLinkRenote),
			{ type: 'divider' },
			getAbuseNoteMenu(note.value, i18n.ts.reportAbuseRenote),
			($i?.isModerator || $i?.isAdmin) ? getUnrenote() : undefined,
		], renoteTime.value);
	}
}

function focus() {
	rootEl.value?.focus();
}

function blur() {
	rootEl.value?.blur();
}

function focusBefore() {
	focusPrev(rootEl.value);
}

function focusAfter() {
	focusNext(rootEl.value);
}

function readPromo() {
	misskeyApi('promo/read', {
		noteId: appearNote.value.id,
	});
	isDeleted.value = true;
}

function emitUpdReaction(emoji: string, delta: number) {
	if (delta < 0) {
		emit('removeReaction', emoji);
	} else if (delta > 0) {
		emit('reaction', emoji);
	}
}
</script>

<style lang="scss" module>
.root {
	position: relative;
	transition: box-shadow 0.1s ease;
	font-size: 1.05em;
	overflow: clip;
	contain: content;

	&:focus-visible {
		outline: none;

		&::after {
			content: "";
			pointer-events: none;
			display: block;
			position: absolute;
			z-index: 10;
			top: 0;
			left: 0;
			right: 0;
			bottom: 0;
			margin: auto;
			width: calc(100% - 8px);
			height: calc(100% - 8px);
			border: dashed 2px var(--MI_THEME-focus);
			border-radius: var(--MI-radius);
			box-sizing: border-box;
		}
	}

	.footer {
		position: relative;
		z-index: 1;
	}

	&:hover > .article > .main > .footer > .footerButton {
		opacity: 1;
	}

	&.showActionsOnlyHover {
		.footer {
			visibility: hidden;
			position: absolute;
			top: 12px;
			right: 12px;
			padding: 0 4px;
			margin-bottom: 0 !important;
			background: var(--MI_THEME-popup);
			border-radius: 8px;
			box-shadow: 0px 4px 32px var(--MI_THEME-shadow);
		}

		.footerButton {
			font-size: 90%;

			&:not(:last-child) {
				margin-right: 0;
			}
		}
	}

	&.showActionsOnlyHover:hover {
		.footer {
			visibility: visible;
		}
	}
}

.skipRender {
	content-visibility: auto;
	contain-intrinsic-size: 0 150px;
}

.tip {
	display: flex;
	align-items: center;
	padding: 16px 32px 8px 32px;
	line-height: 24px;
	font-size: 90%;
	white-space: pre;
	color: #d28a3f;
}

.tip + .article {
	padding-top: 8px;
}

.replyTo {
	opacity: 0.7;
	padding-bottom: 0;
}

.renote {
	position: relative;
	display: flex;
	align-items: center;
	padding: 16px 32px 8px 32px;
	line-height: 28px;
	white-space: pre;
	color: var(--MI_THEME-renote);

	& + .article {
		padding-top: 8px;
	}

	> .colorBar {
		height: calc(100% - 6px);
	}
}

.renoteAvatar {
	flex-shrink: 0;
	display: inline-block;
	width: 28px;
	height: 28px;
	margin: 0 8px 0 0;
}

.renoteText {
	overflow: hidden;
	flex-shrink: 1;
	text-overflow: ellipsis;
	white-space: nowrap;
}

.renoteUserName {
	font-weight: bold;
}

.renoteInfo {
	margin-left: auto;
	font-size: 0.9em;
}

.renoteTime {
	flex-shrink: 0;
	color: inherit;
}

.renoteMenu {
	margin-right: 4px;
}

.collapsedRenoteTarget {
	display: flex;
	align-items: center;
	line-height: 28px;
	white-space: pre;
	padding: 0 32px 18px;
}

.collapsedRenoteTargetAvatar {
	flex-shrink: 0;
	display: inline-block;
	width: 28px;
	height: 28px;
	margin: 0 8px 0 0;
}

.collapsedRenoteTargetText {
	overflow: hidden;
	flex-shrink: 1;
	text-overflow: ellipsis;
	white-space: nowrap;
	font-size: 90%;
	opacity: 0.7;
	cursor: pointer;

	&:hover {
		text-decoration: underline;
	}
}

.article {
	position: relative;
	display: flex;
	padding: 28px 32px;
}

.colorBar {
	position: absolute;
	top: 8px;
	left: 8px;
	width: 5px;
	height: calc(100% - 16px);
	border-radius: 999px;
	pointer-events: none;
}

.avatar {
	flex-shrink: 0;
	display: block !important;
	margin: 0 14px 0 0;
	width: 58px;
	height: 58px;
	position: sticky !important;
	top: calc(22px + var(--MI-stickyTop, 0px));
	left: 0;
}

.main {
	flex: 1;
	min-width: 0;
}

.cw {
	cursor: default;
	display: block;
	margin: 0;
	padding: 0;
	overflow-wrap: break-word;
}

.showLess {
	width: 100%;
	margin-top: 14px;
	position: sticky;
	bottom: calc(var(--MI-stickyBottom, 0px) + 14px);
}

.showLessLabel {
	display: inline-block;
	background: var(--MI_THEME-popup);
	padding: 6px 10px;
	font-size: 0.8em;
	border-radius: 999px;
	box-shadow: 0 2px 6px rgb(0 0 0 / 20%);
}

.contentCollapsed {
	position: relative;
	max-height: 9em;
	overflow: clip;
}

.collapsed {
	display: block;
	position: absolute;
	bottom: 0;
	left: 0;
	z-index: 2;
	width: 100%;
	height: 64px;
	background: linear-gradient(0deg, var(--MI_THEME-panel), color(from var(--MI_THEME-panel) srgb r g b / 0));

	&:hover > .collapsedLabel {
		background: var(--MI_THEME-panelHighlight);
	}
}

.collapsedLabel {
	display: inline-block;
	background: var(--MI_THEME-panel);
	padding: 6px 10px;
	font-size: 0.8em;
	border-radius: 999px;
	box-shadow: 0 2px 6px rgb(0 0 0 / 20%);
}

.text {
	overflow-wrap: break-word;
}

.replyIcon {
	color: var(--MI_THEME-accent);
	margin-right: 0.5em;
}

.translation {
	border: solid 0.5px var(--MI_THEME-divider);
	border-radius: var(--MI-radius);
	padding: 12px;
	margin-top: 8px;
}

.urlPreview {
	margin-top: 8px;
}

.poll {
	font-size: 80%;
}

.quote {
	padding: 8px 0;
}

.quoteNote {
	padding: 16px;
	border: dashed 1px var(--MI_THEME-renote);
	border-radius: 8px;
	overflow: clip;
}

.channel {
	opacity: 0.7;
	font-size: 80%;
}

.tickerMini {
	position: absolute;
	top: 0;
	left: 0;
}

.footer {
	margin-bottom: -14px;
}

.footerButton {
	margin: 0;
	padding: 8px;
	opacity: 0.7;

	&:not(:last-child) {
		margin-right: 28px;
	}

	&:hover {
		color: var(--MI_THEME-fgHighlighted);
	}
}

.footerButtonCount {
	display: inline;
	margin: 0 0 0 8px;
	opacity: 0.7;
}

@container (max-width: 580px) {
	.root {
		font-size: 0.95em;
	}

	.renote {
		padding: 12px 26px 0 26px;
	}

	.article {
		padding: 24px 26px;
	}

	.avatar {
		width: 50px;
		height: 50px;
	}
}

@container (max-width: 500px) {
	.root {
		font-size: 0.9em;
	}

	.renote {
		padding: 10px 22px 0 22px;
	}

	.article {
		padding: 20px 22px;
	}

	.footer {
		margin-bottom: -8px;
	}
}

@container (max-width: 480px) {
	.renote {
		padding: 8px 16px 0 16px;
	}

	.tip {
		padding: 8px 16px 0 16px;
	}

	.collapsedRenoteTarget {
		padding: 0 16px 9px;
		margin-top: 4px;
	}

	.article {
		padding: 14px 16px;
	}
}

@container (max-width: 450px) {
	.avatar {
		margin: 0 10px 0 0;
		width: 46px;
		height: 46px;
		top: calc(14px + var(--MI-stickyTop, 0px));
	}
}

@container (max-width: 400px) {
	.root:not(.showActionsOnlyHover) {
		.footerButton {
			&:not(:last-child) {
				margin-right: 18px;
			}
		}
	}
}

@container (max-width: 350px) {
	.root:not(.showActionsOnlyHover) {
		.footerButton {
			&:not(:last-child) {
				margin-right: 12px;
			}
		}
	}

	.colorBar {
		top: 6px;
		left: 6px;
		width: 4px;
		height: calc(100% - 12px);
	}
}

@container (max-width: 300px) {
	.avatar {
		width: 44px;
		height: 44px;
	}

	.root:not(.showActionsOnlyHover) {
		.footerButton {
			&:not(:last-child) {
				margin-right: 8px;
			}
		}
	}
}

@container (max-width: 250px) {
	.quoteNote {
		padding: 12px;
	}
}

.muted {
	padding: 8px;
	text-align: center;
	opacity: 0.7;
}

.reactionOmitted {
	display: inline-block;
	margin-left: 8px;
	opacity: .8;
	font-size: 95%;
}
</style><|MERGE_RESOLUTION|>--- conflicted
+++ resolved
@@ -292,18 +292,11 @@
 function checkMute(noteToCheck: Misskey.entities.Note, mutedWords: Array<string | string[]> | undefined | null, checkOnly: false): boolean | 'sensitiveMute';
 */
 function checkMute(noteToCheck: Misskey.entities.Note, mutedWords: Array<string | string[]> | undefined | null, checkOnly = false): boolean | 'sensitiveMute' {
-<<<<<<< HEAD
-	if (mutedWords == null) return false;
-
-	if (checkWordMute(noteToCheck, $i, mutedWords)) return true;
-	if (noteToCheck.reply && checkWordMute(noteToCheck.reply, $i, mutedWords)) return true;
-=======
 	if (mutedWords != null) {
 		if (checkWordMute(noteToCheck, $i, mutedWords)) return true;
 		if (noteToCheck.reply && checkWordMute(noteToCheck.reply, $i, mutedWords)) return true;
 		if (noteToCheck.renote && checkWordMute(noteToCheck.renote, $i, mutedWords)) return true;
 	}
->>>>>>> 551040ed
 
 	if (checkOnly) return false;
 
