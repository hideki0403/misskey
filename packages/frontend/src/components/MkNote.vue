<!--
SPDX-FileCopyrightText: syuilo and misskey-project
SPDX-License-Identifier: AGPL-3.0-only
-->

<template>
<div
	v-if="!hardMuted && muted === false"
	v-show="!isDeleted"
	ref="rootEl"
	v-hotkey="keymap"
	:class="[$style.root, { [$style.showActionsOnlyHover]: defaultStore.state.showNoteActionsOnlyHover }]"
	:tabindex="isDeleted ? '-1' : '0'"
>
	<MkNoteSub v-if="appearNote.reply && !renoteCollapsed" :note="appearNote.reply" :class="$style.replyTo"/>
	<div v-if="pinned" :class="$style.tip"><i class="ti ti-pin"></i> {{ i18n.ts.pinnedNote }}</div>
	<!--<div v-if="appearNote._prId_" class="tip"><i class="ti ti-speakerphone"></i> {{ i18n.ts.promotion }}<button class="_textButton hide" @click="readPromo()">{{ i18n.ts.hideThisNote }} <i class="ti ti-x"></i></button></div>-->
	<!--<div v-if="appearNote._featuredId_" class="tip"><i class="ti ti-bolt"></i> {{ i18n.ts.featured }}</div>-->
	<div v-if="isRenote" :class="$style.renote">
		<div v-if="note.channel" :class="$style.colorBar" :style="{ background: note.channel.color }"></div>
		<MkAvatar :class="$style.renoteAvatar" :user="note.user" link preview/>
		<i class="ti ti-repeat" style="margin-right: 4px;"></i>
		<I18n :src="i18n.ts.renotedBy" tag="span" :class="$style.renoteText">
			<template #user>
				<MkA v-user-preview="note.userId" :class="$style.renoteUserName" :to="userPage(note.user)">
					<MkUserName :user="note.user"/>
				</MkA>
			</template>
		</I18n>
		<div :class="$style.renoteInfo">
			<button ref="renoteTime" :class="$style.renoteTime" class="_button" @mousedown.prevent="showRenoteMenu()">
				<i class="ti ti-dots" :class="$style.renoteMenu"></i>
				<MkTime :time="note.createdAt"/>
			</button>
			<span v-if="note.visibility !== 'public'" style="margin-left: 0.5em;" :title="i18n.ts._visibility[note.visibility]">
				<i v-if="note.visibility === 'home'" class="ti ti-home"></i>
				<i v-else-if="note.visibility === 'followers'" class="ti ti-lock"></i>
				<i v-else-if="note.visibility === 'specified'" ref="specified" class="ti ti-mail"></i>
			</span>
			<span v-if="note.localOnly" style="margin-left: 0.5em;" :title="i18n.ts._visibility['disableFederation']"><i class="ti ti-rocket-off"></i></span>
			<span v-if="note.channel" style="margin-left: 0.5em;" :title="note.channel.name"><i class="ti ti-device-tv"></i></span>
		</div>
	</div>
	<div v-if="renoteCollapsed" :class="$style.collapsedRenoteTarget">
		<MkAvatar :class="$style.collapsedRenoteTargetAvatar" :user="appearNote.user" link preview/>
		<Mfm :text="getNoteSummary(appearNote)" :plain="true" :nowrap="true" :author="appearNote.user" :nyaize="'respect'" :class="$style.collapsedRenoteTargetText" @click="renoteCollapsed = false"/>
	</div>
	<article v-else :class="$style.article" @contextmenu.stop="onContextmenu">
		<MkInstanceTickerMini v-if="showTicker && tickerStyle === 'minimal'" :class="$style.tickerMini" :instance="appearNote.user.instance"/>
		<div v-if="appearNote.channel" :class="$style.colorBar" :style="{ background: appearNote.channel.color }"></div>
		<MkAvatar :class="$style.avatar" :user="appearNote.user" :link="!mock" :preview="!mock"/>
		<div :class="$style.main">
			<MkNoteHeader :note="appearNote" :mini="true" :showInstance="showTicker && tickerStyle === 'icon'"/>
			<MkInstanceTicker v-if="showTicker && tickerStyle === 'default'" :instance="appearNote.user.instance"/>
			<div style="container-type: inline-size;">
				<p v-if="appearNote.cw != null" :class="$style.cw">
					<Mfm
						v-if="appearNote.cw != ''"
						:text="appearNote.cw"
						:author="appearNote.user"
						:nyaize="'respect'"
						:enableEmojiMenu="true"
						:enableEmojiMenuReaction="true"
					/>
					<MkCwButton v-model="showContent" :text="appearNote.text" :renote="appearNote.renote" :files="appearNote.files" :poll="appearNote.poll" style="margin: 4px 0;"/>
				</p>
				<div v-show="appearNote.cw == null || showContent" :class="[{ [$style.contentCollapsed]: collapsed }]">
					<div :class="$style.text">
						<span v-if="appearNote.isHidden" style="opacity: 0.5">({{ i18n.ts.private }})</span>
						<MkA v-if="appearNote.replyId" :class="$style.replyIcon" :to="`/notes/${appearNote.replyId}`"><i class="ti ti-arrow-back-up"></i></MkA>
						<Mfm
							v-if="appearNote.text"
							:parsedNodes="parsed"
							:text="appearNote.text"
							:author="appearNote.user"
							:nyaize="'respect'"
							:emojiUrls="appearNote.emojis"
							:enableEmojiMenu="true"
							:enableEmojiMenuReaction="true"
						/>
						<div v-if="translating || translation" :class="$style.translation">
							<MkLoading v-if="translating" mini/>
							<div v-else-if="translation">
								<b>{{ i18n.tsx.translatedFrom({ x: translation.sourceLang }) }}: </b>
								<Mfm :text="translation.text" :author="appearNote.user" :nyaize="'respect'" :emojiUrls="appearNote.emojis"/>
							</div>
						</div>
					</div>
					<div v-if="appearNote.files && appearNote.files.length > 0">
						<MkMediaList ref="galleryEl" :mediaList="appearNote.files"/>
					</div>
					<MkPoll v-if="appearNote.poll" :noteId="appearNote.id" :poll="appearNote.poll" :class="$style.poll"/>
					<div v-if="isEnabledUrlPreview">
						<MkUrlPreview v-for="url in urls" :key="url" :url="url" :compact="true" :detail="false" :class="$style.urlPreview"/>
					</div>
					<div v-if="appearNote.renote" :class="$style.quote"><MkNoteSimple :note="appearNote.renote" :class="$style.quoteNote"/></div>
					<button v-if="isLong && collapsed" :class="$style.collapsed" class="_button" @click="collapsed = false">
						<span :class="$style.collapsedLabel">{{ i18n.ts.showMore }}</span>
					</button>
					<button v-else-if="isLong && !collapsed" :class="$style.showLess" class="_button" @click="collapsed = true">
						<span :class="$style.showLessLabel">{{ i18n.ts.showLess }}</span>
					</button>
				</div>
				<MkA v-if="appearNote.channel && !inChannel" :class="$style.channel" :to="`/channels/${appearNote.channel.id}`"><i class="ti ti-device-tv"></i> {{ appearNote.channel.name }}</MkA>
			</div>
			<MkReactionsViewer v-if="appearNote.reactionAcceptance !== 'likeOnly'" :note="appearNote" :maxNumber="16" @mockUpdateMyReaction="emitUpdReaction">
				<template #more>
					<MkA :to="`/notes/${appearNote.id}/reactions`" :class="[$style.reactionOmitted]">{{ i18n.ts.more }}</MkA>
				</template>
			</MkReactionsViewer>
			<footer :class="$style.footer">
				<button :class="$style.footerButton" class="_button" @click="reply()">
					<i class="ti ti-arrow-back-up"></i>
					<p v-if="appearNote.repliesCount > 0" :class="$style.footerButtonCount">{{ number(appearNote.repliesCount) }}</p>
				</button>
				<button
					v-if="canRenote"
					ref="renoteButton"
					:class="$style.footerButton"
					class="_button"
					@mousedown.prevent="renote()"
				>
					<i class="ti ti-repeat"></i>
					<p v-if="appearNote.renoteCount > 0" :class="$style.footerButtonCount">{{ number(appearNote.renoteCount) }}</p>
				</button>
				<button v-else :class="$style.footerButton" class="_button" disabled>
					<i class="ti ti-ban"></i>
				</button>
				<button ref="reactButton" :class="$style.footerButton" class="_button" @click="toggleReact()">
					<i v-if="appearNote.reactionAcceptance === 'likeOnly' && appearNote.myReaction != null" class="ti ti-heart-filled" style="color: var(--love);"></i>
					<i v-else-if="appearNote.myReaction != null" class="ti ti-minus" style="color: var(--accent);"></i>
					<i v-else-if="appearNote.reactionAcceptance === 'likeOnly'" class="ti ti-heart"></i>
					<i v-else class="ti ti-plus"></i>
					<p v-if="(appearNote.reactionAcceptance === 'likeOnly' || defaultStore.state.showReactionsCount) && appearNote.reactionCount > 0" :class="$style.footerButtonCount">{{ number(appearNote.reactionCount) }}</p>
				</button>
				<button v-if="defaultStore.state.showClipButtonInNoteFooter" ref="clipButton" :class="$style.footerButton" class="_button" @mousedown.prevent="clip()">
					<i class="ti ti-paperclip"></i>
				</button>
				<button ref="menuButton" :class="$style.footerButton" class="_button" @mousedown.prevent="showMenu()">
					<i class="ti ti-dots"></i>
				</button>
			</footer>
		</div>
	</article>
</div>
<div v-else-if="!hardMuted" :class="$style.muted" @click="muted = false">
	<I18n v-if="muted === 'sensitiveMute'" :src="i18n.ts.userSaysSomethingSensitive" tag="small">
		<template #name>
			<MkA v-user-preview="appearNote.userId" :to="userPage(appearNote.user)">
				<MkUserName :user="appearNote.user"/>
			</MkA>
		</template>
	</I18n>
	<I18n v-else :src="i18n.ts.userSaysSomething" tag="small">
		<template #name>
			<MkA v-user-preview="appearNote.userId" :to="userPage(appearNote.user)">
				<MkUserName :user="appearNote.user"/>
			</MkA>
		</template>
	</I18n>
</div>
<div v-else>
	<!--
		MkDateSeparatedList uses TransitionGroup which requires single element in the child elements
		so MkNote create empty div instead of no elements
	-->
</div>
</template>

<script lang="ts" setup>
import { computed, inject, onMounted, ref, shallowRef, Ref, watch, provide } from 'vue';
import * as mfm from 'mfm-js';
import * as Misskey from 'misskey-js';
import { isLink } from '@@/js/is-link.js';
import MkNoteSub from '@/components/MkNoteSub.vue';
import MkNoteHeader from '@/components/MkNoteHeader.vue';
import MkNoteSimple from '@/components/MkNoteSimple.vue';
import MkReactionsViewer from '@/components/MkReactionsViewer.vue';
import MkReactionsViewerDetails from '@/components/MkReactionsViewer.details.vue';
import MkMediaList from '@/components/MkMediaList.vue';
import MkCwButton from '@/components/MkCwButton.vue';
import MkPoll from '@/components/MkPoll.vue';
import MkUsersTooltip from '@/components/MkUsersTooltip.vue';
import MkUrlPreview from '@/components/MkUrlPreview.vue';
import MkInstanceTicker from '@/components/MkInstanceTicker.vue';
import MkInstanceTickerMini from '@/components/MkInstanceTickerMini.vue';
import { pleaseLogin, type OpenOnRemoteOptions } from '@/scripts/please-login.js';
import { checkWordMute } from '@/scripts/check-word-mute.js';
import { userPage } from '@/filters/user.js';
import number from '@/filters/number.js';
import * as os from '@/os.js';
import * as sound from '@/scripts/sound.js';
import { misskeyApi, misskeyApiGet } from '@/scripts/misskey-api.js';
import { defaultStore, noteViewInterruptors } from '@/store.js';
import { reactionPicker } from '@/scripts/reaction-picker.js';
import { extractUrlFromMfm } from '@/scripts/extract-url-from-mfm.js';
import { $i } from '@/account.js';
import { i18n } from '@/i18n.js';
import { getAbuseNoteMenu, getCopyNoteLinkMenu, getNoteClipMenu, getNoteMenu, getRenoteMenu } from '@/scripts/get-note-menu.js';
import { useNoteCapture } from '@/scripts/use-note-capture.js';
import { deepClone } from '@/scripts/clone.js';
import { useTooltip } from '@/scripts/use-tooltip.js';
import { claimAchievement } from '@/scripts/achievements.js';
import { getNoteSummary } from '@/scripts/get-note-summary.js';
import type { MenuItem } from '@/types/menu.js';
import MkRippleEffect from '@/components/MkRippleEffect.vue';
import { showMovedDialog } from '@/scripts/show-moved-dialog.js';
<<<<<<< HEAD
import { shouldCollapsed } from '@/scripts/collapsed.js';
import { checkCollapseRenote } from '@/scripts/collapse-renotes.js';
import { host } from '@/config.js';
=======
import { shouldCollapsed } from '@@/js/collapsed.js';
import { host } from '@@/js/config.js';
>>>>>>> 781e64aa
import { isEnabledUrlPreview } from '@/instance.js';
import { type Keymap } from '@/scripts/hotkey.js';
import { focusPrev, focusNext } from '@/scripts/focus.js';
import { getAppearNote } from '@/scripts/get-appear-note.js';

const props = withDefaults(defineProps<{
	note: Misskey.entities.Note;
	pinned?: boolean;
	mock?: boolean;
	withHardMute?: boolean;
}>(), {
	mock: false,
});

provide('mock', props.mock);

const emit = defineEmits<{
	(ev: 'reaction', emoji: string): void;
	(ev: 'removeReaction', emoji: string): void;
}>();

const inTimeline = inject<boolean>('inTimeline', false);
const inChannel = inject('inChannel', null);
const currentClip = inject<Ref<Misskey.entities.Clip> | null>('currentClip', null);

const note = ref(deepClone(props.note));

// plugin
if (noteViewInterruptors.length > 0) {
	onMounted(async () => {
		let result: Misskey.entities.Note | null = deepClone(note.value);
		for (const interruptor of noteViewInterruptors) {
			try {
				result = await interruptor.handler(result!) as Misskey.entities.Note | null;
				if (result === null) {
					isDeleted.value = true;
					return;
				}
			} catch (err) {
				console.error(err);
			}
		}
		note.value = result as Misskey.entities.Note;
	});
}

const isRenote = Misskey.note.isPureRenote(note.value);

const rootEl = shallowRef<HTMLElement>();
const menuButton = shallowRef<HTMLElement>();
const renoteButton = shallowRef<HTMLElement>();
const renoteTime = shallowRef<HTMLElement>();
const reactButton = shallowRef<HTMLElement>();
const clipButton = shallowRef<HTMLElement>();
const appearNote = computed(() => getAppearNote(note.value));
const galleryEl = shallowRef<InstanceType<typeof MkMediaList>>();
const isMyRenote = $i && ($i.id === note.value.userId);
const showContent = ref(false);
const parsed = computed(() => appearNote.value.text ? mfm.parse(appearNote.value.text) : null);
const urls = computed(() => parsed.value ? extractUrlFromMfm(parsed.value).filter((url) => appearNote.value.renote?.url !== url && appearNote.value.renote?.uri !== url) : null);
const isLong = shouldCollapsed(appearNote.value, urls.value ?? []);
const collapsed = ref(appearNote.value.cw == null && isLong);
const isDeleted = ref(false);
const muted = ref(checkMute(appearNote.value, $i?.mutedWords));
const hardMuted = ref(props.withHardMute && checkMute(appearNote.value, $i?.hardMutedWords, true));
const translation = ref<Misskey.entities.NotesTranslateResponse | null>(null);
const translating = ref(false);
const showTicker = (defaultStore.state.instanceTicker === 'always') || (defaultStore.state.instanceTicker === 'remote' && appearNote.value.user.instance);
const tickerStyle = defaultStore.state.instanceTickerStyle;
const canRenote = computed(() => ['public', 'home'].includes(appearNote.value.visibility) || (appearNote.value.visibility === 'followers' && appearNote.value.userId === $i?.id));
const renoteCollapsed = ref(isRenote && checkCollapseRenote(appearNote.value, note.value, $i));

const pleaseLoginContext = computed<OpenOnRemoteOptions>(() => ({
	type: 'lookup',
	url: `https://${host}/notes/${appearNote.value.id}`,
}));

/* Overload FunctionにLintが対応していないのでコメントアウト
function checkMute(noteToCheck: Misskey.entities.Note, mutedWords: Array<string | string[]> | undefined | null, checkOnly: true): boolean;
function checkMute(noteToCheck: Misskey.entities.Note, mutedWords: Array<string | string[]> | undefined | null, checkOnly: false): boolean | 'sensitiveMute';
*/
function checkMute(noteToCheck: Misskey.entities.Note, mutedWords: Array<string | string[]> | undefined | null, checkOnly = false): boolean | 'sensitiveMute' {
	if (mutedWords == null) return false;

	if (checkWordMute(noteToCheck, $i, mutedWords)) return true;
	if (noteToCheck.reply && checkWordMute(noteToCheck.reply, $i, mutedWords)) return true;

	if (checkOnly) return false;

	if (inTimeline && !defaultStore.state.tl.filter.withSensitive && noteToCheck.files?.some((v) => v.isSensitive)) return 'sensitiveMute';
	return false;
}

const keymap = {
	'r': () => {
		if (renoteCollapsed.value) return;
		reply();
	},
	'e|a|plus': () => {
		if (renoteCollapsed.value) return;
		react();
	},
	'q': () => {
		if (renoteCollapsed.value) return;
		renote();
	},
	'm': () => {
		if (renoteCollapsed.value) return;
		showMenu();
	},
	'c': () => {
		if (renoteCollapsed.value) return;
		if (!defaultStore.state.showClipButtonInNoteFooter) return;
		clip();
	},
	'o': () => {
		if (renoteCollapsed.value) return;
		galleryEl.value?.openGallery();
	},
	'v|enter': () => {
		if (renoteCollapsed.value) {
			renoteCollapsed.value = false;
		} else if (appearNote.value.cw != null) {
			showContent.value = !showContent.value;
		} else if (isLong) {
			collapsed.value = !collapsed.value;
		}
	},
	'esc': {
		allowRepeat: true,
		callback: () => blur(),
	},
	'up|k|shift+tab': {
		allowRepeat: true,
		callback: () => focusBefore(),
	},
	'down|j|tab': {
		allowRepeat: true,
		callback: () => focusAfter(),
	},
} as const satisfies Keymap;

provide('react', (reaction: string) => {
	misskeyApi('notes/reactions/create', {
		noteId: appearNote.value.id,
		reaction: reaction,
	});
});

if (props.mock) {
	watch(() => props.note, (to) => {
		note.value = deepClone(to);
	}, { deep: true });
} else {
	useNoteCapture({
		rootEl: rootEl,
		note: appearNote,
		pureNote: note,
		isDeletedRef: isDeleted,
	});
}

if (!props.mock) {
	useTooltip(renoteButton, async (showing) => {
		const renotes = await misskeyApi('notes/renotes', {
			noteId: appearNote.value.id,
			limit: 11,
		});

		const users = renotes.map(x => x.user);

		if (users.length < 1) return;

		const { dispose } = os.popup(MkUsersTooltip, {
			showing,
			users,
			count: appearNote.value.renoteCount,
			targetElement: renoteButton.value,
		}, {
			closed: () => dispose(),
		});
	});

	if (appearNote.value.reactionAcceptance === 'likeOnly') {
		useTooltip(reactButton, async (showing) => {
			const reactions = await misskeyApiGet('notes/reactions', {
				noteId: appearNote.value.id,
				limit: 10,
				_cacheKey_: appearNote.value.reactionCount,
			});

			const users = reactions.map(x => x.user);

			if (users.length < 1) return;

			const { dispose } = os.popup(MkReactionsViewerDetails, {
				showing,
				reaction: '❤️',
				users,
				count: appearNote.value.reactionCount,
				targetElement: reactButton.value!,
			}, {
				closed: () => dispose(),
			});
		});
	}
}

function renote(viaKeyboard = false) {
	pleaseLogin(undefined, pleaseLoginContext.value);
	showMovedDialog();

	const { menu } = getRenoteMenu({ note: note.value, renoteButton, mock: props.mock });
	os.popupMenu(menu, renoteButton.value, {
		viaKeyboard,
	});
}

function reply(): void {
	pleaseLogin(undefined, pleaseLoginContext.value);
	if (props.mock) {
		return;
	}
	os.post({
		reply: appearNote.value,
		channel: appearNote.value.channel,
	}).then(() => {
		focus();
	});
}

function react(): void {
	pleaseLogin(undefined, pleaseLoginContext.value);
	showMovedDialog();
	if (appearNote.value.reactionAcceptance === 'likeOnly') {
		sound.playMisskeySfx('reaction');

		if (props.mock) {
			return;
		}

		misskeyApi('notes/reactions/create', {
			noteId: appearNote.value.id,
			reaction: '❤️',
		});
		const el = reactButton.value;
		if (el) {
			const rect = el.getBoundingClientRect();
			const x = rect.left + (el.offsetWidth / 2);
			const y = rect.top + (el.offsetHeight / 2);
			const { dispose } = os.popup(MkRippleEffect, { x, y }, {
				end: () => dispose(),
			});
		}
	} else {
		blur();
		reactionPicker.show(reactButton.value ?? null, note.value, reaction => {
			sound.playMisskeySfx('reaction');

			if (props.mock) {
				emit('reaction', reaction);
				return;
			}

			misskeyApi('notes/reactions/create', {
				noteId: appearNote.value.id,
				reaction: reaction,
			});
			if (appearNote.value.text && appearNote.value.text.length > 100 && (Date.now() - new Date(appearNote.value.createdAt).getTime() < 1000 * 3)) {
				claimAchievement('reactWithoutRead');
			}
		}, () => {
			focus();
		});
	}
}

function undoReact(targetNote: Misskey.entities.Note): void {
	const oldReaction = targetNote.myReaction;
	if (!oldReaction) return;

	if (props.mock) {
		emit('removeReaction', oldReaction);
		return;
	}

	misskeyApi('notes/reactions/delete', {
		noteId: targetNote.id,
	});
}

function toggleReact() {
	if (appearNote.value.myReaction == null) {
		react();
	} else {
		undoReact(appearNote.value);
	}
}

function onContextmenu(ev: MouseEvent): void {
	if (props.mock) {
		return;
	}

	if (ev.target && isLink(ev.target as HTMLElement)) return;
	if (window.getSelection()?.toString() !== '') return;

	if (defaultStore.state.useReactionPickerForContextMenu) {
		ev.preventDefault();
		react();
	} else {
		const { menu, cleanup } = getNoteMenu({ note: note.value, translating, translation, isDeleted, currentClip: currentClip?.value });
		os.contextMenu(menu, ev).then(focus).finally(cleanup);
	}
}

function showMenu(): void {
	if (props.mock) {
		return;
	}

	const { menu, cleanup } = getNoteMenu({ note: note.value, translating, translation, isDeleted, currentClip: currentClip?.value });
	os.popupMenu(menu, menuButton.value).then(focus).finally(cleanup);
}

async function clip(): Promise<void> {
	if (props.mock) {
		return;
	}

	os.popupMenu(await getNoteClipMenu({ note: note.value, isDeleted, currentClip: currentClip?.value }), clipButton.value).then(focus);
}

function showRenoteMenu(): void {
	if (props.mock) {
		return;
	}

	function getUnrenote(): MenuItem {
		return {
			text: i18n.ts.unrenote,
			icon: 'ti ti-trash',
			danger: true,
			action: () => {
				misskeyApi('notes/delete', {
					noteId: note.value.id,
				});
				isDeleted.value = true;
			},
		};
	}

	if (isMyRenote) {
		pleaseLogin(undefined, pleaseLoginContext.value);
		os.popupMenu([
			getCopyNoteLinkMenu(note.value, i18n.ts.copyLinkRenote),
			{ type: 'divider' },
			getUnrenote(),
		], renoteTime.value);
	} else {
		os.popupMenu([
			getCopyNoteLinkMenu(note.value, i18n.ts.copyLinkRenote),
			{ type: 'divider' },
			getAbuseNoteMenu(note.value, i18n.ts.reportAbuseRenote),
			($i?.isModerator || $i?.isAdmin) ? getUnrenote() : undefined,
		], renoteTime.value);
	}
}

function focus() {
	rootEl.value?.focus();
}

function blur() {
	rootEl.value?.blur();
}

function focusBefore() {
	focusPrev(rootEl.value);
}

function focusAfter() {
	focusNext(rootEl.value);
}

function readPromo() {
	misskeyApi('promo/read', {
		noteId: appearNote.value.id,
	});
	isDeleted.value = true;
}

function emitUpdReaction(emoji: string, delta: number) {
	if (delta < 0) {
		emit('removeReaction', emoji);
	} else if (delta > 0) {
		emit('reaction', emoji);
	}
}
</script>

<style lang="scss" module>
.root {
	position: relative;
	transition: box-shadow 0.1s ease;
	font-size: 1.05em;
	overflow: clip;
	contain: content;

	// これらの指定はパフォーマンス向上には有効だが、ノートの高さは一定でないため、
	// 下の方までスクロールすると上のノートの高さがここで決め打ちされたものに変化し、表示しているノートの位置が変わってしまう
	// ノートがマウントされたときに自身の高さを取得し contain-intrinsic-size を設定しなおせばほぼ解決できそうだが、
	// 今度はその処理自体がパフォーマンス低下の原因にならないか懸念される。また、被リアクションでも高さは変化するため、やはり多少のズレは生じる
	// 一度レンダリングされた要素はブラウザがよしなにサイズを覚えておいてくれるような実装になるまで待った方が良さそう(なるのか？)
	//content-visibility: auto;
	//contain-intrinsic-size: 0 128px;

	&:focus-visible {
		outline: none;

		&::after {
			content: "";
			pointer-events: none;
			display: block;
			position: absolute;
			z-index: 10;
			top: 0;
			left: 0;
			right: 0;
			bottom: 0;
			margin: auto;
			width: calc(100% - 8px);
			height: calc(100% - 8px);
			border: dashed 2px var(--focus);
			border-radius: var(--radius);
			box-sizing: border-box;
		}
	}

	.footer {
		position: relative;
		z-index: 1;
	}

	&:hover > .article > .main > .footer > .footerButton {
		opacity: 1;
	}

	&.showActionsOnlyHover {
		.footer {
			visibility: hidden;
			position: absolute;
			top: 12px;
			right: 12px;
			padding: 0 4px;
			margin-bottom: 0 !important;
			background: var(--popup);
			border-radius: 8px;
			box-shadow: 0px 4px 32px var(--shadow);
		}

		.footerButton {
			font-size: 90%;

			&:not(:last-child) {
				margin-right: 0;
			}
		}
	}

	&.showActionsOnlyHover:hover {
		.footer {
			visibility: visible;
		}
	}
}

.tip {
	display: flex;
	align-items: center;
	padding: 16px 32px 8px 32px;
	line-height: 24px;
	font-size: 90%;
	white-space: pre;
	color: #d28a3f;
}

.tip + .article {
	padding-top: 8px;
}

.replyTo {
	opacity: 0.7;
	padding-bottom: 0;
}

.renote {
	position: relative;
	display: flex;
	align-items: center;
	padding: 16px 32px 8px 32px;
	line-height: 28px;
	white-space: pre;
	color: var(--renote);

	& + .article {
		padding-top: 8px;
	}

	> .colorBar {
		height: calc(100% - 6px);
	}
}

.renoteAvatar {
	flex-shrink: 0;
	display: inline-block;
	width: 28px;
	height: 28px;
	margin: 0 8px 0 0;
}

.renoteText {
	overflow: hidden;
	flex-shrink: 1;
	text-overflow: ellipsis;
	white-space: nowrap;
}

.renoteUserName {
	font-weight: bold;
}

.renoteInfo {
	margin-left: auto;
	font-size: 0.9em;
}

.renoteTime {
	flex-shrink: 0;
	color: inherit;
}

.renoteMenu {
	margin-right: 4px;
}

.collapsedRenoteTarget {
	display: flex;
	align-items: center;
	line-height: 28px;
	white-space: pre;
	padding: 0 32px 18px;
}

.collapsedRenoteTargetAvatar {
	flex-shrink: 0;
	display: inline-block;
	width: 28px;
	height: 28px;
	margin: 0 8px 0 0;
}

.collapsedRenoteTargetText {
	overflow: hidden;
	flex-shrink: 1;
	text-overflow: ellipsis;
	white-space: nowrap;
	font-size: 90%;
	opacity: 0.7;
	cursor: pointer;

	&:hover {
		text-decoration: underline;
	}
}

.article {
	position: relative;
	display: flex;
	padding: 28px 32px;
}

.colorBar {
	position: absolute;
	top: 8px;
	left: 8px;
	width: 5px;
	height: calc(100% - 16px);
	border-radius: 999px;
	pointer-events: none;
}

.avatar {
	flex-shrink: 0;
	display: block !important;
	margin: 0 14px 0 0;
	width: 58px;
	height: 58px;
	position: sticky !important;
	top: calc(22px + var(--stickyTop, 0px));
	left: 0;
}

.main {
	flex: 1;
	min-width: 0;
}

.cw {
	cursor: default;
	display: block;
	margin: 0;
	padding: 0;
	overflow-wrap: break-word;
}

.showLess {
	width: 100%;
	margin-top: 14px;
	position: sticky;
	bottom: calc(var(--stickyBottom, 0px) + 14px);
}

.showLessLabel {
	display: inline-block;
	background: var(--popup);
	padding: 6px 10px;
	font-size: 0.8em;
	border-radius: 999px;
	box-shadow: 0 2px 6px rgb(0 0 0 / 20%);
}

.contentCollapsed {
	position: relative;
	max-height: 9em;
	overflow: clip;
}

.collapsed {
	display: block;
	position: absolute;
	bottom: 0;
	left: 0;
	z-index: 2;
	width: 100%;
	height: 64px;
	background: linear-gradient(0deg, var(--panel), color(from var(--panel) srgb r g b / 0));

	&:hover > .collapsedLabel {
		background: var(--panelHighlight);
	}
}

.collapsedLabel {
	display: inline-block;
	background: var(--panel);
	padding: 6px 10px;
	font-size: 0.8em;
	border-radius: 999px;
	box-shadow: 0 2px 6px rgb(0 0 0 / 20%);
}

.text {
	overflow-wrap: break-word;
}

.replyIcon {
	color: var(--accent);
	margin-right: 0.5em;
}

.translation {
	border: solid 0.5px var(--divider);
	border-radius: var(--radius);
	padding: 12px;
	margin-top: 8px;
}

.urlPreview {
	margin-top: 8px;
}

.poll {
	font-size: 80%;
}

.quote {
	padding: 8px 0;
}

.quoteNote {
	padding: 16px;
	border: dashed 1px var(--renote);
	border-radius: 8px;
	overflow: clip;
}

.channel {
	opacity: 0.7;
	font-size: 80%;
}

.tickerMini {
	position: absolute;
	top: 0;
	left: 0;
}

.footer {
	margin-bottom: -14px;
}

.footerButton {
	margin: 0;
	padding: 8px;
	opacity: 0.7;

	&:not(:last-child) {
		margin-right: 28px;
	}

	&:hover {
		color: var(--fgHighlighted);
	}
}

.footerButtonCount {
	display: inline;
	margin: 0 0 0 8px;
	opacity: 0.7;
}

@container (max-width: 580px) {
	.root {
		font-size: 0.95em;
	}

	.renote {
		padding: 12px 26px 0 26px;
	}

	.article {
		padding: 24px 26px;
	}

	.avatar {
		width: 50px;
		height: 50px;
	}
}

@container (max-width: 500px) {
	.root {
		font-size: 0.9em;
	}

	.renote {
		padding: 10px 22px 0 22px;
	}

	.article {
		padding: 20px 22px;
	}

	.footer {
		margin-bottom: -8px;
	}
}

@container (max-width: 480px) {
	.renote {
		padding: 8px 16px 0 16px;
	}

	.tip {
		padding: 8px 16px 0 16px;
	}

	.collapsedRenoteTarget {
		padding: 0 16px 9px;
		margin-top: 4px;
	}

	.article {
		padding: 14px 16px;
	}
}

@container (max-width: 450px) {
	.avatar {
		margin: 0 10px 0 0;
		width: 46px;
		height: 46px;
		top: calc(14px + var(--stickyTop, 0px));
	}
}

@container (max-width: 400px) {
	.root:not(.showActionsOnlyHover) {
		.footerButton {
			&:not(:last-child) {
				margin-right: 18px;
			}
		}
	}
}

@container (max-width: 350px) {
	.root:not(.showActionsOnlyHover) {
		.footerButton {
			&:not(:last-child) {
				margin-right: 12px;
			}
		}
	}

	.colorBar {
		top: 6px;
		left: 6px;
		width: 4px;
		height: calc(100% - 12px);
	}
}

@container (max-width: 300px) {
	.avatar {
		width: 44px;
		height: 44px;
	}

	.root:not(.showActionsOnlyHover) {
		.footerButton {
			&:not(:last-child) {
				margin-right: 8px;
			}
		}
	}
}

@container (max-width: 250px) {
	.quoteNote {
		padding: 12px;
	}
}

.muted {
	padding: 8px;
	text-align: center;
	opacity: 0.7;
}

.reactionOmitted {
	display: inline-block;
	margin-left: 8px;
	opacity: .8;
	font-size: 95%;
}
</style><|MERGE_RESOLUTION|>--- conflicted
+++ resolved
@@ -205,14 +205,9 @@
 import type { MenuItem } from '@/types/menu.js';
 import MkRippleEffect from '@/components/MkRippleEffect.vue';
 import { showMovedDialog } from '@/scripts/show-moved-dialog.js';
-<<<<<<< HEAD
-import { shouldCollapsed } from '@/scripts/collapsed.js';
 import { checkCollapseRenote } from '@/scripts/collapse-renotes.js';
-import { host } from '@/config.js';
-=======
 import { shouldCollapsed } from '@@/js/collapsed.js';
 import { host } from '@@/js/config.js';
->>>>>>> 781e64aa
 import { isEnabledUrlPreview } from '@/instance.js';
 import { type Keymap } from '@/scripts/hotkey.js';
 import { focusPrev, focusNext } from '@/scripts/focus.js';
