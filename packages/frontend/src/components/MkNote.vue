<!--
SPDX-FileCopyrightText: syuilo and misskey-project
SPDX-License-Identifier: AGPL-3.0-only
-->

<template>
<div
	v-if="!hardMuted && muted === false"
	v-show="!isDeleted"
	ref="rootEl"
	v-hotkey="keymap"
	:class="[$style.root, { [$style.showActionsOnlyHover]: defaultStore.state.showNoteActionsOnlyHover, [$style.skipRender]: defaultStore.state.skipNoteRender }]"
	:tabindex="isDeleted ? '-1' : '0'"
>
	<MkNoteSub v-if="appearNote.reply && !renoteCollapsed" :note="appearNote.reply" :class="$style.replyTo"/>
	<div v-if="pinned" :class="$style.tip"><i class="ti ti-pin"></i> {{ i18n.ts.pinnedNote }}</div>
	<!--<div v-if="appearNote._prId_" class="tip"><i class="ti ti-speakerphone"></i> {{ i18n.ts.promotion }}<button class="_textButton hide" @click="readPromo()">{{ i18n.ts.hideThisNote }} <i class="ti ti-x"></i></button></div>-->
	<!--<div v-if="appearNote._featuredId_" class="tip"><i class="ti ti-bolt"></i> {{ i18n.ts.featured }}</div>-->
	<div v-if="isRenote" :class="$style.renote">
		<div v-if="note.channel" :class="$style.colorBar" :style="{ background: note.channel.color }"></div>
		<MkAvatar :class="$style.renoteAvatar" :user="note.user" link preview/>
		<i class="ti ti-repeat" style="margin-right: 4px;"></i>
		<I18n :src="i18n.ts.renotedBy" tag="span" :class="$style.renoteText">
			<template #user>
				<MkA v-user-preview="note.userId" :class="$style.renoteUserName" :to="userPage(note.user)">
					<MkUserName :user="note.user"/>
				</MkA>
			</template>
		</I18n>
		<div :class="$style.renoteInfo">
			<button ref="renoteTime" :class="$style.renoteTime" class="_button" @mousedown.prevent="showRenoteMenu()">
				<i class="ti ti-dots" :class="$style.renoteMenu"></i>
				<MkTime :time="note.createdAt"/>
			</button>
			<span v-if="note.visibility !== 'public'" style="margin-left: 0.5em;" :title="i18n.ts._visibility[note.visibility]">
				<i v-if="note.visibility === 'home'" class="ti ti-home"></i>
				<i v-else-if="note.visibility === 'followers'" class="ti ti-lock"></i>
				<i v-else-if="note.visibility === 'specified'" ref="specified" class="ti ti-mail"></i>
			</span>
			<span v-if="note.localOnly" style="margin-left: 0.5em;" :title="i18n.ts._visibility['disableFederation']"><i class="ti ti-rocket-off"></i></span>
			<span v-if="note.channel" style="margin-left: 0.5em;" :title="note.channel.name"><i class="ti ti-device-tv"></i></span>
		</div>
	</div>
	<div v-if="renoteCollapsed" :class="$style.collapsedRenoteTarget">
		<MkAvatar :class="$style.collapsedRenoteTargetAvatar" :user="appearNote.user" link preview/>
		<Mfm :text="getNoteSummary(appearNote)" :plain="true" :nowrap="true" :author="appearNote.user" :nyaize="'respect'" :class="$style.collapsedRenoteTargetText" @click="renoteCollapsed = false"/>
	</div>
	<article v-else :class="$style.article" @contextmenu.stop="onContextmenu">
		<MkInstanceTickerMini v-if="showTicker && tickerStyle === 'minimal'" :class="$style.tickerMini" :instance="appearNote.user.instance"/>
		<div v-if="appearNote.channel" :class="$style.colorBar" :style="{ background: appearNote.channel.color }"></div>
		<MkAvatar :class="$style.avatar" :user="appearNote.user" :link="!mock" :preview="!mock"/>
		<div :class="$style.main">
			<MkNoteHeader :note="appearNote" :mini="true" :showInstance="showTicker && tickerStyle === 'icon'"/>
			<MkInstanceTicker v-if="showTicker && tickerStyle === 'default'" :instance="appearNote.user.instance"/>
			<div style="container-type: inline-size;">
				<p v-if="appearNote.cw != null" :class="$style.cw">
					<Mfm
						v-if="appearNote.cw != ''"
						:text="appearNote.cw"
						:author="appearNote.user"
						:nyaize="'respect'"
						:enableEmojiMenu="true"
						:enableEmojiMenuReaction="true"
					/>
					<MkCwButton v-model="showContent" :text="appearNote.text" :renote="appearNote.renote" :files="appearNote.files" :poll="appearNote.poll" style="margin: 4px 0;"/>
				</p>
				<div v-show="appearNote.cw == null || showContent" :class="[{ [$style.contentCollapsed]: collapsed }]">
					<div :class="$style.text">
						<span v-if="appearNote.isHidden" style="opacity: 0.5">({{ i18n.ts.private }})</span>
						<MkA v-if="appearNote.replyId" :class="$style.replyIcon" :to="`/notes/${appearNote.replyId}`"><i class="ti ti-arrow-back-up"></i></MkA>
						<Mfm
							v-if="appearNote.text"
							:parsedNodes="parsed"
							:text="appearNote.text"
							:author="appearNote.user"
							:nyaize="'respect'"
							:emojiUrls="appearNote.emojis"
							:enableEmojiMenu="true"
							:enableEmojiMenuReaction="true"
						/>
						<div v-if="translating || translation" :class="$style.translation">
							<MkLoading v-if="translating" mini/>
							<div v-else-if="translation">
								<b>{{ i18n.tsx.translatedFrom({ x: translation.sourceLang }) }}: </b>
								<Mfm :text="translation.text" :author="appearNote.user" :nyaize="'respect'" :emojiUrls="appearNote.emojis"/>
							</div>
						</div>
					</div>
					<div v-if="appearNote.files && appearNote.files.length > 0">
						<MkMediaList ref="galleryEl" :mediaList="appearNote.files"/>
					</div>
					<MkPoll v-if="appearNote.poll" :noteId="appearNote.id" :poll="appearNote.poll" :class="$style.poll"/>
					<div v-if="isEnabledUrlPreview">
						<MkUrlPreview v-for="url in urls" :key="url" :url="url" :compact="true" :detail="false" :class="$style.urlPreview"/>
					</div>
					<div v-if="appearNote.renote" :class="$style.quote"><MkNoteSimple :note="appearNote.renote" :class="$style.quoteNote"/></div>
					<button v-if="isLong && collapsed" :class="$style.collapsed" class="_button" @click="collapsed = false">
						<span :class="$style.collapsedLabel">{{ i18n.ts.showMore }}</span>
					</button>
					<button v-else-if="isLong && !collapsed" :class="$style.showLess" class="_button" @click="collapsed = true">
						<span :class="$style.showLessLabel">{{ i18n.ts.showLess }}</span>
					</button>
				</div>
				<MkA v-if="appearNote.channel && !inChannel" :class="$style.channel" :to="`/channels/${appearNote.channel.id}`"><i class="ti ti-device-tv"></i> {{ appearNote.channel.name }}</MkA>
			</div>
			<MkReactionsViewer v-if="appearNote.reactionAcceptance !== 'likeOnly'" :note="appearNote" :maxNumber="16" @mockUpdateMyReaction="emitUpdReaction">
				<template #more>
					<MkA :to="`/notes/${appearNote.id}/reactions`" :class="[$style.reactionOmitted]">{{ i18n.ts.more }}</MkA>
				</template>
			</MkReactionsViewer>
			<footer :class="$style.footer">
				<button :class="$style.footerButton" class="_button" @click="reply()">
					<i class="ti ti-arrow-back-up"></i>
					<p v-if="appearNote.repliesCount > 0" :class="$style.footerButtonCount">{{ number(appearNote.repliesCount) }}</p>
				</button>
				<button
					v-if="canRenote"
					ref="renoteButton"
					:class="$style.footerButton"
					class="_button"
					@mousedown.prevent="renote()"
				>
					<i class="ti ti-repeat"></i>
					<p v-if="appearNote.renoteCount > 0" :class="$style.footerButtonCount">{{ number(appearNote.renoteCount) }}</p>
				</button>
				<button v-else :class="$style.footerButton" class="_button" disabled>
					<i class="ti ti-ban"></i>
				</button>
				<button ref="reactButton" :class="$style.footerButton" class="_button" @click="toggleReact()">
					<i v-if="appearNote.reactionAcceptance === 'likeOnly' && appearNote.myReaction != null" class="ti ti-heart-filled" style="color: var(--MI_THEME-love);"></i>
					<i v-else-if="appearNote.myReaction != null" class="ti ti-minus" style="color: var(--MI_THEME-accent);"></i>
					<i v-else-if="appearNote.reactionAcceptance === 'likeOnly'" class="ti ti-heart"></i>
					<i v-else class="ti ti-plus"></i>
					<p v-if="(appearNote.reactionAcceptance === 'likeOnly' || defaultStore.state.showReactionsCount) && appearNote.reactionCount > 0" :class="$style.footerButtonCount">{{ number(appearNote.reactionCount) }}</p>
				</button>
				<button v-if="defaultStore.state.showClipButtonInNoteFooter" ref="clipButton" :class="$style.footerButton" class="_button" @mousedown.prevent="clip()">
					<i class="ti ti-paperclip"></i>
				</button>
				<button ref="menuButton" :class="$style.footerButton" class="_button" @mousedown.prevent="showMenu()">
					<i class="ti ti-dots"></i>
				</button>
			</footer>
		</div>
	</article>
</div>
<div v-else-if="!hardMuted" :class="$style.muted" @click="muted = false">
	<I18n v-if="muted === 'sensitiveMute'" :src="i18n.ts.userSaysSomethingSensitive" tag="small">
		<template #name>
			<MkA v-user-preview="appearNote.userId" :to="userPage(appearNote.user)">
				<MkUserName :user="appearNote.user"/>
			</MkA>
		</template>
	</I18n>
	<I18n v-else :src="i18n.ts.userSaysSomething" tag="small">
		<template #name>
			<MkA v-user-preview="appearNote.userId" :to="userPage(appearNote.user)">
				<MkUserName :user="appearNote.user"/>
			</MkA>
		</template>
	</I18n>
</div>
<div v-else>
	<!--
		MkDateSeparatedList uses TransitionGroup which requires single element in the child elements
		so MkNote create empty div instead of no elements
	-->
</div>
</template>

<script lang="ts" setup>
import { computed, inject, onMounted, ref, shallowRef, Ref, watch, provide } from 'vue';
import * as mfm from 'mfm-js';
import * as Misskey from 'misskey-js';
import { isLink } from '@@/js/is-link.js';
import { shouldCollapsed } from '@@/js/collapsed.js';
import { host } from '@@/js/config.js';
import type { MenuItem } from '@/types/menu.js';
import MkNoteSub from '@/components/MkNoteSub.vue';
import MkNoteHeader from '@/components/MkNoteHeader.vue';
import MkNoteSimple from '@/components/MkNoteSimple.vue';
import MkReactionsViewer from '@/components/MkReactionsViewer.vue';
import MkReactionsViewerDetails from '@/components/MkReactionsViewer.details.vue';
import MkMediaList from '@/components/MkMediaList.vue';
import MkCwButton from '@/components/MkCwButton.vue';
import MkPoll from '@/components/MkPoll.vue';
import MkUsersTooltip from '@/components/MkUsersTooltip.vue';
import MkUrlPreview from '@/components/MkUrlPreview.vue';
import MkInstanceTicker from '@/components/MkInstanceTicker.vue';
import MkInstanceTickerMini from '@/components/MkInstanceTickerMini.vue';
import { pleaseLogin, type OpenOnRemoteOptions } from '@/scripts/please-login.js';
import { checkWordMute } from '@/scripts/check-word-mute.js';
import { userPage } from '@/filters/user.js';
import number from '@/filters/number.js';
import * as os from '@/os.js';
import * as sound from '@/scripts/sound.js';
import { misskeyApi, misskeyApiGet } from '@/scripts/misskey-api.js';
import { defaultStore, noteViewInterruptors } from '@/store.js';
import { reactionPicker } from '@/scripts/reaction-picker.js';
import { extractUrlFromMfm } from '@/scripts/extract-url-from-mfm.js';
import { $i } from '@/account.js';
import { i18n } from '@/i18n.js';
import { getAbuseNoteMenu, getCopyNoteLinkMenu, getNoteClipMenu, getNoteMenu, getRenoteMenu } from '@/scripts/get-note-menu.js';
import { useNoteCapture } from '@/scripts/use-note-capture.js';
import { deepClone } from '@/scripts/clone.js';
import { useTooltip } from '@/scripts/use-tooltip.js';
import { claimAchievement } from '@/scripts/achievements.js';
import { getNoteSummary } from '@/scripts/get-note-summary.js';
import MkRippleEffect from '@/components/MkRippleEffect.vue';
import { showMovedDialog } from '@/scripts/show-moved-dialog.js';
<<<<<<< HEAD
import { checkCollapseRenote } from '@/scripts/collapse-renotes.js';
import { shouldCollapsed } from '@@/js/collapsed.js';
import { host } from '@@/js/config.js';
=======
>>>>>>> d2e8dc4f
import { isEnabledUrlPreview } from '@/instance.js';
import { type Keymap } from '@/scripts/hotkey.js';
import { focusPrev, focusNext } from '@/scripts/focus.js';
import { getAppearNote } from '@/scripts/get-appear-note.js';

const props = withDefaults(defineProps<{
	note: Misskey.entities.Note;
	pinned?: boolean;
	mock?: boolean;
	withHardMute?: boolean;
}>(), {
	mock: false,
});

provide('mock', props.mock);

const emit = defineEmits<{
	(ev: 'reaction', emoji: string): void;
	(ev: 'removeReaction', emoji: string): void;
}>();

const inTimeline = inject<boolean>('inTimeline', false);
const inChannel = inject('inChannel', null);
const currentClip = inject<Ref<Misskey.entities.Clip> | null>('currentClip', null);

const note = ref(deepClone(props.note));

// plugin
if (noteViewInterruptors.length > 0) {
	onMounted(async () => {
		let result: Misskey.entities.Note | null = deepClone(note.value);
		for (const interruptor of noteViewInterruptors) {
			try {
				result = await interruptor.handler(result!) as Misskey.entities.Note | null;
				if (result === null) {
					isDeleted.value = true;
					return;
				}
			} catch (err) {
				console.error(err);
			}
		}
		note.value = result as Misskey.entities.Note;
	});
}

const isRenote = Misskey.note.isPureRenote(note.value);

const rootEl = shallowRef<HTMLElement>();
const menuButton = shallowRef<HTMLElement>();
const renoteButton = shallowRef<HTMLElement>();
const renoteTime = shallowRef<HTMLElement>();
const reactButton = shallowRef<HTMLElement>();
const clipButton = shallowRef<HTMLElement>();
const appearNote = computed(() => getAppearNote(note.value));
const galleryEl = shallowRef<InstanceType<typeof MkMediaList>>();
const isMyRenote = $i && ($i.id === note.value.userId);
const showContent = ref(false);
const parsed = computed(() => appearNote.value.text ? mfm.parse(appearNote.value.text) : null);
const urls = computed(() => parsed.value ? extractUrlFromMfm(parsed.value).filter((url) => appearNote.value.renote?.url !== url && appearNote.value.renote?.uri !== url) : null);
const isLong = shouldCollapsed(appearNote.value, urls.value ?? []);
const collapsed = ref(appearNote.value.cw == null && isLong);
const isDeleted = ref(false);
const muted = ref(checkMute(appearNote.value, $i?.mutedWords));
const hardMuted = ref(props.withHardMute && checkMute(appearNote.value, $i?.hardMutedWords, true));
const translation = ref<Misskey.entities.NotesTranslateResponse | null>(null);
const translating = ref(false);
const showTicker = (defaultStore.state.instanceTicker === 'always') || (defaultStore.state.instanceTicker === 'remote' && appearNote.value.user.instance);
const tickerStyle = defaultStore.state.instanceTickerStyle;
const canRenote = computed(() => ['public', 'home'].includes(appearNote.value.visibility) || (appearNote.value.visibility === 'followers' && appearNote.value.userId === $i?.id));
const renoteCollapsed = ref(isRenote && checkCollapseRenote(appearNote.value, note.value, $i));

const pleaseLoginContext = computed<OpenOnRemoteOptions>(() => ({
	type: 'lookup',
	url: `https://${host}/notes/${appearNote.value.id}`,
}));

/* Overload FunctionにLintが対応していないのでコメントアウト
function checkMute(noteToCheck: Misskey.entities.Note, mutedWords: Array<string | string[]> | undefined | null, checkOnly: true): boolean;
function checkMute(noteToCheck: Misskey.entities.Note, mutedWords: Array<string | string[]> | undefined | null, checkOnly: false): boolean | 'sensitiveMute';
*/
function checkMute(noteToCheck: Misskey.entities.Note, mutedWords: Array<string | string[]> | undefined | null, checkOnly = false): boolean | 'sensitiveMute' {
	if (mutedWords == null) return false;

	if (checkWordMute(noteToCheck, $i, mutedWords)) return true;
	if (noteToCheck.reply && checkWordMute(noteToCheck.reply, $i, mutedWords)) return true;

	if (checkOnly) return false;

	if (inTimeline && !defaultStore.state.tl.filter.withSensitive && noteToCheck.files?.some((v) => v.isSensitive)) return 'sensitiveMute';
	return false;
}

const keymap = {
	'r': () => {
		if (renoteCollapsed.value) return;
		reply();
	},
	'e|a|plus': () => {
		if (renoteCollapsed.value) return;
		react();
	},
	'q': () => {
		if (renoteCollapsed.value) return;
		renote();
	},
	'm': () => {
		if (renoteCollapsed.value) return;
		showMenu();
	},
	'c': () => {
		if (renoteCollapsed.value) return;
		if (!defaultStore.state.showClipButtonInNoteFooter) return;
		clip();
	},
	'o': () => {
		if (renoteCollapsed.value) return;
		galleryEl.value?.openGallery();
	},
	'v|enter': () => {
		if (renoteCollapsed.value) {
			renoteCollapsed.value = false;
		} else if (appearNote.value.cw != null) {
			showContent.value = !showContent.value;
		} else if (isLong) {
			collapsed.value = !collapsed.value;
		}
	},
	'esc': {
		allowRepeat: true,
		callback: () => blur(),
	},
	'up|k|shift+tab': {
		allowRepeat: true,
		callback: () => focusBefore(),
	},
	'down|j|tab': {
		allowRepeat: true,
		callback: () => focusAfter(),
	},
} as const satisfies Keymap;

provide('react', (reaction: string) => {
	misskeyApi('notes/reactions/create', {
		noteId: appearNote.value.id,
		reaction: reaction,
	});
});

if (props.mock) {
	watch(() => props.note, (to) => {
		note.value = deepClone(to);
	}, { deep: true });
} else {
	useNoteCapture({
		rootEl: rootEl,
		note: appearNote,
		pureNote: note,
		isDeletedRef: isDeleted,
	});
}

if (!props.mock) {
	useTooltip(renoteButton, async (showing) => {
		const renotes = await misskeyApi('notes/renotes', {
			noteId: appearNote.value.id,
			limit: 11,
		});

		const users = renotes.map(x => x.user);

		if (users.length < 1) return;

		const { dispose } = os.popup(MkUsersTooltip, {
			showing,
			users,
			count: appearNote.value.renoteCount,
			targetElement: renoteButton.value,
		}, {
			closed: () => dispose(),
		});
	});

	if (appearNote.value.reactionAcceptance === 'likeOnly') {
		useTooltip(reactButton, async (showing) => {
			const reactions = await misskeyApiGet('notes/reactions', {
				noteId: appearNote.value.id,
				limit: 10,
				_cacheKey_: appearNote.value.reactionCount,
			});

			const users = reactions.map(x => x.user);

			if (users.length < 1) return;

			const { dispose } = os.popup(MkReactionsViewerDetails, {
				showing,
				reaction: '❤️',
				users,
				count: appearNote.value.reactionCount,
				targetElement: reactButton.value!,
			}, {
				closed: () => dispose(),
			});
		});
	}
}

function renote(viaKeyboard = false) {
	pleaseLogin(undefined, pleaseLoginContext.value);
	showMovedDialog();

	const { menu } = getRenoteMenu({ note: note.value, renoteButton, mock: props.mock });
	os.popupMenu(menu, renoteButton.value, {
		viaKeyboard,
	});
}

function reply(): void {
	pleaseLogin(undefined, pleaseLoginContext.value);
	if (props.mock) {
		return;
	}
	os.post({
		reply: appearNote.value,
		channel: appearNote.value.channel,
	}).then(() => {
		focus();
	});
}

function react(): void {
	pleaseLogin(undefined, pleaseLoginContext.value);
	showMovedDialog();
	if (appearNote.value.reactionAcceptance === 'likeOnly') {
		sound.playMisskeySfx('reaction');

		if (props.mock) {
			return;
		}

		misskeyApi('notes/reactions/create', {
			noteId: appearNote.value.id,
			reaction: '❤️',
		});
		const el = reactButton.value;
		if (el) {
			const rect = el.getBoundingClientRect();
			const x = rect.left + (el.offsetWidth / 2);
			const y = rect.top + (el.offsetHeight / 2);
			const { dispose } = os.popup(MkRippleEffect, { x, y }, {
				end: () => dispose(),
			});
		}
	} else {
		blur();
		reactionPicker.show(reactButton.value ?? null, note.value, reaction => {
			sound.playMisskeySfx('reaction');

			if (props.mock) {
				emit('reaction', reaction);
				return;
			}

			misskeyApi('notes/reactions/create', {
				noteId: appearNote.value.id,
				reaction: reaction,
			});
			if (appearNote.value.text && appearNote.value.text.length > 100 && (Date.now() - new Date(appearNote.value.createdAt).getTime() < 1000 * 3)) {
				claimAchievement('reactWithoutRead');
			}
		}, () => {
			focus();
		});
	}
}

function undoReact(targetNote: Misskey.entities.Note): void {
	const oldReaction = targetNote.myReaction;
	if (!oldReaction) return;

	if (props.mock) {
		emit('removeReaction', oldReaction);
		return;
	}

	misskeyApi('notes/reactions/delete', {
		noteId: targetNote.id,
	});
}

function toggleReact() {
	if (appearNote.value.myReaction == null) {
		react();
	} else {
		undoReact(appearNote.value);
	}
}

function onContextmenu(ev: MouseEvent): void {
	if (props.mock) {
		return;
	}

	if (ev.target && isLink(ev.target as HTMLElement)) return;
	if (window.getSelection()?.toString() !== '') return;

	if (defaultStore.state.useReactionPickerForContextMenu) {
		ev.preventDefault();
		react();
	} else {
		const { menu, cleanup } = getNoteMenu({ note: note.value, translating, translation, isDeleted, currentClip: currentClip?.value });
		os.contextMenu(menu, ev).then(focus).finally(cleanup);
	}
}

function showMenu(): void {
	if (props.mock) {
		return;
	}

	const { menu, cleanup } = getNoteMenu({ note: note.value, translating, translation, isDeleted, currentClip: currentClip?.value });
	os.popupMenu(menu, menuButton.value).then(focus).finally(cleanup);
}

async function clip(): Promise<void> {
	if (props.mock) {
		return;
	}

	os.popupMenu(await getNoteClipMenu({ note: note.value, isDeleted, currentClip: currentClip?.value }), clipButton.value).then(focus);
}

function showRenoteMenu(): void {
	if (props.mock) {
		return;
	}

	function getUnrenote(): MenuItem {
		return {
			text: i18n.ts.unrenote,
			icon: 'ti ti-trash',
			danger: true,
			action: () => {
				misskeyApi('notes/delete', {
					noteId: note.value.id,
				});
				isDeleted.value = true;
			},
		};
	}

	if (isMyRenote) {
		pleaseLogin(undefined, pleaseLoginContext.value);
		os.popupMenu([
			getCopyNoteLinkMenu(note.value, i18n.ts.copyLinkRenote),
			{ type: 'divider' },
			getUnrenote(),
		], renoteTime.value);
	} else {
		os.popupMenu([
			getCopyNoteLinkMenu(note.value, i18n.ts.copyLinkRenote),
			{ type: 'divider' },
			getAbuseNoteMenu(note.value, i18n.ts.reportAbuseRenote),
			($i?.isModerator || $i?.isAdmin) ? getUnrenote() : undefined,
		], renoteTime.value);
	}
}

function focus() {
	rootEl.value?.focus();
}

function blur() {
	rootEl.value?.blur();
}

function focusBefore() {
	focusPrev(rootEl.value);
}

function focusAfter() {
	focusNext(rootEl.value);
}

function readPromo() {
	misskeyApi('promo/read', {
		noteId: appearNote.value.id,
	});
	isDeleted.value = true;
}

function emitUpdReaction(emoji: string, delta: number) {
	if (delta < 0) {
		emit('removeReaction', emoji);
	} else if (delta > 0) {
		emit('reaction', emoji);
	}
}
</script>

<style lang="scss" module>
.root {
	position: relative;
	transition: box-shadow 0.1s ease;
	font-size: 1.05em;
	overflow: clip;
	contain: content;

	&:focus-visible {
		outline: none;

		&::after {
			content: "";
			pointer-events: none;
			display: block;
			position: absolute;
			z-index: 10;
			top: 0;
			left: 0;
			right: 0;
			bottom: 0;
			margin: auto;
			width: calc(100% - 8px);
			height: calc(100% - 8px);
			border: dashed 2px var(--MI_THEME-focus);
			border-radius: var(--MI-radius);
			box-sizing: border-box;
		}
	}

	.footer {
		position: relative;
		z-index: 1;
	}

	&:hover > .article > .main > .footer > .footerButton {
		opacity: 1;
	}

	&.showActionsOnlyHover {
		.footer {
			visibility: hidden;
			position: absolute;
			top: 12px;
			right: 12px;
			padding: 0 4px;
			margin-bottom: 0 !important;
			background: var(--MI_THEME-popup);
			border-radius: 8px;
			box-shadow: 0px 4px 32px var(--MI_THEME-shadow);
		}

		.footerButton {
			font-size: 90%;

			&:not(:last-child) {
				margin-right: 0;
			}
		}
	}

	&.showActionsOnlyHover:hover {
		.footer {
			visibility: visible;
		}
	}
}

.skipRender {
	content-visibility: auto;
	contain-intrinsic-size: 0 150px;
}

.tip {
	display: flex;
	align-items: center;
	padding: 16px 32px 8px 32px;
	line-height: 24px;
	font-size: 90%;
	white-space: pre;
	color: #d28a3f;
}

.tip + .article {
	padding-top: 8px;
}

.replyTo {
	opacity: 0.7;
	padding-bottom: 0;
}

.renote {
	position: relative;
	display: flex;
	align-items: center;
	padding: 16px 32px 8px 32px;
	line-height: 28px;
	white-space: pre;
	color: var(--MI_THEME-renote);

	& + .article {
		padding-top: 8px;
	}

	> .colorBar {
		height: calc(100% - 6px);
	}
}

.renoteAvatar {
	flex-shrink: 0;
	display: inline-block;
	width: 28px;
	height: 28px;
	margin: 0 8px 0 0;
}

.renoteText {
	overflow: hidden;
	flex-shrink: 1;
	text-overflow: ellipsis;
	white-space: nowrap;
}

.renoteUserName {
	font-weight: bold;
}

.renoteInfo {
	margin-left: auto;
	font-size: 0.9em;
}

.renoteTime {
	flex-shrink: 0;
	color: inherit;
}

.renoteMenu {
	margin-right: 4px;
}

.collapsedRenoteTarget {
	display: flex;
	align-items: center;
	line-height: 28px;
	white-space: pre;
	padding: 0 32px 18px;
}

.collapsedRenoteTargetAvatar {
	flex-shrink: 0;
	display: inline-block;
	width: 28px;
	height: 28px;
	margin: 0 8px 0 0;
}

.collapsedRenoteTargetText {
	overflow: hidden;
	flex-shrink: 1;
	text-overflow: ellipsis;
	white-space: nowrap;
	font-size: 90%;
	opacity: 0.7;
	cursor: pointer;

	&:hover {
		text-decoration: underline;
	}
}

.article {
	position: relative;
	display: flex;
	padding: 28px 32px;
}

.colorBar {
	position: absolute;
	top: 8px;
	left: 8px;
	width: 5px;
	height: calc(100% - 16px);
	border-radius: 999px;
	pointer-events: none;
}

.avatar {
	flex-shrink: 0;
	display: block !important;
	margin: 0 14px 0 0;
	width: 58px;
	height: 58px;
	position: sticky !important;
	top: calc(22px + var(--MI-stickyTop, 0px));
	left: 0;
}

.main {
	flex: 1;
	min-width: 0;
}

.cw {
	cursor: default;
	display: block;
	margin: 0;
	padding: 0;
	overflow-wrap: break-word;
}

.showLess {
	width: 100%;
	margin-top: 14px;
	position: sticky;
	bottom: calc(var(--MI-stickyBottom, 0px) + 14px);
}

.showLessLabel {
	display: inline-block;
	background: var(--MI_THEME-popup);
	padding: 6px 10px;
	font-size: 0.8em;
	border-radius: 999px;
	box-shadow: 0 2px 6px rgb(0 0 0 / 20%);
}

.contentCollapsed {
	position: relative;
	max-height: 9em;
	overflow: clip;
}

.collapsed {
	display: block;
	position: absolute;
	bottom: 0;
	left: 0;
	z-index: 2;
	width: 100%;
	height: 64px;
	background: linear-gradient(0deg, var(--MI_THEME-panel), color(from var(--MI_THEME-panel) srgb r g b / 0));

	&:hover > .collapsedLabel {
		background: var(--MI_THEME-panelHighlight);
	}
}

.collapsedLabel {
	display: inline-block;
	background: var(--MI_THEME-panel);
	padding: 6px 10px;
	font-size: 0.8em;
	border-radius: 999px;
	box-shadow: 0 2px 6px rgb(0 0 0 / 20%);
}

.text {
	overflow-wrap: break-word;
}

.replyIcon {
	color: var(--MI_THEME-accent);
	margin-right: 0.5em;
}

.translation {
	border: solid 0.5px var(--MI_THEME-divider);
	border-radius: var(--MI-radius);
	padding: 12px;
	margin-top: 8px;
}

.urlPreview {
	margin-top: 8px;
}

.poll {
	font-size: 80%;
}

.quote {
	padding: 8px 0;
}

.quoteNote {
	padding: 16px;
	border: dashed 1px var(--MI_THEME-renote);
	border-radius: 8px;
	overflow: clip;
}

.channel {
	opacity: 0.7;
	font-size: 80%;
}

.tickerMini {
	position: absolute;
	top: 0;
	left: 0;
}

.footer {
	margin-bottom: -14px;
}

.footerButton {
	margin: 0;
	padding: 8px;
	opacity: 0.7;

	&:not(:last-child) {
		margin-right: 28px;
	}

	&:hover {
		color: var(--MI_THEME-fgHighlighted);
	}
}

.footerButtonCount {
	display: inline;
	margin: 0 0 0 8px;
	opacity: 0.7;
}

@container (max-width: 580px) {
	.root {
		font-size: 0.95em;
	}

	.renote {
		padding: 12px 26px 0 26px;
	}

	.article {
		padding: 24px 26px;
	}

	.avatar {
		width: 50px;
		height: 50px;
	}
}

@container (max-width: 500px) {
	.root {
		font-size: 0.9em;
	}

	.renote {
		padding: 10px 22px 0 22px;
	}

	.article {
		padding: 20px 22px;
	}

	.footer {
		margin-bottom: -8px;
	}
}

@container (max-width: 480px) {
	.renote {
		padding: 8px 16px 0 16px;
	}

	.tip {
		padding: 8px 16px 0 16px;
	}

	.collapsedRenoteTarget {
		padding: 0 16px 9px;
		margin-top: 4px;
	}

	.article {
		padding: 14px 16px;
	}
}

@container (max-width: 450px) {
	.avatar {
		margin: 0 10px 0 0;
		width: 46px;
		height: 46px;
		top: calc(14px + var(--MI-stickyTop, 0px));
	}
}

@container (max-width: 400px) {
	.root:not(.showActionsOnlyHover) {
		.footerButton {
			&:not(:last-child) {
				margin-right: 18px;
			}
		}
	}
}

@container (max-width: 350px) {
	.root:not(.showActionsOnlyHover) {
		.footerButton {
			&:not(:last-child) {
				margin-right: 12px;
			}
		}
	}

	.colorBar {
		top: 6px;
		left: 6px;
		width: 4px;
		height: calc(100% - 12px);
	}
}

@container (max-width: 300px) {
	.avatar {
		width: 44px;
		height: 44px;
	}

	.root:not(.showActionsOnlyHover) {
		.footerButton {
			&:not(:last-child) {
				margin-right: 8px;
			}
		}
	}
}

@container (max-width: 250px) {
	.quoteNote {
		padding: 12px;
	}
}

.muted {
	padding: 8px;
	text-align: center;
	opacity: 0.7;
}

.reactionOmitted {
	display: inline-block;
	margin-left: 8px;
	opacity: .8;
	font-size: 95%;
}
</style><|MERGE_RESOLUTION|>--- conflicted
+++ resolved
@@ -207,12 +207,7 @@
 import { getNoteSummary } from '@/scripts/get-note-summary.js';
 import MkRippleEffect from '@/components/MkRippleEffect.vue';
 import { showMovedDialog } from '@/scripts/show-moved-dialog.js';
-<<<<<<< HEAD
 import { checkCollapseRenote } from '@/scripts/collapse-renotes.js';
-import { shouldCollapsed } from '@@/js/collapsed.js';
-import { host } from '@@/js/config.js';
-=======
->>>>>>> d2e8dc4f
 import { isEnabledUrlPreview } from '@/instance.js';
 import { type Keymap } from '@/scripts/hotkey.js';
 import { focusPrev, focusNext } from '@/scripts/focus.js';
