<!--
SPDX-FileCopyrightText: syuilo and other misskey contributors
SPDX-License-Identifier: AGPL-3.0-only
-->

<template>
<div class="_gaps">
<<<<<<< HEAD
	<Mfm :text="block.text" :isNote="false" :isPage="true" :i="$i"/>
=======
	<Mfm :text="block.text" :isNote="false"/>
>>>>>>> 0c2dd335
	<MkUrlPreview v-for="url in urls" :key="url" :url="url"/>
</div>
</template>

<script lang="ts" setup>
import { defineAsyncComponent } from 'vue';
import * as mfm from 'mfm-js';
import * as Misskey from 'misskey-js';
import { TextBlock } from './block.type';
import { extractUrlFromMfm } from '@/scripts/extract-url-from-mfm.js';
import { $i } from '@/account.js';

const MkUrlPreview = defineAsyncComponent(() => import('@/components/MkUrlPreview.vue'));

const props = defineProps<{
	block: TextBlock,
	page: Misskey.entities.Page,
}>();

const urls = props.block.text ? extractUrlFromMfm(mfm.parse(props.block.text)) : [];
</script><|MERGE_RESOLUTION|>--- conflicted
+++ resolved
@@ -5,11 +5,7 @@
 
 <template>
 <div class="_gaps">
-<<<<<<< HEAD
-	<Mfm :text="block.text" :isNote="false" :isPage="true" :i="$i"/>
-=======
-	<Mfm :text="block.text" :isNote="false"/>
->>>>>>> 0c2dd335
+	<Mfm :text="block.text" :isNote="false" :isPage="true"/>
 	<MkUrlPreview v-for="url in urls" :key="url" :url="url"/>
 </div>
 </template>
