--- conflicted
+++ resolved
@@ -42,11 +42,7 @@
 	forceShow: false,
 });
 
-<<<<<<< HEAD
-const show = ref(!getDataSaverState('code'));
-=======
-const show = ref(props.forceShow === true ? true : !defaultStore.state.dataSaver.code);
->>>>>>> 781e64aa
+const show = ref(props.forceShow ?? !getDataSaverState('code'));
 
 const XCode = defineAsyncComponent(() => import('@/components/MkCode.core.vue'));
 
