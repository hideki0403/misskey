--- conflicted
+++ resolved
@@ -23,10 +23,10 @@
 </template>
 
 <script lang="ts" setup>
+import { version } from '@@/js/config.js';
 import * as os from '@/os.js';
 import MkButton from '@/components/MkButton.vue';
 import MkSparkle from '@/components/MkSparkle.vue';
-import { version } from '@@/js/config.js';
 import { i18n } from '@/i18n.js';
 
 const emit = defineEmits<{
@@ -45,32 +45,30 @@
 function whatIsNew() {
 	emit('closed');
 	window.open(`https://misskey-hub.net/docs/releases/#_${version.split('-')[0].replace(/\./g, '-')}`, '_blank');
-};
+}
+
+;
 
 function whatIsNewKakurega() {
 	emit('closed');
 	window.open('https://github.com/hideki0403/misskey.yukineko.me/blob/master-kakurega/CHANGELOG_KAKUREGA.md', '_blank');
-};
+}
+
+;
 </script>
 
 <style lang="scss" module>
 .root {
 	position: fixed;
 	z-index: v-bind(zIndex);
-	bottom: var(--margin);
+	bottom: var(--MI-margin);
 	left: 0;
 	right: 0;
 	margin: auto;
 	box-sizing: border-box;
-<<<<<<< HEAD
-	width: calc(100% - (var(--margin) * 2));
+	width: calc(100% - (var(--MI-margin) * 2));
 	max-width: 500px;
 	display: flex;
-=======
-	text-align: center;
-	background: var(--MI_THEME-panel);
-	border-radius: var(--MI-radius);
->>>>>>> d2e8dc4f
 }
 
 .main {
