<template>
<MkModalWindow
	ref="dialog"
	:width="400"
	:height="450"
	@close="dialog.close()"
	@closed="emit('closed')"
>
	<template #header>{{ i18n.ts.reactionsList }}</template>

	<MkSpacer :marginMin="20" :marginMax="28">
		<div v-if="note" class="_gaps">
			<div v-if="reactions.length === 0" class="_fullinfo">
<<<<<<< HEAD
				<img src="/static-assets/aira/info.png" class="_ghost"/>
=======
				<img :src="infoImageUrl" class="_ghost"/>
>>>>>>> 7093662c
				<div>{{ i18n.ts.nothing }}</div>
			</div>
			<template v-else>
				<div :class="$style.tabs">
					<button v-for="reaction in reactions" :key="reaction" :class="[$style.tab, { [$style.tabActive]: tab === reaction }]" class="_button" @click="tab = reaction">
						<MkReactionIcon :reaction="reaction"/>
						<span style="margin-left: 4px;">{{ note.reactions[reaction] }}</span>
					</button>
				</div>
				<MkA v-for="user in users" :key="user.id" :to="userPage(user)" @click="dialog.close()">
					<MkUserCardMini :user="user" :withChart="false"/>
				</MkA>
			</template>
		</div>
		<div v-else>
			<MkLoading/>
		</div>
	</MkSpacer>
</MkModalWindow>
</template>

<script lang="ts" setup>
import { onMounted, watch } from 'vue';
import * as misskey from 'misskey-js';
import MkModalWindow from '@/components/MkModalWindow.vue';
import MkReactionIcon from '@/components/MkReactionIcon.vue';
import MkUserCardMini from '@/components/MkUserCardMini.vue';
import { userPage } from '@/filters/user';
import { i18n } from '@/i18n';
import * as os from '@/os';
import { infoImageUrl } from '@/instance';

const emit = defineEmits<{
	(ev: 'closed'): void,
}>();

const props = defineProps<{
	noteId: misskey.entities.Note['id'];
}>();

const dialog = $shallowRef<InstanceType<typeof MkModalWindow>>();

let note = $ref<misskey.entities.Note>();
let tab = $ref<string>();
let reactions = $ref<string[]>();
let users = $ref();

watch($$(tab), async () => {
	const res = await os.api('notes/reactions', {
		noteId: props.noteId,
		type: tab,
		limit: 30,
	});

	users = res.map(x => x.user);
});

onMounted(() => {
	os.api('notes/show', {
		noteId: props.noteId,
	}).then((res) => {
		reactions = Object.keys(res.reactions);
		tab = reactions[0];
		note = res;
	});
});
</script>

<style lang="scss" module>
.tabs {
	display: flex;
	gap: 8px;
	flex-wrap: wrap;
}

.tab {
	padding: 4px 6px;
	border: solid 1px var(--divider);
	border-radius: 6px;
}

.tabActive {
	border-color: var(--accent);
}
</style><|MERGE_RESOLUTION|>--- conflicted
+++ resolved
@@ -11,11 +11,7 @@
 	<MkSpacer :marginMin="20" :marginMax="28">
 		<div v-if="note" class="_gaps">
 			<div v-if="reactions.length === 0" class="_fullinfo">
-<<<<<<< HEAD
-				<img src="/static-assets/aira/info.png" class="_ghost"/>
-=======
 				<img :src="infoImageUrl" class="_ghost"/>
->>>>>>> 7093662c
 				<div>{{ i18n.ts.nothing }}</div>
 			</div>
 			<template v-else>
