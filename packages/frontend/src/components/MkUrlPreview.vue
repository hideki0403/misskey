<!--
SPDX-FileCopyrightText: syuilo and misskey-project
SPDX-License-Identifier: AGPL-3.0-only
-->

<template>
<template v-if="player.url && playerEnabled">
	<div
		:class="$style.player"
		:style="player.width ? `padding: ${(player.height || 0) / player.width * 100}% 0 0` : `padding: ${(player.height || 0)}px 0 0`"
	>
		<iframe
			v-if="player.url.startsWith('http://') || player.url.startsWith('https://')"
			sandbox="allow-popups allow-scripts allow-storage-access-by-user-activation allow-same-origin"
			scrolling="no"
			:allow="player.allow == null ? 'autoplay;encrypted-media;fullscreen' : player.allow.filter(x => ['autoplay', 'clipboard-write', 'fullscreen', 'encrypted-media', 'picture-in-picture', 'web-share'].includes(x)).join(';')"
			:class="$style.playerIframe"
			:src="transformPlayerUrl(player.url)"
			:style="{ border: 0 }"
		></iframe>
		<span v-else>invalid url</span>
	</div>
	<div :class="$style.action">
		<MkButton :small="true" inline @click="playerEnabled = false">
			<i class="ti ti-x"></i> {{ i18n.ts.disablePlayer }}
		</MkButton>
	</div>
</template>
<template v-else-if="tweetId && tweetExpanded">
	<div ref="twitter">
		<iframe
			ref="tweet"
			allow="fullscreen;web-share"
			sandbox="allow-popups allow-popups-to-escape-sandbox allow-scripts allow-same-origin"
			scrolling="no"
			:style="{ position: 'relative', width: '100%', height: `${tweetHeight}px`, border: 0 }"
			:src="`https://platform.twitter.com/embed/index.html?embedId=${embedId}&amp;hideCard=false&amp;hideThread=false&amp;lang=en&amp;theme=${defaultStore.state.darkMode ? 'dark' : 'light'}&amp;id=${tweetId}`"
		></iframe>
	</div>
	<div :class="$style.action">
		<MkButton :small="true" inline @click="tweetExpanded = false">
			<i class="ti ti-x"></i> {{ i18n.ts.close }}
		</MkButton>
	</div>
</template>
<div v-else>
	<component :is="self ? 'MkA' : 'a'" :class="[$style.link, { [$style.compact]: compact }]" :[attr]="self ? url.substring(local.length) : url" rel="nofollow noopener" :target="target" :title="url">
		<div v-if="thumbnail && !sensitive" :class="$style.thumbnail" :style="getDataSaverState('urlPreview') ? '' : `background-image: url('${thumbnail}')`">
		</div>
		<article :class="$style.body">
			<header :class="$style.header">
				<h1 v-if="unknownUrl" :class="$style.title">{{ url }}</h1>
				<h1 v-else-if="fetching" :class="$style.title"><MkEllipsis/></h1>
				<h1 v-else :class="$style.title" :title="title ?? undefined">{{ title }}</h1>
			</header>
			<p v-if="unknownUrl" :class="$style.text">{{ i18n.ts.failedToPreviewUrl }}</p>
			<p v-else-if="fetching" :class="$style.text"><MkEllipsis/></p>
			<p v-else-if="description" :class="$style.text" :title="description">{{ description.length > 85 ? description.slice(0, 85) + '…' : description }}</p>
			<footer :class="$style.footer">
				<img v-if="icon" :class="$style.siteIcon" :src="icon"/>
				<p v-if="unknownUrl" :class="$style.siteName">{{ requestUrl.host }}</p>
				<p v-else-if="fetching" :class="$style.siteName"><MkEllipsis/></p>
				<p v-else :class="$style.siteName" :title="sitename ?? requestUrl.host">{{ sitename ?? requestUrl.host }}</p>
			</footer>
		</article>
	</component>
	<template v-if="showActions">
		<div v-if="tweetId" :class="$style.action">
			<MkButton :small="true" inline @click="tweetExpanded = true">
				<i class="ti ti-brand-x"></i> {{ i18n.ts.expandTweet }}
			</MkButton>
		</div>
		<div v-if="!playerEnabled && player.url" :class="$style.action">
			<MkButton :small="true" inline @click="playerEnabled = true">
				<i class="ti ti-player-play"></i> {{ i18n.ts.enablePlayer }}
			</MkButton>
			<MkButton v-if="!isMobile" :small="true" inline @click="openPlayer()">
				<i class="ti ti-picture-in-picture"></i> {{ i18n.ts.openInWindow }}
			</MkButton>
		</div>
	</template>
</div>
</template>

<script lang="ts" setup>
import { defineAsyncComponent, onDeactivated, onUnmounted, ref } from 'vue';
import type { summaly } from '@misskey-dev/summaly';
import { url as local } from '@@/js/config.js';
import { i18n } from '@/i18n.js';
import * as os from '@/os.js';
import { deviceKind } from '@/scripts/device-kind.js';
import MkButton from '@/components/MkButton.vue';
<<<<<<< HEAD
import { versatileLang } from '@/scripts/intl-const.js';
import { getDataSaverState } from '@/scripts/datasaver.js';
=======
import { versatileLang } from '@@/js/intl-const.js';
>>>>>>> 781e64aa
import { transformPlayerUrl } from '@/scripts/player-url-transform.js';
import { defaultStore } from '@/store.js';

type SummalyResult = Awaited<ReturnType<typeof summaly>>;

const props = withDefaults(defineProps<{
	url: string;
	detail?: boolean;
	compact?: boolean;
	showActions?: boolean;
}>(), {
	detail: false,
	compact: false,
	showActions: true,
});

const MOBILE_THRESHOLD = 500;
const isMobile = ref(deviceKind === 'smartphone' || window.innerWidth <= MOBILE_THRESHOLD);

const self = props.url.startsWith(local);
const attr = self ? 'to' : 'href';
const target = self ? null : '_blank';
const fetching = ref(true);
const title = ref<string | null>(null);
const description = ref<string | null>(null);
const thumbnail = ref<string | null>(null);
const icon = ref<string | null>(null);
const sitename = ref<string | null>(null);
const sensitive = ref<boolean>(false);
const player = ref({
	url: null,
	width: null,
	height: null,
} as SummalyResult['player']);
const playerEnabled = ref(false);
const tweetId = ref<string | null>(null);
const tweetExpanded = ref(props.detail);
const embedId = `embed${Math.random().toString().replace(/\D/, '')}`;
const tweetHeight = ref(150);
const unknownUrl = ref(false);

onDeactivated(() => {
	playerEnabled.value = false;
});

const requestUrl = new URL(props.url);
if (!['http:', 'https:'].includes(requestUrl.protocol)) throw new Error('invalid url');

if (requestUrl.hostname === 'twitter.com' || requestUrl.hostname === 'mobile.twitter.com' || requestUrl.hostname === 'x.com' || requestUrl.hostname === 'mobile.x.com') {
	const m = requestUrl.pathname.match(/^\/.+\/status(?:es)?\/(\d+)/);
	if (m) tweetId.value = m[1];
}

if (requestUrl.hostname === 'music.youtube.com' && requestUrl.pathname.match('^/(?:watch|channel)')) {
	requestUrl.hostname = 'www.youtube.com';
}

requestUrl.hash = '';

window.fetch(`/url?url=${encodeURIComponent(requestUrl.href)}&lang=${versatileLang}`)
	.then(res => {
		if (!res.ok) {
			if (_DEV_) {
				console.warn(`[HTTP${res.status}] Failed to fetch url preview`);
			}
			return null;
		}

		return res.json();
	})
	.then((info: SummalyResult | null) => {
		if (!info || info.url == null) {
			fetching.value = false;
			unknownUrl.value = true;
			return;
		}

		fetching.value = false;
		unknownUrl.value = false;

		title.value = info.title;
		description.value = info.description;
		thumbnail.value = info.thumbnail;
		icon.value = info.icon;
		sitename.value = info.sitename;
		player.value = info.player;
		sensitive.value = info.sensitive ?? false;
	});

function adjustTweetHeight(message: any) {
	if (message.origin !== 'https://platform.twitter.com') return;
	const embed = message.data?.['twttr.embed'];
	if (embed?.method !== 'twttr.private.resize') return;
	if (embed?.id !== embedId) return;
	const height = embed?.params[0]?.height;
	if (height) tweetHeight.value = height;
}

function openPlayer(): void {
	const { dispose } = os.popup(defineAsyncComponent(() => import('@/components/MkYouTubePlayer.vue')), {
		url: requestUrl.href,
	}, {
		// TODO
	});
}

(window as any).addEventListener('message', adjustTweetHeight);

onUnmounted(() => {
	(window as any).removeEventListener('message', adjustTweetHeight);
});
</script>

<style lang="scss" module>
.player {
	position: relative;
	width: 100%;
}

.disablePlayer {
	position: absolute;
	top: -1.5em;
	right: 0;
	font-size: 1em;
	width: 1.5em;
	height: 1.5em;
	padding: 0;
	margin: 0;
	color: var(--fg);
	background: rgba(128, 128, 128, 0.2);
	opacity: 0.7;

	&:hover {
		opacity: 0.9;
	}
}

.playerIframe {
	height: 100%;
	left: 0;
	position: absolute;
	top: 0;
	width: 100%;
}

.link {
	position: relative;
	display: block;
	font-size: 14px;
	box-shadow: 0 0 0 1px var(--divider);
	border-radius: 8px;
	overflow: clip;

	&:hover {
		text-decoration: none;
		border-color: rgba(0, 0, 0, 0.2);

		> .body > .header > .title {
			text-decoration: underline;
		}
	}

	&.compact {
		> .body {
			> .header .title, .text, .footer {
				overflow: hidden;
				white-space: nowrap;
				text-overflow: ellipsis;
			}
		}
	}
}

.thumbnail {
	position: absolute;
	width: 100px;
	height: 100%;
	background-position: center;
	background-size: cover;
	background-color: var(--bg);
	display: flex;
	justify-content: center;
	align-items: center;

	& + .body {
		left: 100px;
		width: calc(100% - 100px);
	}
}

.body {
	position: relative;
	box-sizing: border-box;
	padding: 16px;
}

.header {
	margin-bottom: 8px;
}

.title {
	margin: 0;
	font-size: 1em;
}

.text {
	margin: 0;
	font-size: 0.8em;
}

.footer {
	margin-top: 8px;
	height: 16px;
}

.siteIcon {
	display: inline-block;
	width: 16px;
	height: 16px;
	margin-right: 4px;
	vertical-align: top;
}

.siteName {
	display: inline-block;
	margin: 0;
	color: var(--urlPreviewInfo);
	font-size: 0.8em;
	line-height: 16px;
	vertical-align: top;
}

.action {
	display: flex;
	gap: 6px;
	flex-wrap: wrap;
	margin-top: 6px;
}

@container (max-width: 400px) {
	.link {
		font-size: 12px;
	}

	.thumbnail {
		height: 80px;
	}

	.body {
		padding: 12px;
	}
}

@container (max-width: 350px) {
	.link {
		font-size: 10px;

		&.compact {
			> .thumbnail {
				position: absolute;
				width: 56px;
				height: 100%;
			}

			> .body {
				left: 56px;
				width: calc(100% - 56px);
				padding: 4px;

				> .header {
					margin-bottom: 2px;
				}

				> .footer {
					margin-top: 2px;
				}
			}
		}
	}

	.thumbnail {
		height: 70px;
	}

	.body {
		padding: 8px;
	}

	.header {
		margin-bottom: 4px;
	}

	.footer {
		margin-top: 4px;
	}

	.siteIcon {
		width: 12px;
		height: 12px;
	}
}
</style><|MERGE_RESOLUTION|>--- conflicted
+++ resolved
@@ -90,12 +90,8 @@
 import * as os from '@/os.js';
 import { deviceKind } from '@/scripts/device-kind.js';
 import MkButton from '@/components/MkButton.vue';
-<<<<<<< HEAD
-import { versatileLang } from '@/scripts/intl-const.js';
 import { getDataSaverState } from '@/scripts/datasaver.js';
-=======
 import { versatileLang } from '@@/js/intl-const.js';
->>>>>>> 781e64aa
 import { transformPlayerUrl } from '@/scripts/player-url-transform.js';
 import { defaultStore } from '@/store.js';
 
