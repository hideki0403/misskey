--- conflicted
+++ resolved
@@ -91,11 +91,7 @@
 import * as os from '@/os.js';
 import { deviceKind } from '@/scripts/device-kind.js';
 import MkButton from '@/components/MkButton.vue';
-<<<<<<< HEAD
 import { getDataSaverState } from '@/scripts/datasaver.js';
-import { versatileLang } from '@@/js/intl-const.js';
-=======
->>>>>>> d2e8dc4f
 import { transformPlayerUrl } from '@/scripts/player-url-transform.js';
 import { defaultStore } from '@/store.js';
 
