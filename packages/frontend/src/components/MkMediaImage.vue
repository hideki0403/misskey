<!--
SPDX-FileCopyrightText: syuilo and other misskey contributors
SPDX-License-Identifier: AGPL-3.0-only
-->

<template>
<<<<<<< HEAD
<div :class="hide ? $style.hidden : $style.visible" :style="darkMode ? '--c: rgb(255 255 255 / 2%);' : '--c: rgb(0 0 0 / 2%);'" @click="onclick">
=======
<div :class="[hide ? $style.hidden : $style.visible, (image.isSensitive && defaultStore.state.highlightSensitiveMedia) && $style.sensitive]" :style="darkMode ? '--c: rgb(255 255 255 / 2%);' : '--c: rgb(0 0 0 / 2%);'" @click="onclick">
>>>>>>> f748c914
	<component
		:is="disableImageLink ? 'div' : 'a'"
		v-bind="disableImageLink ? {
			title: image.name,
			class: $style.imageContainer,
		} : {
			title: image.name,
			class: $style.imageContainer,
			href: image.url,
			style: 'cursor: zoom-in;'
		}"
	>
		<ImgWithBlurhash
			:hash="image.blurhash"
			:src="(defaultStore.state.enableDataSaverMode && hide) ? null : url"
			:forceBlurhash="hide"
			:cover="hide || cover"
			:alt="image.comment || image.name"
			:title="image.comment || image.name"
			:width="image.properties.width"
			:height="image.properties.height"
			:style="hide ? 'filter: brightness(0.7);' : null"
		/>
	</component>
	<template v-if="hide">
		<div :class="$style.hiddenText">
			<div :class="$style.hiddenTextWrapper">
				<b v-if="image.isSensitive" style="display: block;"><i class="ti ti-eye-exclamation"></i> {{ i18n.ts.sensitive }}{{ defaultStore.state.enableDataSaverMode ? ` (${i18n.ts.image}${image.size ? ' ' + bytes(image.size) : ''})` : '' }}</b>
				<b v-else style="display: block;"><i class="ti ti-photo"></i> {{ defaultStore.state.enableDataSaverMode && image.size ? bytes(image.size) : i18n.ts.image }}</b>
				<span v-if="controls" style="display: block;">{{ i18n.ts.clickToShow }}</span>
			</div>
		</div>
	</template>
	<template v-else-if="controls">
		<div :class="$style.indicators">
			<div v-if="['image/gif', 'image/apng'].includes(image.type)" :class="$style.indicator">GIF</div>
			<div v-if="image.comment" :class="$style.indicator">ALT</div>
			<div v-if="image.isSensitive" :class="$style.indicator" style="color: var(--warn);" :title="i18n.ts.sensitive"><i class="ti ti-eye-exclamation"></i></div>
		</div>
		<button :class="$style.menu" class="_button" @click.stop="showMenu"><i class="ti ti-dots" style="vertical-align: middle;"></i></button>
		<i class="ti ti-eye-off" :class="$style.hide" @click.stop="hide = true"></i>
	</template>
</div>
</template>

<script lang="ts" setup>
import { watch } from 'vue';
import * as Misskey from 'misskey-js';
import { getStaticImageUrl } from '@/scripts/media-proxy.js';
import bytes from '@/filters/bytes.js';
import ImgWithBlurhash from '@/components/MkImgWithBlurhash.vue';
import { defaultStore } from '@/store.js';
import { i18n } from '@/i18n.js';
import * as os from '@/os.js';
import { iAmModerator } from '@/account.js';

const props = withDefaults(defineProps<{
	image: Misskey.entities.DriveFile;
	raw?: boolean;
	cover?: boolean;
	disableImageLink?: boolean;
	controls?: boolean;
}>(), {
	cover: false,
	disableImageLink: false,
	controls: true,
});

let hide = $ref(true);
let darkMode: boolean = $ref(defaultStore.state.darkMode);

const url = $computed(() => (props.raw || defaultStore.state.loadRawImages)
	? props.image.url
	: defaultStore.state.disableShowingAnimatedImages
		? getStaticImageUrl(props.image.url)
		: props.image.thumbnailUrl,
);

function onclick() {
	if (!props.controls) {
		return;
	}
	if (hide) {
		hide = false;
	}
}

// Plugin:register_note_view_interruptor を使って書き換えられる可能性があるためwatchする
watch(() => props.image, () => {
	hide = (defaultStore.state.nsfw === 'force' || defaultStore.state.enableDataSaverMode) ? true : (props.image.isSensitive && defaultStore.state.nsfw !== 'ignore');
}, {
	deep: true,
	immediate: true,
});

function showMenu(ev: MouseEvent) {
	os.popupMenu([{
		text: i18n.ts.hide,
		icon: 'ti ti-eye-off',
		action: () => {
			hide = true;
		},
	}, ...(iAmModerator ? [{
		text: i18n.ts.markAsSensitive,
		icon: 'ti ti-eye-exclamation',
		danger: true,
		action: () => {
			os.apiWithDialog('drive/files/update', { fileId: props.image.id, isSensitive: true });
		},
	}] : [])], ev.currentTarget ?? ev.target);
}

</script>

<style lang="scss" module>
.hidden {
	position: relative;
}

.sensitive {
	position: relative;
	
	&::after {
		content: "";
		position: absolute;
		top: 0;
		left: 0;
		width: 100%;
		height: 100%;
		pointer-events: none;
		border-radius: inherit;
		box-shadow: inset 0 0 0 4px var(--warn);
	}
}

.hiddenText {
	position: absolute;
	left: 0;
	top: 0;
	width: 100%;
	height: 100%;
	z-index: 1;
	display: flex;
	justify-content: center;
	align-items: center;
	cursor: pointer;
}

.hide {
	display: block;
	position: absolute;
	border-radius: 6px;
	background-color: var(--fg);
	color: var(--accentLighten);
	font-size: 12px;
	opacity: .5;
	padding: 5px 8px;
	text-align: center;
	cursor: pointer;
	top: 12px;
	right: 12px;
}

.hiddenTextWrapper {
	display: table-cell;
	text-align: center;
	font-size: 0.8em;
	color: #fff;
}

.visible {
	position: relative;
	//box-shadow: 0 0 0 1px var(--divider) inset;
	background: var(--bg);
	background-image: linear-gradient(45deg, var(--c) 16.67%, var(--bg) 16.67%, var(--bg) 50%, var(--c) 50%, var(--c) 66.67%, var(--bg) 66.67%, var(--bg) 100%);
	background-size: 16px 16px;
}

.menu {
	display: block;
	position: absolute;
	border-radius: 999px;
	background-color: rgba(0, 0, 0, 0.3);
	-webkit-backdrop-filter: var(--blur, blur(15px));
	backdrop-filter: var(--blur, blur(15px));
	color: #fff;
	font-size: 0.8em;
	width: 28px;
	height: 28px;
	text-align: center;
	bottom: 10px;
	right: 10px;
}

.imageContainer {
	display: block;
	overflow: hidden;
	width: 100%;
	height: 100%;
	background-position: center;
	background-size: contain;
	background-repeat: no-repeat;
}

.indicators {
	display: inline-flex;
	position: absolute;
	top: 10px;
	left: 10px;
	pointer-events: none;
	opacity: .5;
	gap: 6px;
}

.indicator {
	/* Hardcode to black because either --bg or --fg makes it hard to read in dark/light mode */
	background-color: black;
	border-radius: 6px;
	color: var(--accentLighten);
	display: inline-block;
	font-weight: bold;
	font-size: 0.8em;
	padding: 2px 5px;
}
</style><|MERGE_RESOLUTION|>--- conflicted
+++ resolved
@@ -4,11 +4,7 @@
 -->
 
 <template>
-<<<<<<< HEAD
-<div :class="hide ? $style.hidden : $style.visible" :style="darkMode ? '--c: rgb(255 255 255 / 2%);' : '--c: rgb(0 0 0 / 2%);'" @click="onclick">
-=======
 <div :class="[hide ? $style.hidden : $style.visible, (image.isSensitive && defaultStore.state.highlightSensitiveMedia) && $style.sensitive]" :style="darkMode ? '--c: rgb(255 255 255 / 2%);' : '--c: rgb(0 0 0 / 2%);'" @click="onclick">
->>>>>>> f748c914
 	<component
 		:is="disableImageLink ? 'div' : 'a'"
 		v-bind="disableImageLink ? {
@@ -130,7 +126,7 @@
 
 .sensitive {
 	position: relative;
-	
+
 	&::after {
 		content: "";
 		position: absolute;
