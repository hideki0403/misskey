<!--
SPDX-FileCopyrightText: syuilo and misskey-project
SPDX-License-Identifier: AGPL-3.0-only
-->

<template>
<div
	:class="[$style.root, { [$style.modal]: modal, _popup: modal }]"
	@dragover.stop="onDragover"
	@dragenter="onDragenter"
	@dragleave="onDragleave"
	@drop.stop="onDrop"
>
	<header :class="$style.header">
		<div :class="$style.headerLeft">
			<button v-if="!fixed" :class="$style.cancel" class="_button" @click="cancel"><i class="ti ti-x"></i></button>
			<button v-click-anime v-tooltip="i18n.ts.switchAccount" :class="$style.account" class="_button" @click="openAccountMenu">
				<MkAvatar :user="postAccount ?? $i" :class="$style.avatar"/>
			</button>
		</div>
		<div :class="$style.headerRight">
			<template v-if="!(channel != null && fixed)">
				<button v-if="channel == null" ref="visibilityButton" v-click-anime v-tooltip="i18n.ts.visibility" :class="['_button', $style.headerRightItem, $style.visibility]" @click="setVisibility">
					<span v-if="visibility === 'public'"><i class="ti ti-world"></i></span>
					<span v-if="visibility === 'home'"><i class="ti ti-home"></i></span>
					<span v-if="visibility === 'followers'"><i class="ti ti-lock"></i></span>
					<span v-if="visibility === 'specified'"><i class="ti ti-mail"></i></span>
					<span :class="$style.headerRightButtonText">{{ i18n.ts._visibility[visibility] }}</span>
				</button>
				<button v-else class="_button" :class="[$style.headerRightItem, $style.visibility]" disabled>
					<span><i class="ti ti-device-tv"></i></span>
					<span :class="$style.headerRightButtonText">{{ channel.name }}</span>
				</button>
			</template>
			<button v-click-anime v-tooltip="i18n.ts.drafts" class="_button" :class="$style.headerRightItem" @click="chooseDraft"><i class="ti ti-note"></i></button>
			<button v-click-anime v-tooltip="i18n.ts._visibility.disableFederation" class="_button" :class="[$style.headerRightItem, { [$style.danger]: localOnly }]" :disabled="channel != null || visibility === 'specified'" @click="toggleLocalOnly">
				<span v-if="!localOnly"><i class="ti ti-rocket"></i></span>
				<span v-else><i class="ti ti-rocket-off"></i></span>
			</button>
			<button v-click-anime v-tooltip="i18n.ts.reactionAcceptance" class="_button" :class="[$style.headerRightItem, { [$style.danger]: reactionAcceptance === 'likeOnly' }]" @click="toggleReactionAcceptance">
				<span v-if="reactionAcceptance === 'likeOnly'"><i class="ti ti-heart"></i></span>
				<span v-else-if="reactionAcceptance === 'likeOnlyForRemote'"><i class="ti ti-heart-plus"></i></span>
				<span v-else><i class="ti ti-icons"></i></span>
			</button>
			<button v-click-anime class="_button" :class="$style.submit" :disabled="!canPost" data-cy-open-post-form-submit @click="post">
				<div :class="$style.submitInner">
					<template v-if="posted"></template>
					<template v-else-if="posting"><MkEllipsis/></template>
					<template v-else>{{ submitText }}</template>
					<i style="margin-left: 6px;" :class="posted ? 'ti ti-check' : reply ? 'ti ti-arrow-back-up' : renote ? 'ti ti-quote' : 'ti ti-send'"></i>
				</div>
			</button>
		</div>
	</header>
	<MkNoteSimple v-if="reply" :class="$style.targetNote" :note="reply"/>
	<MkNoteSimple v-if="renote" :class="$style.targetNote" :note="renote"/>
	<div v-if="quoteId" :class="$style.withQuote"><i class="ti ti-quote"></i> {{ i18n.ts.quoteAttached }}<button @click="quoteId = null"><i class="ti ti-x"></i></button></div>
	<div v-if="visibility === 'specified'" :class="$style.toSpecified">
		<span style="margin-right: 8px;">{{ i18n.ts.recipient }}</span>
		<div :class="$style.visibleUsers">
			<span v-for="u in visibleUsers" :key="u.id" :class="$style.visibleUser">
				<MkAcct :user="u"/>
				<button class="_button" style="padding: 4px 8px;" @click="removeVisibleUser(u)"><i class="ti ti-x"></i></button>
			</span>
			<button class="_buttonPrimary" style="padding: 4px; border-radius: 8px;" @click="addVisibleUser"><i class="ti ti-plus ti-fw"></i></button>
		</div>
	</div>
	<MkInfo v-if="hasNotSpecifiedMentions" warn :class="$style.hasNotSpecifiedMentions">{{ i18n.ts.notSpecifiedMentionWarning }} - <button class="_textButton" @click="addMissingMention()">{{ i18n.ts.add }}</button></MkInfo>
	<input v-show="useCw" ref="cwInputEl" v-model="cw" :class="$style.cw" :placeholder="i18n.ts.annotation" @keydown="onKeydown" @keyup="onKeyup" @compositionend="onCompositionEnd">
	<div :class="[$style.textOuter, { [$style.withCw]: useCw }]">
		<div v-if="channel" :class="$style.colorBar" :style="{ background: channel.color }"></div>
		<textarea ref="textareaEl" v-model="text" :class="[$style.text]" :disabled="posting || posted" :readonly="textAreaReadOnly" :placeholder="placeholder" data-cy-post-form-text @keydown="onKeydown" @keyup="onKeyup" @paste="onPaste" @compositionupdate="onCompositionUpdate" @compositionend="onCompositionEnd"/>
		<div v-if="maxTextLength - textLength < 100" :class="['_acrylic', $style.textCount, { [$style.textOver]: textLength > maxTextLength }]">{{ maxTextLength - textLength }}</div>
	</div>
	<input v-show="withHashtags" ref="hashtagsInputEl" v-model="hashtags" :class="$style.hashtags" :placeholder="i18n.ts.hashtags" list="hashtags">
	<XPostFormAttaches v-model="files" @detach="detachFile" @changeSensitive="updateFileSensitive" @changeName="updateFileName" @replaceFile="replaceFile"/>
	<MkPollEditor v-if="poll" v-model="poll" @destroyed="poll = null"/>
	<MkDeleteScheduleEditor v-if="scheduledNoteDelete" v-model="scheduledNoteDelete" @destroyed="scheduledNoteDelete = null"/>
	<MkNotePreview v-if="showPreview" :class="$style.preview" :text="text" :files="files" :poll="poll ?? undefined" :useCw="useCw" :cw="cw" :user="postAccount ?? $i"/>
	<div v-if="showingOptions" style="padding: 8px 16px;">
	</div>
	<footer :class="$style.footer">
		<div :class="$style.footerLeft">
			<template v-for="item in defaultStore.state.postFormActions">
				<button v-if="!bottomItemActionDef[item].hide" :key="item" v-tooltip="bottomItemDef[item].title" class="_button" :class="[$style.footerButton, { [$style.footerButtonActive]: bottomItemActionDef[item].active }]" v-on="bottomItemActionDef[item].action ? { click: bottomItemActionDef[item].action } : {}"><i class="ti" :class="bottomItemDef[item].icon"></i></button>
			</template>
		</div>
		<div :class="$style.footerRight">
			<button v-tooltip="i18n.ts.previewNoteText" class="_button" :class="[$style.footerButton, { [$style.previewButtonActive]: showPreview }]" @click="showPreview = !showPreview"><i class="ti ti-eye"></i></button>
			<!--<button v-tooltip="i18n.ts.more" class="_button" :class="$style.footerButton" @click="showingOptions = !showingOptions"><i class="ti ti-dots"></i></button>-->
		</div>
	</footer>
	<datalist id="hashtags">
		<option v-for="hashtag in recentHashtags" :key="hashtag" :value="hashtag"/>
	</datalist>
</div>
</template>

<script lang="ts" setup>
import { inject, watch, nextTick, onMounted, defineAsyncComponent, provide, shallowRef, ref, computed, reactive } from 'vue';
import * as mfm from 'mfm-js';
import * as Misskey from 'misskey-js';
import insertTextAtCursor from 'insert-text-at-cursor';
import { toASCII } from 'punycode/';
import { host, url } from '@@/js/config.js';
import MkNoteSimple from '@/components/MkNoteSimple.vue';
import MkNotePreview from '@/components/MkNotePreview.vue';
import XPostFormAttaches from '@/components/MkPostFormAttaches.vue';
import MkPollEditor, { type PollEditorModelValue } from '@/components/MkPollEditor.vue';
import MkDeleteScheduleEditor, { type DeleteScheduleEditorModelValue } from '@/components/MkDeleteScheduleEditor.vue';
import { erase, unique } from '@/scripts/array.js';
import { extractMentions } from '@/scripts/extract-mentions.js';
import { formatTimeString } from '@/scripts/format-time-string.js';
import { Autocomplete } from '@/scripts/autocomplete.js';
import * as os from '@/os.js';
import * as noteDrafts from '@/scripts/note-drafts.js';
import { misskeyApi } from '@/scripts/misskey-api.js';
import { selectFiles } from '@/scripts/select-file.js';
import { defaultStore, notePostInterruptors, postFormActions } from '@/store.js';
import MkInfo from '@/components/MkInfo.vue';
import { i18n } from '@/i18n.js';
import { instance } from '@/instance.js';
import { signinRequired, notesCount, incNotesCount, getAccounts, openAccountMenu as openAccountMenu_ } from '@/account.js';
import { uploadFile } from '@/scripts/upload.js';
import { deepClone } from '@/scripts/clone.js';
import MkRippleEffect from '@/components/MkRippleEffect.vue';
import { miLocalStorage } from '@/local-storage.js';
import { claimAchievement } from '@/scripts/achievements.js';
import { emojiPicker } from '@/scripts/emoji-picker.js';
import { mfmFunctionPicker } from '@/scripts/mfm-function-picker.js';
<<<<<<< HEAD
import { bottomItemDef } from '@/scripts/post-form.js';
=======
import type { PostFormProps } from '@/types/post-form.js';
>>>>>>> 551040ed

const $i = signinRequired();

const modal = inject('modal');

const props = withDefaults(defineProps<PostFormProps & {
	fixed?: boolean;
	autofocus?: boolean;
	freezeAfterPosted?: boolean;
	mock?: boolean;
}>(), {
	initialVisibleUsers: () => [],
	autofocus: true,
	mock: false,
	initialLocalOnly: undefined,
});

provide('mock', props.mock);

const emit = defineEmits<{
	(ev: 'posted'): void;
	(ev: 'cancel'): void;
	(ev: 'esc'): void;

	// Mock用
	(ev: 'fileChangeSensitive', fileId: string, to: boolean): void;
}>();

const textareaEl = shallowRef<HTMLTextAreaElement | null>(null);
const cwInputEl = shallowRef<HTMLInputElement | null>(null);
const hashtagsInputEl = shallowRef<HTMLInputElement | null>(null);
const visibilityButton = shallowRef<HTMLElement>();

const posting = ref(false);
const posted = ref(false);
const text = ref(props.initialText ?? '');
const files = ref(props.initialFiles ?? []);
const poll = ref<PollEditorModelValue | null>(null);
const scheduledNoteDelete = ref<DeleteScheduleEditorModelValue | null>(defaultStore.state.defaultScheduledNoteDelete ? { deleteAt: null, deleteAfter: defaultStore.state.defaultScheduledNoteDeleteTime, isValid: true } : null);
const useCw = ref<boolean>(!!props.initialCw);
const renote = ref(props.renote);
const reply = ref(props.reply);
const showPreview = ref(defaultStore.state.showPreview);
watch(showPreview, () => defaultStore.set('showPreview', showPreview.value));
const showAddMfmFunction = ref(defaultStore.state.enableQuickAddMfmFunction);
watch(showAddMfmFunction, () => defaultStore.set('enableQuickAddMfmFunction', showAddMfmFunction.value));
const cw = ref<string | null>(props.initialCw ?? null);
const localOnly = ref(props.initialLocalOnly ?? (defaultStore.state.rememberNoteVisibility ? defaultStore.state.localOnly : defaultStore.state.defaultNoteLocalOnly));
const visibility = ref(props.initialVisibility ?? (defaultStore.state.rememberNoteVisibility ? defaultStore.state.visibility : defaultStore.state.defaultNoteVisibility));
const visibleUsers = ref<Misskey.entities.UserDetailed[]>([]);
if (props.initialVisibleUsers) {
	props.initialVisibleUsers.forEach(u => pushVisibleUser(u));
}
const reactionAcceptance = ref(defaultStore.state.reactionAcceptance);
const autocomplete = ref(null);
const draghover = ref(false);
const quoteId = ref<string | null>(null);
const hasNotSpecifiedMentions = ref(false);
const recentHashtags = ref(JSON.parse(miLocalStorage.getItem('hashtags') ?? '[]'));
const imeText = ref('');
const showingOptions = ref(false);
const textAreaReadOnly = ref(false);
const justEndedComposition = ref(false);

const draftType = computed(() => {
	if (props.channel) return 'channel';
	if (renote.value) return 'quote';
	if (reply.value) return 'reply';
	return 'note';
});

const draftAuxId = computed<string | null>(() => props.channel ? props.channel.id : renote.value ? renote.value.id : reply.value ? reply.value.id : null);

const placeholder = computed((): string => {
	if (renote.value) {
		return i18n.ts._postForm.quotePlaceholder;
	} else if (reply.value) {
		return i18n.ts._postForm.replyPlaceholder;
	} else if (props.channel) {
		return i18n.ts._postForm.channelPlaceholder;
	} else {
		const xs = [
			i18n.ts._postForm._placeholders.a,
			i18n.ts._postForm._placeholders.b,
			i18n.ts._postForm._placeholders.c,
			i18n.ts._postForm._placeholders.d,
			i18n.ts._postForm._placeholders.e,
			i18n.ts._postForm._placeholders.f,
		];
		return xs[Math.floor(Math.random() * xs.length)];
	}
});

const submitText = computed((): string => {
	return renote.value
		? i18n.ts.quote
		: reply.value
			? i18n.ts.reply
			: i18n.ts.note;
});

const textLength = computed((): number => {
	return (text.value + imeText.value).length;
});

const maxTextLength = computed((): number => {
	return instance ? instance.maxNoteTextLength : 1000;
});

const canPost = computed((): boolean => {
	return !props.mock && !posting.value && !posted.value &&
		(scheduledNoteDelete.value == null || scheduledNoteDelete.value.isValid) &&
		(
			1 <= textLength.value ||
			1 <= files.value.length ||
			poll.value != null ||
			props.renote != null ||
			quoteId.value != null
		) &&
		(textLength.value <= maxTextLength.value) &&
		(!poll.value || poll.value.choices.length >= 2);
});

const withHashtags = computed(defaultStore.makeGetterSetter('postFormWithHashtags'));
const hashtags = computed(defaultStore.makeGetterSetter('postFormHashtags'));

const bottomItemActionDef: Record<keyof typeof bottomItemDef, {
	hide?: boolean;
	active?: any;
	action?: any;
}> = reactive({
	attachFile: {
		action: chooseFileFrom,
	},
	poll: {
		active: poll,
		action: togglePoll,
	},
	scheduledNoteDelete: {
		active: scheduledNoteDelete,
		action: toggleScheduledNoteDelete,
	},
	useCw: {
		active: useCw,
		action: () => useCw.value = !useCw.value,
	},
	mention: {
		action: insertMention,
	},
	hashtags: {
		active: withHashtags,
		action: () => withHashtags.value = !withHashtags.value,
	},
	plugins: {
		hide: postFormActions.length === 0,
		action: showActions,
	},
	emoji: {
		action: insertEmoji,
	},
	addMfmFunction: {
		hide: computed(() => !showAddMfmFunction.value),
		action: insertMfmFunction,
	},
	clearPost: {
		action: clear,
	},
	saveAsDraft: {
		action: () => saveDraft(false),
	},
});

watch(text, () => {
	checkMissingMention();
}, { immediate: true });

watch(visibility, () => {
	checkMissingMention();
}, { immediate: true });

watch(visibleUsers, () => {
	checkMissingMention();
}, {
	deep: true,
});

function initialize() {
	if (props.mention) {
		text.value = props.mention.host ? `@${props.mention.username}@${toASCII(props.mention.host)}` : `@${props.mention.username}`;
		text.value += ' ';
	}

	if (reply.value && (reply.value.user.username !== $i.username || (reply.value.user.host != null && reply.value.user.host !== host))) {
		text.value = `@${reply.value.user.username}${reply.value.user.host != null ? '@' + toASCII(reply.value.user.host) : ''} `;
	}

	if (reply.value && reply.value.text != null) {
		const ast = mfm.parse(reply.value.text);
		const otherHost = reply.value.user.host;

		for (const x of extractMentions(ast)) {
			const mention = x.host ?
				`@${x.username}@${toASCII(x.host)}` :
				(otherHost == null || otherHost === host) ?
					`@${x.username}` :
					`@${x.username}@${toASCII(otherHost)}`;

			// 自分は除外
			if ($i.username === x.username && (x.host == null || x.host === host)) continue;

			// 重複は除外
			if (text.value.includes(`${mention} `)) continue;

			text.value += `${mention} `;
		}
	}

	if ($i.isSilenced && visibility.value === 'public') {
		visibility.value = 'home';
	}

	if (props.channel) {
		visibility.value = 'public';
		localOnly.value = true; // TODO: チャンネルが連合するようになった折には消す
	}

	// 公開以外へのリプライ時は元の公開範囲を引き継ぐ
	if (reply.value && ['home', 'followers', 'specified'].includes(reply.value.visibility)) {
		if (reply.value.visibility === 'home' && visibility.value === 'followers') {
			visibility.value = 'followers';
		} else if (['home', 'followers'].includes(reply.value.visibility) && visibility.value === 'specified') {
			visibility.value = 'specified';
		} else {
			visibility.value = reply.value.visibility;
		}

		if (visibility.value === 'specified') {
			if (reply.value.visibleUserIds) {
				misskeyApi('users/show', {
					userIds: reply.value.visibleUserIds.filter(uid => uid !== $i.id && uid !== reply.value?.userId),
				}).then(users => {
					users.forEach(pushVisibleUser);
				});
			}

			if (reply.value.userId !== $i.id) {
				misskeyApi('users/show', { userId: reply.value.userId }).then(user => {
					pushVisibleUser(user);
				});
			}
		}
	}

	if (props.specified) {
		visibility.value = 'specified';
		pushVisibleUser(props.specified);
	}

	if (visibility.value === 'specified') {
		if (reply.value?.visibleUserIds) {
			misskeyApi('users/show', {
				userIds: reply.value.visibleUserIds.filter(uid => uid !== $i.id && uid !== reply.value?.userId),
			}).then(users => {
				users.forEach(u => pushVisibleUser(u));
			});
		}

		if (reply.value?.userId !== $i.id) {
			misskeyApi('users/show', { userId: reply.value?.userId }).then(user => {
				pushVisibleUser(user);
			});
		}
	}
}

initialize();

function watchForDraft() {
	watch(text, () => saveDraft());
	watch(useCw, () => saveDraft());
	watch(cw, () => saveDraft());
	watch(poll, () => saveDraft());
	watch(scheduledNoteDelete, () => saveDraft());
	watch(files, () => saveDraft(), { deep: true });
	watch(visibility, () => saveDraft());
	watch(localOnly, () => saveDraft());
	watch(quoteId, () => saveDraft());
	watch(reactionAcceptance, () => saveDraft());
}

function checkMissingMention() {
	if (visibility.value === 'specified') {
		const ast = mfm.parse(text.value);

		for (const x of extractMentions(ast)) {
			if (!visibleUsers.value.some(u => (u.username === x.username) && (u.host === x.host))) {
				hasNotSpecifiedMentions.value = true;
				return;
			}
		}
	}
	hasNotSpecifiedMentions.value = false;
}

function addMissingMention() {
	const ast = mfm.parse(text.value);

	for (const x of extractMentions(ast)) {
		if (!visibleUsers.value.some(u => (u.username === x.username) && (u.host === x.host))) {
			misskeyApi('users/show', { username: x.username, host: x.host }).then(user => {
				pushVisibleUser(user);
			});
		}
	}
}

function togglePoll() {
	if (poll.value) {
		poll.value = null;
	} else {
		poll.value = {
			choices: ['', ''],
			multiple: false,
			expiresAt: null,
			expiredAfter: null,
		};
	}
}

function toggleScheduledNoteDelete() {
	if (scheduledNoteDelete.value) {
		scheduledNoteDelete.value = null;
	} else {
		scheduledNoteDelete.value = {
			deleteAt: null,
			deleteAfter: defaultStore.state.defaultScheduledNoteDeleteTime,
			isValid: true,
		};
	}
}

function addTag(tag: string) {
	insertTextAtCursor(textareaEl.value, ` #${tag} `);
}

function focus() {
	if (textareaEl.value) {
		textareaEl.value.focus();
		textareaEl.value.setSelectionRange(textareaEl.value.value.length, textareaEl.value.value.length);
	}
}

function chooseFileFrom(ev) {
	if (props.mock) return;

	selectFiles(ev.currentTarget ?? ev.target, i18n.ts.attachFile).then(files_ => {
		for (const file of files_) {
			files.value.push(file);
		}
	});
}

function detachFile(id) {
	files.value = files.value.filter(x => x.id !== id);
}

function updateFileSensitive(file, sensitive) {
	if (props.mock) {
		emit('fileChangeSensitive', file.id, sensitive);
	}
	files.value[files.value.findIndex(x => x.id === file.id)].isSensitive = sensitive;
}

function updateFileName(file, name) {
	files.value[files.value.findIndex(x => x.id === file.id)].name = name;
}

function replaceFile(file: Misskey.entities.DriveFile, newFile: Misskey.entities.DriveFile): void {
	files.value[files.value.findIndex(x => x.id === file.id)] = newFile;
}

function upload(file: File, name?: string): void {
	if (props.mock) return;

	uploadFile(file, defaultStore.state.uploadFolder, name).then(res => {
		files.value.push(res);
	});
}

function setVisibility() {
	if (props.channel) {
		visibility.value = 'public';
		localOnly.value = true; // TODO: チャンネルが連合するようになった折には消す
		return;
	}

	const { dispose } = os.popup(defineAsyncComponent(() => import('@/components/MkVisibilityPicker.vue')), {
		currentVisibility: visibility.value,
		isSilenced: $i.isSilenced,
		localOnly: localOnly.value,
		src: visibilityButton.value,
		...(reply.value ? { isReplyVisibilitySpecified: reply.value.visibility === 'specified' } : {}),
	}, {
		changeVisibility: v => {
			visibility.value = v;
			if (defaultStore.state.rememberNoteVisibility) {
				defaultStore.set('visibility', visibility.value);
			}
		},
		closed: () => dispose(),
	});
}

async function toggleLocalOnly() {
	if (props.channel) {
		visibility.value = 'public';
		localOnly.value = true; // TODO: チャンネルが連合するようになった折には消す
		return;
	}

	const neverShowInfo = miLocalStorage.getItem('neverShowLocalOnlyInfo');

	if (!localOnly.value && neverShowInfo !== 'true') {
		const confirm = await os.actions({
			type: 'question',
			title: i18n.ts.disableFederationConfirm,
			text: i18n.ts.disableFederationConfirmWarn,
			actions: [
				{
					value: 'yes' as const,
					text: i18n.ts.disableFederationOk,
					primary: true,
				},
				{
					value: 'neverShow' as const,
					text: `${i18n.ts.disableFederationOk} (${i18n.ts.neverShow})`,
					danger: true,
				},
				{
					value: 'no' as const,
					text: i18n.ts.cancel,
				},
			],
		});
		if (confirm.canceled) return;
		if (confirm.result === 'no') return;

		if (confirm.result === 'neverShow') {
			miLocalStorage.setItem('neverShowLocalOnlyInfo', 'true');
		}
	}

	localOnly.value = !localOnly.value;
	if (defaultStore.state.rememberNoteVisibility) {
		defaultStore.set('localOnly', localOnly.value);
	}
}

async function toggleReactionAcceptance() {
	const select = await os.select({
		title: i18n.ts.reactionAcceptance,
		items: [
			{ value: null, text: i18n.ts.all },
			{ value: 'likeOnlyForRemote' as const, text: i18n.ts.likeOnlyForRemote },
			{ value: 'nonSensitiveOnly' as const, text: i18n.ts.nonSensitiveOnly },
			{ value: 'nonSensitiveOnlyForLocalLikeOnlyForRemote' as const, text: i18n.ts.nonSensitiveOnlyForLocalLikeOnlyForRemote },
			{ value: 'likeOnly' as const, text: i18n.ts.likeOnly },
		],
		default: reactionAcceptance.value,
	});
	if (select.canceled) return;

	if (defaultStore.state.rememberReactionAcceptance) {
		defaultStore.set('reactionAcceptance', select.result);
	}

	reactionAcceptance.value = select.result;
}

function pushVisibleUser(user: Misskey.entities.UserDetailed) {
	if (!visibleUsers.value.some(u => u.username === user.username && u.host === user.host)) {
		visibleUsers.value.push(user);
	}
}

function addVisibleUser() {
	os.selectUser().then(user => {
		pushVisibleUser(user);

		if (!text.value.toLowerCase().includes(`@${user.username.toLowerCase()}`)) {
			text.value = `@${Misskey.acct.toString(user)} ${text.value}`;
		}
	});
}

function removeVisibleUser(user) {
	visibleUsers.value = erase(user, visibleUsers.value);
}

function clear() {
	text.value = '';
	files.value = [];
	poll.value = null;
	quoteId.value = null;
}

function onKeydown(ev: KeyboardEvent) {
	if (ev.key === 'Enter' && (ev.ctrlKey || ev.metaKey) && canPost.value) post();

	// justEndedComposition.value is for Safari, which keyDown occurs after compositionend.
	// ev.isComposing is for another browsers.
	if (ev.key === 'Escape' && !justEndedComposition.value && !ev.isComposing) emit('esc');
}

function onKeyup(ev: KeyboardEvent) {
	justEndedComposition.value = false;
}

function onCompositionUpdate(ev: CompositionEvent) {
	imeText.value = ev.data;
}

function onCompositionEnd(ev: CompositionEvent) {
	imeText.value = '';
	justEndedComposition.value = true;
}

async function onPaste(ev: ClipboardEvent) {
	if (props.mock) return;
	if (!ev.clipboardData) return;

	for (const { item, i } of Array.from(ev.clipboardData.items, (data, x) => ({ item: data, i: x }))) {
		if (item.kind === 'file') {
			const file = item.getAsFile();
			if (!file) continue;
			const lio = file.name.lastIndexOf('.');
			const ext = lio >= 0 ? file.name.slice(lio) : '';
			const formatted = `${formatTimeString(new Date(file.lastModified), defaultStore.state.pastedFileName).replace(/{{number}}/g, `${i + 1}`)}${ext}`;
			upload(file, formatted);
		}
	}

	const paste = ev.clipboardData.getData('text');

	if (!renote.value && !quoteId.value && paste.startsWith(url + '/notes/')) {
		ev.preventDefault();

		os.confirm({
			type: 'info',
			text: i18n.ts.quoteQuestion,
		}).then(({ canceled }) => {
			if (canceled) {
				insertTextAtCursor(textareaEl.value, paste);
				return;
			}

			quoteId.value = paste.substring(url.length).match(/^\/notes\/(.+?)\/?$/)?.[1] ?? null;
		});
	}

	if (paste.length > 1000) {
		ev.preventDefault();
		os.confirm({
			type: 'info',
			text: i18n.ts.attachAsFileQuestion,
		}).then(({ canceled }) => {
			if (canceled) {
				insertTextAtCursor(textareaEl.value, paste);
				return;
			}

			const fileName = formatTimeString(new Date(), defaultStore.state.pastedFileName).replace(/{{number}}/g, '0');
			const file = new File([paste], `${fileName}.txt`, { type: 'text/plain' });
			upload(file, `${fileName}.txt`);
		});
	}
}

function onDragover(ev) {
	if (!ev.dataTransfer.items[0]) return;
	const isFile = ev.dataTransfer.items[0].kind === 'file';
	const isDriveFile = ev.dataTransfer.types[0] === _DATA_TRANSFER_DRIVE_FILE_;
	if (isFile || isDriveFile) {
		ev.preventDefault();
		draghover.value = true;
		switch (ev.dataTransfer.effectAllowed) {
			case 'all':
			case 'uninitialized':
			case 'copy':
			case 'copyLink':
			case 'copyMove':
				ev.dataTransfer.dropEffect = 'copy';
				break;
			case 'linkMove':
			case 'move':
				ev.dataTransfer.dropEffect = 'move';
				break;
			default:
				ev.dataTransfer.dropEffect = 'none';
				break;
		}
	}
}

function onDragenter() {
	draghover.value = true;
}

function onDragleave() {
	draghover.value = false;
}

function onDrop(ev: DragEvent): void {
	draghover.value = false;

	// ファイルだったら
	if (ev.dataTransfer && ev.dataTransfer.files.length > 0) {
		ev.preventDefault();
		for (const x of Array.from(ev.dataTransfer.files)) upload(x);
		return;
	}

	//#region ドライブのファイル
	const driveFile = ev.dataTransfer?.getData(_DATA_TRANSFER_DRIVE_FILE_);
	if (driveFile != null && driveFile !== '') {
		const file = JSON.parse(driveFile);
		files.value.push(file);
		ev.preventDefault();
	}
	//#endregion
}

async function saveDraft(auto = true) {
	if (props.instant || props.mock) return;

	if (auto && defaultStore.state.draftSavingBehavior !== 'auto') return;

	if (!auto) {
		// 手動での保存の場合は自動保存したものを削除した上で保存
		await noteDrafts.remove(draftType.value, $i.id, 'default', draftAuxId.value as string);
	}

	await noteDrafts.set(draftType.value, $i.id, auto ? 'default' : Date.now().toString(), {
		text: text.value,
		useCw: useCw.value,
		cw: cw.value,
		visibility: visibility.value,
		localOnly: localOnly.value,
		files: files.value,
		poll: poll.value,
		scheduledNoteDelete: scheduledNoteDelete.value,
		visibleUserIds: visibility.value === 'specified' ? visibleUsers.value.map(x => x.id) : undefined,
	}, draftAuxId.value as string);

	if (!auto) {
		clear();
	}
}

function deleteDraft() {
	noteDrafts.remove(draftType.value, $i.id, 'default', draftAuxId.value as string);
}

function chooseDraft() {
	os.popup(defineAsyncComponent(() => import('@/components/MkPostFormDrafts.vue')), {
		channelId: props.channel?.id,
	}, {
		selected: async (res) => {
			const draft = await res as noteDrafts.NoteDraft;

			if (text.value !== '' || files.value.length > 0) {
				const { canceled } = await os.confirm({
					type: 'warning',
					text: i18n.ts.draftOverwriteConfirm,
				});
				if (canceled) return;
			}

			applyDraft(draft);
		},
	}, 'closed');
}

async function applyDraft(draft: noteDrafts.NoteDraft, native = false) {
	if (!native) {
		reply.value = undefined;
		renote.value = undefined;

		switch (draft.type) {
			case 'quote': {
				await os.apiWithDialog('notes/show', { noteId: draft.auxId as string }).then(note => {
					renote.value = note;
				});
				break;
			}
			case 'reply': {
				await os.apiWithDialog('notes/show', { noteId: draft.auxId as string }).then(note => {
					reply.value = note;
				});
				break;
			}
		}

		initialize();
	}

	text.value = draft.data.text;
	useCw.value = draft.data.useCw;
	cw.value = draft.data.cw;
	visibility.value = draft.data.visibility;
	localOnly.value = draft.data.localOnly;
	files.value = (draft.data.files || []).filter(draftFile => draftFile);
	if (draft.data.poll) {
		poll.value = draft.data.poll;
	}
	if (draft.data.scheduledNoteDelete) {
		scheduledNoteDelete.value = draft.data.scheduledNoteDelete;
	}
	if (draft.data.visibleUserIds) {
		misskeyApi('users/show', { userIds: draft.data.visibleUserIds }).then(users => {
			users.forEach(u => pushVisibleUser(u));
		});
	}
}

async function post(ev?: MouseEvent) {
	if (useCw.value && (cw.value == null || cw.value.trim() === '')) {
		os.alert({
			type: 'error',
			text: i18n.ts.cwNotationRequired,
		});
		return;
	}

	if (ev) {
		const el = (ev.currentTarget ?? ev.target) as HTMLElement | null;

		if (el) {
			const rect = el.getBoundingClientRect();
			const x = rect.left + (el.offsetWidth / 2);
			const y = rect.top + (el.offsetHeight / 2);
			const { dispose } = os.popup(MkRippleEffect, { x, y }, {
				end: () => dispose(),
			});
		}
	}

	if (props.mock) return;

	const annoying =
		text.value.includes('$[x2') ||
		text.value.includes('$[x3') ||
		text.value.includes('$[x4') ||
		text.value.includes('$[scale') ||
		text.value.includes('$[position');

	if (annoying && visibility.value === 'public') {
		const { canceled, result } = await os.actions({
			type: 'warning',
			text: i18n.ts.thisPostMayBeAnnoying,
			actions: [{
				value: 'home',
				text: i18n.ts.thisPostMayBeAnnoyingHome,
				primary: true,
			}, {
				value: 'cancel',
				text: i18n.ts.thisPostMayBeAnnoyingCancel,
			}, {
				value: 'ignore',
				text: i18n.ts.thisPostMayBeAnnoyingIgnore,
			}],
		});

		if (canceled) return;
		if (result === 'cancel') return;
		if (result === 'home') {
			visibility.value = 'home';
		}
	}

	let postData = {
		text: text.value === '' ? null : text.value,
		fileIds: files.value.length > 0 ? files.value.map(f => f.id) : undefined,
		replyId: reply.value ? reply.value.id : undefined,
		renoteId: renote.value ? renote.value.id : quoteId.value ? quoteId.value : undefined,
		channelId: props.channel ? props.channel.id : undefined,
		poll: poll.value,
		scheduledDelete: scheduledNoteDelete.value,
		cw: useCw.value ? cw.value ?? '' : null,
		localOnly: localOnly.value,
		visibility: visibility.value,
		visibleUserIds: visibility.value === 'specified' ? visibleUsers.value.map(u => u.id) : undefined,
		reactionAcceptance: reactionAcceptance.value,
	};

	if (withHashtags.value && hashtags.value && hashtags.value.trim() !== '') {
		const hashtags_ = hashtags.value.trim().split(' ').map(x => x.startsWith('#') ? x : '#' + x).join(' ');
		if (!postData.text) {
			postData.text = hashtags_;
		} else {
			const postTextLines = postData.text.split('\n');
			if (postTextLines[postTextLines.length - 1].trim() === '') {
				postTextLines[postTextLines.length - 1] += hashtags_;
			} else {
				postTextLines[postTextLines.length - 1] += ' ' + hashtags_;
			}
			postData.text = postTextLines.join('\n');
		}
	}

	// plugin
	if (notePostInterruptors.length > 0) {
		for (const interruptor of notePostInterruptors) {
			try {
				postData = await interruptor.handler(deepClone(postData)) as typeof postData;
			} catch (err) {
				console.error(err);
			}
		}
	}

	let token: string | undefined = undefined;

	if (postAccount.value) {
		const storedAccounts = await getAccounts();
		token = storedAccounts.find(x => x.id === postAccount.value?.id)?.token;
	}

	posting.value = true;
	misskeyApi('notes/create', postData, token).then(() => {
		if (props.freezeAfterPosted) {
			posted.value = true;
		} else {
			clear();
		}
		nextTick(() => {
			deleteDraft();
			emit('posted');
			if (postData.text && postData.text !== '') {
				const hashtags_ = mfm.parse(postData.text).map(x => x.type === 'hashtag' && x.props.hashtag).filter(x => x) as string[];
				const history = JSON.parse(miLocalStorage.getItem('hashtags') ?? '[]') as string[];
				miLocalStorage.setItem('hashtags', JSON.stringify(unique(hashtags_.concat(history))));
			}
			posting.value = false;
			postAccount.value = null;

			incNotesCount();
			if (notesCount === 1) {
				claimAchievement('notes1');
			}

			const text = postData.text ?? '';
			const lowerCase = text.toLowerCase();
			if ((lowerCase.includes('love') || lowerCase.includes('❤')) && lowerCase.includes('misskey')) {
				claimAchievement('iLoveMisskey');
			}
			if ([
				'https://youtu.be/Efrlqw8ytg4',
				'https://www.youtube.com/watch?v=Efrlqw8ytg4',
				'https://m.youtube.com/watch?v=Efrlqw8ytg4',
				'https://youtu.be/XVCwzwxdHuA',
				'https://www.youtube.com/watch?v=XVCwzwxdHuA',
				'https://m.youtube.com/watch?v=XVCwzwxdHuA',

				'https://open.spotify.com/track/3Cuj0mZrlLoXx9nydNi7RB',
				'https://open.spotify.com/track/7anfcaNPQWlWCwyCHmZqNy',
				'https://open.spotify.com/track/5Odr16TvEN4my22K9nbH7l',
				'https://open.spotify.com/album/5bOlxyl4igOrp2DwVQxBco',
			].some(url => text.includes(url))) {
				claimAchievement('brainDiver');
			}

			if (renote.value && (renote.value.userId === $i.id) && text.length > 0) {
				claimAchievement('selfQuote');
			}

			const date = new Date();
			const h = date.getHours();
			const m = date.getMinutes();
			const s = date.getSeconds();
			if (h >= 0 && h <= 3) {
				claimAchievement('postedAtLateNight');
			}
			if (m === 0 && s === 0) {
				claimAchievement('postedAt0min0sec');
			}
		});
	}).catch(err => {
		posting.value = false;
		os.alert({
			type: 'error',
			text: err.message + '\n' + (err as any).id,
		});
	});
}

function cancel() {
	emit('cancel');
}

async function closed() {
	if (defaultStore.state.draftSavingBehavior === 'manual' && !posted.value && (text.value !== '' || files.value.length > 0)) {
		os.confirm({
			type: 'question',
			text: i18n.ts.saveConfirm,
		}).then(({ canceled }) => {
			if (canceled) return;
			saveDraft(false);
		});
	}
}

function insertMention() {
	os.selectUser({ localOnly: localOnly.value, includeSelf: true }).then(user => {
		insertTextAtCursor(textareaEl.value, '@' + Misskey.acct.toString(user) + ' ');
	});
}

async function insertEmoji(ev: MouseEvent) {
	textAreaReadOnly.value = true;
	const target = ev.currentTarget ?? ev.target;
	if (target == null) return;

	// emojiPickerはダイアログが閉じずにtextareaとやりとりするので、
	// focustrapをかけているとinsertTextAtCursorが効かない
	// そのため、投稿フォームのテキストに直接注入する
	// See: https://github.com/misskey-dev/misskey/pull/14282
	//      https://github.com/misskey-dev/misskey/issues/14274

	let pos = textareaEl.value?.selectionStart ?? 0;
	let posEnd = textareaEl.value?.selectionEnd ?? text.value.length;
	emojiPicker.show(
		target as HTMLElement,
		emoji => {
			const textBefore = text.value.substring(0, pos);
			const textAfter = text.value.substring(posEnd);
			text.value = textBefore + emoji + textAfter;
			pos += emoji.length;
			posEnd += emoji.length;
		},
		() => {
			textAreaReadOnly.value = false;
			nextTick(() => focus());
		},
	);
}

async function insertMfmFunction(ev: MouseEvent) {
	if (textareaEl.value == null) return;
	mfmFunctionPicker(
		ev.currentTarget ?? ev.target,
		textareaEl.value,
		text,
	);
}

function showActions(ev: MouseEvent) {
	os.popupMenu(postFormActions.map(action => ({
		text: action.title,
		action: () => {
			action.handler({
				text: text.value,
				cw: cw.value,
			}, (key, value) => {
				if (typeof key !== 'string' || typeof value !== 'string') return;
				if (key === 'text') { text.value = value; }
				if (key === 'cw') { useCw.value = value !== null; cw.value = value; }
			});
		},
	})), ev.currentTarget ?? ev.target);
}

const postAccount = ref<Misskey.entities.UserDetailed | null>(null);

function openAccountMenu(ev: MouseEvent) {
	if (props.mock) return;

	openAccountMenu_({
		withExtraOperation: false,
		includeCurrentAccount: true,
		active: postAccount.value != null ? postAccount.value.id : $i.id,
		onChoose: (account) => {
			if (account.id === $i.id) {
				postAccount.value = null;
			} else {
				postAccount.value = account;
			}
		},
	}, ev);
}

onMounted(() => {
	if (props.autofocus) {
		focus();

		nextTick(() => {
			focus();
		});
	}

	// TODO: detach when unmount
	if (textareaEl.value) new Autocomplete(textareaEl.value, text);
	if (cwInputEl.value) new Autocomplete(cwInputEl.value, cw);
	if (hashtagsInputEl.value) new Autocomplete(hashtagsInputEl.value, hashtags);

	nextTick(async () => {
		await noteDrafts.migrate($i.id);

		// 書きかけの投稿を復元
		if (!props.instant && !props.mention && !props.specified && !props.mock && !defaultStore.state.disableNoteDrafting) {
			const draft = await noteDrafts.get(draftType.value, $i.id, 'default', draftAuxId.value as string);
			if (draft) applyDraft(draft, true);
		}

		// 削除して編集
		if (props.initialNote) {
			const init = props.initialNote;
			text.value = init.text ? init.text : '';
			useCw.value = init.cw != null;
			cw.value = init.cw ?? null;
			visibility.value = init.visibility;
			localOnly.value = init.localOnly ?? false;
			files.value = init.files ?? [];
			if (init.poll) {
				poll.value = {
					choices: init.poll.choices.map(x => x.text),
					multiple: init.poll.multiple,
					expiresAt: init.poll.expiresAt ? (new Date(init.poll.expiresAt)).getTime() : null,
					expiredAfter: null,
				};
			}
			if (init.deleteAt) {
				scheduledNoteDelete.value = {
					deleteAt: init.deleteAt ? (new Date(init.deleteAt)).getTime() : null,
					deleteAfter: null,
					isValid: true,
				};
			}
			visibility.value = init.visibility;
			localOnly.value = init.localOnly ?? false;
			if (init.visibleUserIds) {
				misskeyApi('users/show', { userIds: init.visibleUserIds }).then(users => {
					users.forEach(u => pushVisibleUser(u));
				});
			}
			quoteId.value = init.renote ? init.renote.id : null;
			reactionAcceptance.value = init.reactionAcceptance;
		}

		nextTick(() => watchForDraft());
	});
});

defineExpose({
	clear,
	closed,
});
</script>

<style lang="scss" module>
.root {
	position: relative;
	container-type: inline-size;

	&.modal {
		width: 100%;
		max-width: 520px;
	}
}

//#region header
.header {
	z-index: 1000;
	min-height: 50px;
	display: flex;
	flex-wrap: nowrap;
	gap: 4px;
}

.headerLeft {
	display: flex;
	flex: 0 1 100px;
}

.cancel {
	padding: 0;
	font-size: 1em;
	height: 100%;
	flex: 0 1 50px;
}

.account {
	height: 100%;
	display: inline-flex;
	vertical-align: bottom;
	flex: 0 1 50px;
}

.avatar {
	width: 28px;
	height: 28px;
	margin: auto;
}

.headerRight {
	display: flex;
	min-height: 48px;
	font-size: 0.9em;
	flex-wrap: nowrap;
	align-items: center;
	margin-left: auto;
	gap: 4px;
	overflow: clip;
	padding-left: 4px;
}

.submit {
	margin: 12px 12px 12px 6px;
	vertical-align: bottom;

	&:focus-visible {
		outline: none;

		> .submitInner {
			outline: 2px solid var(--MI_THEME-fgOnAccent);
			outline-offset: -4px;
		}
	}

	&:disabled {
		opacity: 0.7;
	}

	&.posting {
		cursor: wait;
	}

	&:not(:disabled):hover {
		> .submitInner {
			background: linear-gradient(90deg, hsl(from var(--MI_THEME-accent) h s calc(l + 5)), hsl(from var(--MI_THEME-accent) h s calc(l + 5)));
		}
	}

	&:not(:disabled):active {
		> .submitInner {
			background: linear-gradient(90deg, hsl(from var(--MI_THEME-accent) h s calc(l + 5)), hsl(from var(--MI_THEME-accent) h s calc(l + 5)));
		}
	}
}

.colorBar {
	position: absolute;
	top: 0px;
	left: 12px;
	width: 5px;
	height: 100% ;
	border-radius: 999px;
	pointer-events: none;
}

.submitInner {
	padding: 0 12px;
	line-height: 34px;
	font-weight: bold;
	border-radius: 6px;
	min-width: 90px;
	box-sizing: border-box;
	color: var(--MI_THEME-fgOnAccent);
	background: linear-gradient(90deg, var(--MI_THEME-buttonGradateA), var(--MI_THEME-buttonGradateB));
}

.headerRightItem {
	margin: 0;
	padding: 8px;
	border-radius: 6px;

	&:hover {
		background: var(--MI_THEME-X5);
	}

	&:disabled {
		background: none;
	}

	&.danger {
		color: #ff2a2a;
	}
}

.headerRightButtonText {
	padding-left: 6px;
}

.visibility {
	overflow: clip;
	text-overflow: ellipsis;
	white-space: nowrap;
	max-width: 210px;

	&:enabled {
		> .headerRightButtonText {
			opacity: 0.8;
		}
	}
}
//#endregion

.preview {
	padding: 16px 20px 0 20px;
	min-height: 75px;
	max-height: 150px;
	overflow: auto;
	background-size: auto auto;
}

html[data-color-scheme=dark] .preview {
	background-image: repeating-linear-gradient(135deg, transparent, transparent 5px, #0004 5px, #0004 10px);
}

html[data-color-scheme=light] .preview {
	background-image: repeating-linear-gradient(135deg, transparent, transparent 5px, #00000005 5px, #00000005 10px);
}

.targetNote {
	padding: 0 20px 16px 20px;
}

.withQuote {
	margin: 0 0 8px 0;
	color: var(--MI_THEME-accent);
}

.toSpecified {
	padding: 6px 24px;
	margin-bottom: 8px;
	overflow: auto;
	white-space: nowrap;
}

.visibleUsers {
	display: inline;
	top: -1px;
	font-size: 14px;
}

.visibleUser {
	margin-right: 14px;
	padding: 8px 0 8px 8px;
	border-radius: 8px;
	background: var(--MI_THEME-X4);
}

.hasNotSpecifiedMentions {
	margin: 0 20px 16px 20px;
}

.cw,
.hashtags,
.text {
	display: block;
	box-sizing: border-box;
	padding: 0 24px;
	margin: 0;
	width: 100%;
	font-size: 16px;
	border: none;
	border-radius: 0;
	background: transparent;
	color: var(--MI_THEME-fg);
	font-family: inherit;

	&:focus {
		outline: none;
	}

	&:disabled {
		opacity: 0.5;
	}
}

.cw {
	z-index: 1;
	padding-bottom: 8px;
	border-bottom: solid 0.5px var(--MI_THEME-divider);
}

.hashtags {
	z-index: 1;
	padding-top: 8px;
	padding-bottom: 8px;
	border-top: solid 0.5px var(--MI_THEME-divider);
}

.textOuter {
	width: 100%;
	position: relative;

	&.withCw {
		padding-top: 8px;
	}
}

.text {
	max-width: 100%;
	min-width: 100%;
	width: 100%;
	min-height: 90px;
	height: 100%;
}

.textCount {
	position: absolute;
	top: 0;
	right: 2px;
	padding: 4px 6px;
	font-size: .9em;
	color: var(--MI_THEME-warn);
	border-radius: 6px;
	min-width: 1.6em;
	text-align: center;

	&.textOver {
		color: #ff2a2a;
	}
}

.footer {
	display: flex;
	padding: 0 16px 16px 16px;
	font-size: 1em;
}

.footerLeft {
	flex: 1;
	display: grid;
	grid-auto-flow: row;
	grid-template-columns: repeat(auto-fill, minmax(42px, 1fr));
	grid-auto-rows: 40px;
}

.footerRight {
	flex: 0;
	margin-left: auto;
	display: grid;
	grid-auto-flow: row;
	grid-template-columns: repeat(auto-fill, minmax(42px, 1fr));
	grid-auto-rows: 40px;
	direction: rtl;
}

.footerButton {
	display: inline-block;
	padding: 0;
	margin: 0;
	font-size: 1em;
	width: auto;
	height: 100%;
	border-radius: 6px;

	&:hover {
		background: var(--MI_THEME-X5);
	}

	&.footerButtonActive {
		color: var(--MI_THEME-accent);
	}
}

.previewButtonActive {
	color: var(--MI_THEME-accent);
}

@container (max-width: 500px) {
	.headerRight {
		font-size: .9em;
	}

	.headerRightButtonText {
		display: none;
	}

	.visibility {
		overflow: initial;
	}

	.submit {
		margin: 8px 8px 8px 4px;
	}

	.toSpecified {
		padding: 6px 16px;
	}

	.preview {
		padding: 16px 14px 0 14px;
	}
	.cw,
	.hashtags,
	.text {
		padding: 0 16px;
	}

	.text {
		min-height: 80px;
	}

	.footer {
		padding: 0 8px 8px 8px;
	}
}

@container (max-width: 350px) {
	.footer {
		font-size: 0.9em;
	}

	.footerLeft {
		grid-template-columns: repeat(auto-fill, minmax(38px, 1fr));
	}

	.footerRight {
		grid-template-columns: repeat(auto-fill, minmax(38px, 1fr));
	}

	.headerRight {
		gap: 0;
	}

}
</style><|MERGE_RESOLUTION|>--- conflicted
+++ resolved
@@ -128,11 +128,8 @@
 import { claimAchievement } from '@/scripts/achievements.js';
 import { emojiPicker } from '@/scripts/emoji-picker.js';
 import { mfmFunctionPicker } from '@/scripts/mfm-function-picker.js';
-<<<<<<< HEAD
 import { bottomItemDef } from '@/scripts/post-form.js';
-=======
 import type { PostFormProps } from '@/types/post-form.js';
->>>>>>> 551040ed
 
 const $i = signinRequired();
 
