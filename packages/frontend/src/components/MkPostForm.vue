--- conflicted
+++ resolved
@@ -505,7 +505,7 @@
 	if (defaultStore.state.rememberReactionAcceptance) {
 		defaultStore.set('reactionAcceptance', select.result);
 	}
-	
+
 	reactionAcceptance = select.result;
 }
 
@@ -765,11 +765,6 @@
 				'https://youtu.be/Efrlqw8ytg4',
 				'https://www.youtube.com/watch?v=Efrlqw8ytg4',
 				'https://m.youtube.com/watch?v=Efrlqw8ytg4',
-<<<<<<< HEAD
-			
-=======
-
->>>>>>> 90b058e2
 				'https://youtu.be/XVCwzwxdHuA',
 				'https://www.youtube.com/watch?v=XVCwzwxdHuA',
 				'https://m.youtube.com/watch?v=XVCwzwxdHuA',
