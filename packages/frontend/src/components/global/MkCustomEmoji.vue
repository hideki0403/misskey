--- conflicted
+++ resolved
@@ -25,11 +25,7 @@
 </template>
 
 <script lang="ts" setup>
-<<<<<<< HEAD
-import { computed, inject, ref } from 'vue';
-=======
 import { computed, defineAsyncComponent, inject, ref } from 'vue';
->>>>>>> 551040ed
 import type { MenuItem } from '@/types/menu.js';
 import { getProxiedImageUrl, getStaticImageUrl } from '@/scripts/media-proxy.js';
 import { defaultStore } from '@/store.js';
@@ -40,10 +36,7 @@
 import * as sound from '@/scripts/sound.js';
 import { i18n } from '@/i18n.js';
 import MkCustomEmojiDetailedDialog from '@/components/MkCustomEmojiDetailedDialog.vue';
-<<<<<<< HEAD
-=======
 import { $i } from '@/account.js';
->>>>>>> 551040ed
 
 const props = defineProps<{
 	name: string;
