--- conflicted
+++ resolved
@@ -26,6 +26,7 @@
 
 <script lang="ts" setup>
 import { computed, inject, ref } from 'vue';
+import type { MenuItem } from '@/types/menu.js';
 import { getProxiedImageUrl, getStaticImageUrl } from '@/scripts/media-proxy.js';
 import { defaultStore } from '@/store.js';
 import { customEmojisMap } from '@/custom-emojis.js';
@@ -35,7 +36,6 @@
 import * as sound from '@/scripts/sound.js';
 import { i18n } from '@/i18n.js';
 import MkCustomEmojiDetailedDialog from '@/components/MkCustomEmojiDetailedDialog.vue';
-import type { MenuItem } from '@/types/menu.js';
 
 const props = defineProps<{
 	name: string;
@@ -86,15 +86,10 @@
 const errored = ref(url.value == null);
 
 function onClick(ev: MouseEvent) {
-<<<<<<< HEAD
 	if (props.menu && canReact.value) {
-		os.popupMenu([{
-=======
-	if (props.menu) {
 		const menuItems: MenuItem[] = [];
 
 		menuItems.push({
->>>>>>> 781e64aa
 			type: 'label',
 			text: `:${props.name}:`,
 		}, {
@@ -104,22 +99,6 @@
 				copyToClipboard(`:${props.name}:`);
 				os.success();
 			},
-<<<<<<< HEAD
-		}, ...(props.menuReaction && react ? [{
-			text: i18n.ts.doReaction,
-			icon: 'ti ti-plus',
-			action: () => {
-				react(`:${props.name}:`);
-				sound.playMisskeySfx('reaction');
-			},
-		}] : []), ...(!defaultStore.state.reactions.includes(`:${props.name}:`) ? [{
-			text: i18n.ts.addToEmojiPicker,
-			icon: 'ti ti-plus',
-			action: () => {
-				defaultStore.set('reactions', [...defaultStore.state.reactions, `:${props.name}:`]);
-			},
-		}] : []), {
-=======
 		});
 
 		if (props.menuReaction && react) {
@@ -133,8 +112,17 @@
 			});
 		}
 
+		if (!defaultStore.state.reactions.includes(`:${props.name}:`)) {
+			menuItems.push({
+				text: i18n.ts.addToEmojiPicker,
+				icon: 'ti ti-plus',
+				action: () => {
+					defaultStore.set('reactions', [...defaultStore.state.reactions, `:${props.name}:`]);
+				},
+			});
+		}
+
 		menuItems.push({
->>>>>>> 781e64aa
 			text: i18n.ts.info,
 			icon: 'ti ti-info-circle',
 			action: async () => {
