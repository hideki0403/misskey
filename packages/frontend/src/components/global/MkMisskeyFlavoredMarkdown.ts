--- conflicted
+++ resolved
@@ -38,18 +38,13 @@
 	isPage?: boolean;
 	emojiUrls?: string[];
 	rootScale?: number;
-<<<<<<< HEAD
-}) {
-	const isNote = props.isNote ?? true;
-	const isPage = props.isPage ?? false;
-=======
 	nyaize: boolean | 'account';
 };
->>>>>>> 9ec667a8
 
 // eslint-disable-next-line import/no-default-export
 export default function(props: MfmProps) {
 	const isNote = props.isNote ?? true;
+	const isPage = props.isPage ?? false;
 	const shouldNyaize = props.nyaize ? props.nyaize === 'account' ? props.author?.isCat : false : false;
 
 	// eslint-disable-next-line @typescript-eslint/no-unnecessary-condition
@@ -74,13 +69,8 @@
 		switch (token.type) {
 			case 'text': {
 				let text = token.props.text.replace(/(\r\n|\n|\r)/g, '\n');
-<<<<<<< HEAD
-				if (!disableNyaize && props.author?.isCat) {
-					text = nyaize(text);
-=======
 				if (!disableNyaize && shouldNyaize) {
 					text = doNyaize(text);
->>>>>>> 9ec667a8
 				}
 
 				if (!props.plain) {
