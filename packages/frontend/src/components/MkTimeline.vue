<!--
SPDX-FileCopyrightText: syuilo and other misskey contributors
SPDX-License-Identifier: AGPL-3.0-only
-->

<template>
<MkPullToRefresh ref="prComponent" :refresher="() => reloadTimeline()">
	<MkNotes
		v-if="paginationQuery"
		ref="tlComponent"
		:pagination="paginationQuery"
		:noGap="!defaultStore.state.showGapBetweenNotesInTimeline"
		:filter="props.filter"
		@queue="emit('queue', $event)"
		@status="prComponent?.setDisabled($event)"
	/>
</MkPullToRefresh>
</template>

<script lang="ts" setup>
import { computed, watch, onUnmounted, provide, ref, shallowRef } from 'vue';
<<<<<<< HEAD
import * as Misskey from 'misskey-js';
=======
import Misskey from 'misskey-js';
>>>>>>> 2db5b616
import { Connection } from 'misskey-js/built/streaming.js';
import MkNotes, { type Filter as NoteFilter } from '@/components/MkNotes.vue';
import MkPullToRefresh from '@/components/MkPullToRefresh.vue';
import { useStream } from '@/stream.js';
import * as sound from '@/scripts/sound.js';
import { $i } from '@/account.js';
import { instance } from '@/instance.js';
import { defaultStore } from '@/store.js';
import { Paging } from '@/components/MkPagination.vue';
import { MisskeyEntity } from '@/types/date-separated-list.js';

const props = withDefaults(defineProps<{
	src: 'home' | 'local' | 'social' | 'global' | 'mentions' | 'directs' | 'list' | 'antenna' | 'channel' | 'role';
	list?: string;
	antenna?: string;
	channel?: string;
	role?: string;
	sound?: boolean;
	filter?: NoteFilter;
	withRenotes?: boolean;
	withReplies?: boolean;
	onlyFiles?: boolean;
}>(), {
	withRenotes: true,
	withReplies: false,
	onlyFiles: false,
});

const emit = defineEmits<{
	(ev: 'note'): void;
	(ev: 'queue', count: number): void;
}>();

provide('inTimeline', true);
provide('inChannel', computed(() => props.src === 'channel'));

type TimelineQueryType = {
  antennaId?: string,
  withRenotes?: boolean,
  withReplies?: boolean,
  withFiles?: boolean,
  visibility?: string,
  listId?: string,
  channelId?: string,
  roleId?: string
}

const prComponent = shallowRef<InstanceType<typeof MkPullToRefresh>>();
const tlComponent = shallowRef<InstanceType<typeof MkNotes>>();

let tlNotesCount = 0;

function prepend(note: Misskey.entities.Note & MisskeyEntity) {
	if (tlComponent.value == null) return;
	if (props.src === 'global') {
		const mutedInstancesGtl = defaultStore.state.mutedInstancesGtl;
		if (note.user.host && mutedInstancesGtl.includes(note.user.host)) return;
		if (note.renote?.user.host && mutedInstancesGtl.includes(note.renote.user.host)) return;
	}

	tlNotesCount++;

	if (instance.notesPerOneAd > 0 && tlNotesCount % instance.notesPerOneAd === 0) {
		note._shouldInsertAd_ = true;
	}

	tlComponent.value.pagingComponent?.prepend(note);

	emit('note');

	if (props.sound) {
		sound.playMisskeySfx($i && (note.userId === $i.id) ? 'noteMy' : 'note');
	}
}

let connection: Connection;
let connection2: Connection;
let paginationQuery: Paging | null = null;

const stream = useStream();

function connectChannel() {
	if (props.src === 'antenna') {
		if (props.antenna == null) return;
		connection = stream.useChannel('antenna', {
			antennaId: props.antenna,
		});
	} else if (props.src === 'home') {
		connection = stream.useChannel('homeTimeline', {
			withRenotes: props.withRenotes,
			withFiles: props.onlyFiles ? true : undefined,
		});
		connection2 = stream.useChannel('main');
	} else if (props.src === 'local') {
		connection = stream.useChannel('localTimeline', {
			withRenotes: props.withRenotes,
			withReplies: props.withReplies,
			withFiles: props.onlyFiles ? true : undefined,
		});
	} else if (props.src === 'social') {
		connection = stream.useChannel('hybridTimeline', {
			withRenotes: props.withRenotes,
			withReplies: props.withReplies,
			withFiles: props.onlyFiles ? true : undefined,
		});
	} else if (props.src === 'global') {
		connection = stream.useChannel('globalTimeline', {
			withRenotes: props.withRenotes,
			withFiles: props.onlyFiles ? true : undefined,
		});
	} else if (props.src === 'mentions') {
		connection = stream.useChannel('main');
		connection.on('mention', prepend);
	} else if (props.src === 'directs') {
		const onNote = note => {
			if (note.visibility === 'specified') {
				prepend(note);
			}
		};
		connection = stream.useChannel('main');
		connection.on('mention', onNote);
	} else if (props.src === 'list') {
		if (props.list == null) return;
		connection = stream.useChannel('userList', {
			withRenotes: props.withRenotes,
			withFiles: props.onlyFiles ? true : undefined,
			listId: props.list,
		});
	} else if (props.src === 'channel') {
		if (props.channel == null) return;
		connection = stream.useChannel('channel', {
			channelId: props.channel,
		});
	} else if (props.src === 'role') {
		if (props.role == null) return;
		connection = stream.useChannel('roleTimeline', {
			roleId: props.role,
		});
	}
	if (props.src !== 'directs' && props.src !== 'mentions') connection.on('note', prepend);
}

function disconnectChannel() {
	if (connection) connection.dispose();
	if (connection2) connection2.dispose();
}

function updatePaginationQuery() {
	let endpoint: keyof Misskey.Endpoints | null;
	let query: TimelineQueryType | null;

	if (props.src === 'antenna') {
		endpoint = 'antennas/notes';
		query = {
			antennaId: props.antenna,
		};
	} else if (props.src === 'home') {
		endpoint = 'notes/timeline';
		query = {
			withRenotes: props.withRenotes,
			withFiles: props.onlyFiles ? true : undefined,
		};
	} else if (props.src === 'local') {
		endpoint = 'notes/local-timeline';
		query = {
			withRenotes: props.withRenotes,
			withReplies: props.withReplies,
			withFiles: props.onlyFiles ? true : undefined,
		};
	} else if (props.src === 'social') {
		endpoint = 'notes/hybrid-timeline';
		query = {
			withRenotes: props.withRenotes,
			withReplies: props.withReplies,
			withFiles: props.onlyFiles ? true : undefined,
		};
	} else if (props.src === 'global') {
		endpoint = 'notes/global-timeline';
		query = {
			withRenotes: props.withRenotes,
			withFiles: props.onlyFiles ? true : undefined,
		};
	} else if (props.src === 'mentions') {
		endpoint = 'notes/mentions';
		query = null;
	} else if (props.src === 'directs') {
		endpoint = 'notes/mentions';
		query = {
			visibility: 'specified',
		};
	} else if (props.src === 'list') {
		endpoint = 'notes/user-list-timeline';
		query = {
			withRenotes: props.withRenotes,
			withFiles: props.onlyFiles ? true : undefined,
			listId: props.list,
		};
	} else if (props.src === 'channel') {
		endpoint = 'channels/timeline';
		query = {
			channelId: props.channel,
		};
	} else if (props.src === 'role') {
		endpoint = 'roles/notes';
		query = {
			roleId: props.role,
		};
	} else {
		endpoint = null;
		query = null;
	}

	if (endpoint && query) {
		paginationQuery = {
			endpoint: endpoint,
			limit: 10,
			params: query,
		};
	} else {
		paginationQuery = null;
	}
}

function refreshEndpointAndChannel() {
	if (!defaultStore.state.disableStreamingTimeline) {
		disconnectChannel();
		connectChannel();
	}

	updatePaginationQuery();
}

// デッキのリストカラムでwithRenotesを変更した場合に自動的に更新されるようにさせる
// IDが切り替わったら切り替え先のTLを表示させたい
watch(() => [props.list, props.antenna, props.channel, props.role, props.withRenotes], refreshEndpointAndChannel);

// 初回表示用
refreshEndpointAndChannel();

onUnmounted(() => {
	disconnectChannel();
});

function reloadTimeline() {
	return new Promise<void>((res) => {
		if (tlComponent.value == null) return;

		tlNotesCount = 0;

		tlComponent.value.pagingComponent?.reload().then(() => {
			res();
		});
	});
}

defineExpose({
	reloadTimeline,
});
</script><|MERGE_RESOLUTION|>--- conflicted
+++ resolved
@@ -19,12 +19,7 @@
 
 <script lang="ts" setup>
 import { computed, watch, onUnmounted, provide, ref, shallowRef } from 'vue';
-<<<<<<< HEAD
 import * as Misskey from 'misskey-js';
-=======
-import Misskey from 'misskey-js';
->>>>>>> 2db5b616
-import { Connection } from 'misskey-js/built/streaming.js';
 import MkNotes, { type Filter as NoteFilter } from '@/components/MkNotes.vue';
 import MkPullToRefresh from '@/components/MkPullToRefresh.vue';
 import { useStream } from '@/stream.js';
@@ -99,8 +94,8 @@
 	}
 }
 
-let connection: Connection;
-let connection2: Connection;
+let connection: Misskey.ChannelConnection;
+let connection2: Misskey.ChannelConnection;
 let paginationQuery: Paging | null = null;
 
 const stream = useStream();
