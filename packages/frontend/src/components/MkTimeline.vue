--- conflicted
+++ resolved
@@ -43,15 +43,13 @@
 let tlNotesCount = 0;
 
 const prepend = note => {
-<<<<<<< HEAD
 	if (props.src === 'global' && defaultStore.state.mutedInstancesGtl.includes(note.user.host)) return;
-=======
+
 	tlNotesCount++;
 
 	if (instance.notesPerOneAd > 0 && tlNotesCount % instance.notesPerOneAd === 0) {
 		note._shouldInsertAd_ = true;
 	}
->>>>>>> f964ef16
 
 	tlComponent.pagingComponent?.prepend(note);
 
