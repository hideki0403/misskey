--- conflicted
+++ resolved
@@ -22,10 +22,7 @@
 	channel?: string;
 	role?: string;
 	sound?: boolean;
-<<<<<<< HEAD
 	filter?: NoteFilter;
-}>();
-=======
 	withRenotes?: boolean;
 	withReplies?: boolean;
 	onlyFiles?: boolean;
@@ -34,7 +31,6 @@
 	withReplies: false,
 	onlyFiles: false,
 });
->>>>>>> 7adc8fca
 
 const emit = defineEmits<{
 	(ev: 'note'): void;
