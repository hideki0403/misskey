--- conflicted
+++ resolved
@@ -56,7 +56,7 @@
 	return r.slice(0, r.indexOf('@'));
 });
 
-const targetEmoji: ComputedRef<string | null> = computed(() => customEmojisMap.get(reactionName.value)?.name ?? null);
+const targetEmoji = computed(() => customEmojisMap.get(reactionName.value)?.name ?? null);
 
 async function toggleReaction() {
 	if (!canToggle.value) {
@@ -111,15 +111,14 @@
 	}
 }
 
-<<<<<<< HEAD
 const chooseSelfInstance = () => {
 	if (!targetEmoji.value) return;
-	os.api('notes/reactions/create', {
+	misskeyApi('notes/reactions/create', {
 		noteId: props.note.id,
 		reaction: `:${targetEmoji.value}:`,
 	});
 };
-=======
+
 async function menu(ev) {
 	if (!canToggle.value) return;
 	if (!props.reaction.includes(":")) return;
@@ -135,7 +134,6 @@
 		},
 	}], ev.currentTarget ?? ev.target);
 }
->>>>>>> 5342692b
 
 function anime() {
 	if (document.hidden) return;
