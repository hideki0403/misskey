--- conflicted
+++ resolved
@@ -30,16 +30,11 @@
 import { $i } from '@/account.js';
 import MkReactionEffect from '@/components/MkReactionEffect.vue';
 import { claimAchievement } from '@/scripts/achievements.js';
-import { customEmojisMap } from '@/custom-emojis.js';
 import { defaultStore } from '@/store.js';
 import { i18n } from '@/i18n.js';
 import * as sound from '@/scripts/sound.js';
 import { checkReactionPermissions } from '@/scripts/check-reaction-permissions.js';
-<<<<<<< HEAD
-import { getUnicodeEmoji } from '@/scripts/emojilist.js';
-=======
 import { customEmojisMap } from '@/custom-emojis.js';
->>>>>>> 781e64aa
 
 const props = defineProps<{
 	reaction: string;
