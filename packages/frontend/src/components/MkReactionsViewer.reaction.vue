--- conflicted
+++ resolved
@@ -17,13 +17,8 @@
 </template>
 
 <script lang="ts" setup>
-<<<<<<< HEAD
-import { computed, ComputedRef, onMounted, shallowRef, watch } from 'vue';
-import * as misskey from 'misskey-js';
-=======
 import { computed, onMounted, shallowRef, watch } from 'vue';
 import * as Misskey from 'misskey-js';
->>>>>>> 90b058e2
 import XDetails from '@/components/MkReactionsViewer.details.vue';
 import MkReactionIcon from '@/components/MkReactionIcon.vue';
 import * as os from '@/os';
