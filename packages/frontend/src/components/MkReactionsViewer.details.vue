--- conflicted
+++ resolved
@@ -56,10 +56,7 @@
 .reaction {
 	max-width: 100px;
 	text-align: center;
-<<<<<<< HEAD
-=======
 	border-right: solid 0.5px var(--MI_THEME-divider);
->>>>>>> d2e8dc4f
 }
 
 .reactionIcon {
@@ -82,7 +79,7 @@
 	font-size: 0.95em;
 	text-align: left;
 	padding-left: 10px;
-	border-left: solid 0.5px var(--divider);
+	border-left: solid 0.5px var(--MI_THEME-divider);
 }
 
 .user {
