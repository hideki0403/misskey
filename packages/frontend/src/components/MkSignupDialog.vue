<!--
SPDX-FileCopyrightText: syuilo and other misskey contributors
SPDX-License-Identifier: AGPL-3.0-only
-->

<template>
<MkModalWindow
	ref="dialog"
	:width="500"
	:height="600"
	@close="dialog.close()"
	@closed="$emit('closed')"
>
	<template #header>{{ i18n.ts.signup }}</template>

	<div style="overflow-x: clip;">
		<Transition
			mode="out-in"
			:enterActiveClass="$style.transition_x_enterActive"
			:leaveActiveClass="$style.transition_x_leaveActive"
			:enterFromClass="$style.transition_x_enterFrom"
			:leaveToClass="$style.transition_x_leaveTo"
		>
			<template v-if="!isAcceptedServerRule">
				<XServerRules @done="isAcceptedServerRule = true" @cancel="dialog.close()"/>
			</template>
			<template v-else-if="!isChoosed && instance.enableRegistrationLimit">
				<XChoice @done="doneChoice" @cancel="dialog?.close()"/>
			</template>
			<template v-else>
				<XSignup :autoSet="autoSet" :withoutInviteCode="withoutInviteCode" @back="onBack" @signup="onSignup" @signupEmailPending="onSignupEmailPending"/>
			</template>
		</Transition>
	</div>
</MkModalWindow>
</template>

<script lang="ts" setup>
import { shallowRef, ref } from 'vue';

import XSignup from '@/components/MkSignupDialog.form.vue';
import XServerRules from '@/components/MkSignupDialog.rules.vue';
import XChoice from '@/components/MkSignupDialog.choice.vue';
import MkModalWindow from '@/components/MkModalWindow.vue';
import { i18n } from '@/i18n.js';
import { instance } from '@/instance.js';

const props = withDefaults(defineProps<{
	autoSet?: boolean;
}>(), {
	autoSet: false,
});

const emit = defineEmits<{
	(ev: 'done'): void;
	(ev: 'closed'): void;
}>();

const dialog = shallowRef<InstanceType<typeof MkModalWindow>>();

<<<<<<< HEAD
let isAcceptedServerRule = $ref(false);
let isChoosed = $ref(false);
let withoutInviteCode = $ref(true);

function doneChoice(hasInviteCode: boolean) {
	isChoosed = true;
	withoutInviteCode = !hasInviteCode;
}

function onBack() {
	if (isChoosed) {
		isChoosed = false;
	} else {
		isAcceptedServerRule = false;
	}
}
=======
const isAcceptedServerRule = ref(false);
>>>>>>> b72f9186

function onSignup(res) {
	emit('done', res);
	dialog.value.close();
}

function onSignupEmailPending() {
	dialog.value.close();
}
</script>

<style lang="scss" module>
.transition_x_enterActive,
.transition_x_leaveActive {
	transition: opacity 0.3s cubic-bezier(0,0,.35,1), transform 0.3s cubic-bezier(0,0,.35,1);
}
.transition_x_enterFrom {
	opacity: 0;
	transform: translateX(50px);
}
.transition_x_leaveTo {
	opacity: 0;
	transform: translateX(-50px);
}
</style><|MERGE_RESOLUTION|>--- conflicted
+++ resolved
@@ -58,26 +58,22 @@
 
 const dialog = shallowRef<InstanceType<typeof MkModalWindow>>();
 
-<<<<<<< HEAD
-let isAcceptedServerRule = $ref(false);
-let isChoosed = $ref(false);
-let withoutInviteCode = $ref(true);
+const isAcceptedServerRule = ref(false);
+const isChoosed = ref(false);
+const withoutInviteCode = ref(true);
 
 function doneChoice(hasInviteCode: boolean) {
-	isChoosed = true;
-	withoutInviteCode = !hasInviteCode;
+	isChoosed.value = true;
+	withoutInviteCode.value = !hasInviteCode;
 }
 
 function onBack() {
-	if (isChoosed) {
-		isChoosed = false;
+	if (isChoosed.value) {
+		isChoosed.value = false;
 	} else {
-		isAcceptedServerRule = false;
+		isAcceptedServerRule.value = false;
 	}
 }
-=======
-const isAcceptedServerRule = ref(false);
->>>>>>> b72f9186
 
 function onSignup(res) {
 	emit('done', res);
