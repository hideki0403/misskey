<template>
<form class="qlvuhzng _gaps_m" autocomplete="new-password" @submit.prevent="onSubmit">
	<MkInput v-if="instance.disableRegistration" v-model="invitationCode" type="text" :spellcheck="false" required>
		<template #label>{{ i18n.ts.invitationCode }}</template>
		<template #prefix><i class="ti ti-key"></i></template>
	</MkInput>
	<MkInput v-model="username" type="text" pattern="^[a-zA-Z0-9_]{1,20}$" :spellcheck="false" required data-cy-signup-username @update:model-value="onChangeUsername">
		<template #label>{{ i18n.ts.username }} <div v-tooltip:dialog="i18n.ts.usernameInfo" class="_button _help"><i class="ti ti-question-circle"></i></div></template>
		<template #prefix>@</template>
		<template #suffix>@{{ host }}</template>
		<template #caption>
			<span v-if="usernameState === 'wait'" style="color:#999"><MkLoading :em="true"/> {{ i18n.ts.checking }}</span>
			<span v-else-if="usernameState === 'ok'" style="color: var(--success)"><i class="ti ti-check ti-fw"></i> {{ i18n.ts.available }}</span>
			<span v-else-if="usernameState === 'unavailable'" style="color: var(--error)"><i class="ti ti-alert-triangle ti-fw"></i> {{ i18n.ts.unavailable }}</span>
			<span v-else-if="usernameState === 'error'" style="color: var(--error)"><i class="ti ti-alert-triangle ti-fw"></i> {{ i18n.ts.error }}</span>
			<span v-else-if="usernameState === 'invalid-format'" style="color: var(--error)"><i class="ti ti-alert-triangle ti-fw"></i> {{ i18n.ts.usernameInvalidFormat }}</span>
			<span v-else-if="usernameState === 'min-range'" style="color: var(--error)"><i class="ti ti-alert-triangle ti-fw"></i> {{ i18n.ts.tooShort }}</span>
			<span v-else-if="usernameState === 'max-range'" style="color: var(--error)"><i class="ti ti-alert-triangle ti-fw"></i> {{ i18n.ts.tooLong }}</span>
		</template>
	</MkInput>
	<MkInput v-if="instance.emailRequiredForSignup" v-model="email" :debounce="true" type="email" :spellcheck="false" required data-cy-signup-email @update:model-value="onChangeEmail">
		<template #label>{{ i18n.ts.emailAddress }} <div v-tooltip:dialog="i18n.ts._signup.emailAddressInfo" class="_button _help"><i class="ti ti-question-circle"></i></div></template>
		<template #prefix><i class="ti ti-mail"></i></template>
		<template #caption>
			<span v-if="emailState === 'wait'" style="color:#999"><MkLoading :em="true"/> {{ i18n.ts.checking }}</span>
			<span v-else-if="emailState === 'ok'" style="color: var(--success)"><i class="ti ti-check ti-fw"></i> {{ i18n.ts.available }}</span>
			<span v-else-if="emailState === 'unavailable:used'" style="color: var(--error)"><i class="ti ti-alert-triangle ti-fw"></i> {{ i18n.ts._emailUnavailable.used }}</span>
			<span v-else-if="emailState === 'unavailable:format'" style="color: var(--error)"><i class="ti ti-alert-triangle ti-fw"></i> {{ i18n.ts._emailUnavailable.format }}</span>
			<span v-else-if="emailState === 'unavailable:disposable'" style="color: var(--error)"><i class="ti ti-alert-triangle ti-fw"></i> {{ i18n.ts._emailUnavailable.disposable }}</span>
			<span v-else-if="emailState === 'unavailable:mx'" style="color: var(--error)"><i class="ti ti-alert-triangle ti-fw"></i> {{ i18n.ts._emailUnavailable.mx }}</span>
			<span v-else-if="emailState === 'unavailable:smtp'" style="color: var(--error)"><i class="ti ti-alert-triangle ti-fw"></i> {{ i18n.ts._emailUnavailable.smtp }}</span>
			<span v-else-if="emailState === 'unavailable'" style="color: var(--error)"><i class="ti ti-alert-triangle ti-fw"></i> {{ i18n.ts.unavailable }}</span>
			<span v-else-if="emailState === 'error'" style="color: var(--error)"><i class="ti ti-alert-triangle ti-fw"></i> {{ i18n.ts.error }}</span>
		</template>
	</MkInput>
	<MkInput v-model="password" type="password" autocomplete="new-password" required data-cy-signup-password @update:model-value="onChangePassword">
		<template #label>{{ i18n.ts.password }}</template>
		<template #prefix><i class="ti ti-lock"></i></template>
		<template #caption>
			<span v-if="passwordStrength == 'low'" style="color: var(--error)"><i class="ti ti-alert-triangle ti-fw"></i> {{ i18n.ts.weakPassword }}</span>
			<span v-if="passwordStrength == 'medium'" style="color: var(--warn)"><i class="ti ti-check ti-fw"></i> {{ i18n.ts.normalPassword }}</span>
			<span v-if="passwordStrength == 'high'" style="color: var(--success)"><i class="ti ti-check ti-fw"></i> {{ i18n.ts.strongPassword }}</span>
		</template>
	</MkInput>
	<MkInput v-model="retypedPassword" type="password" autocomplete="new-password" required data-cy-signup-password-retype @update:model-value="onChangePasswordRetype">
		<template #label>{{ i18n.ts.password }} ({{ i18n.ts.retype }})</template>
		<template #prefix><i class="ti ti-lock"></i></template>
		<template #caption>
			<span v-if="passwordRetypeState == 'match'" style="color: var(--success)"><i class="ti ti-check ti-fw"></i> {{ i18n.ts.passwordMatched }}</span>
			<span v-if="passwordRetypeState == 'not-match'" style="color: var(--error)"><i class="ti ti-alert-triangle ti-fw"></i> {{ i18n.ts.passwordNotMatched }}</span>
		</template>
	</MkInput>
<<<<<<< HEAD
	<MkSwitch v-model="ageLimitAgreement">{{ i18n.ts.imOverSixteen }}</MkSwitch>
	<MkSwitch v-if="instance.tosUrl" v-model="ToSAgreement" class="tou">
		<I18n :src="i18n.ts.agreeTo">
			<template #0>
				<a :href="instance.tosUrl" class="_link" target="_blank">{{ i18n.ts.tos }}</a>
			</template>
		</I18n>
=======
	<MkSwitch v-model="ToSAgreement" class="tou">
		<template #label>{{ i18n.ts.agreeBelow }}</template>
>>>>>>> 000f8760
	</MkSwitch>
	<ul style="margin: 0; padding-left: 2em;">
		<li v-if="instance.tosUrl"><a :href="instance.tosUrl" class="_link" target="_blank">{{ i18n.ts.tos }}</a></li>
		<li><a href="https://misskey-hub.net/docs/notes.html" class="_link" target="_blank">{{ i18n.ts.basicNotesBeforeCreateAccount }}</a></li>
	</ul>
	<MkCaptcha v-if="instance.enableHcaptcha" ref="hcaptcha" v-model="hCaptchaResponse" class="captcha" provider="hcaptcha" :sitekey="instance.hcaptchaSiteKey"/>
	<MkCaptcha v-if="instance.enableRecaptcha" ref="recaptcha" v-model="reCaptchaResponse" class="captcha" provider="recaptcha" :sitekey="instance.recaptchaSiteKey"/>
	<MkCaptcha v-if="instance.enableTurnstile" ref="turnstile" v-model="turnstileResponse" class="captcha" provider="turnstile" :sitekey="instance.turnstileSiteKey"/>
	<MkButton type="submit" :disabled="shouldDisableSubmitting" gradate data-cy-signup-submit>{{ i18n.ts.start }}</MkButton>
</form>
</template>

<script lang="ts" setup>
import { } from 'vue';
import getPasswordStrength from 'syuilo-password-strength';
import { toUnicode } from 'punycode/';
import MkButton from './MkButton.vue';
import MkInput from './MkInput.vue';
import MkSwitch from './MkSwitch.vue';
import MkCaptcha from '@/components/MkCaptcha.vue';
import * as config from '@/config';
import * as os from '@/os';
import { login } from '@/account';
import { instance } from '@/instance';
import { i18n } from '@/i18n';

const props = withDefaults(defineProps<{
	autoSet?: boolean;
}>(), {
	autoSet: false,
});

const emit = defineEmits<{
	(ev: 'signup', user: Record<string, any>): void;
	(ev: 'signupEmailPending'): void;
}>();

const host = toUnicode(config.host);

let hcaptcha = $ref();
let recaptcha = $ref();
let turnstile = $ref();

let username: string = $ref('');
let password: string = $ref('');
let retypedPassword: string = $ref('');
let invitationCode: string = $ref('');
let email = $ref('');
let usernameState: null | 'wait' | 'ok' | 'unavailable' | 'error' | 'invalid-format' | 'min-range' | 'max-range' = $ref(null);
let emailState: null | 'wait' | 'ok' | 'unavailable:used' | 'unavailable:format' | 'unavailable:disposable' | 'unavailable:mx' | 'unavailable:smtp' | 'unavailable' | 'error' = $ref(null);
let passwordStrength: '' | 'low' | 'medium' | 'high' = $ref('');
let passwordRetypeState: null | 'match' | 'not-match' = $ref(null);
let submitting: boolean = $ref(false);
let ageLimitAgreement: boolean = $ref(false);
let ToSAgreement: boolean = $ref(false);
let hCaptchaResponse = $ref(null);
let reCaptchaResponse = $ref(null);
let turnstileResponse = $ref(null);

const shouldDisableSubmitting = $computed((): boolean => {
	return submitting ||
		instance.tosUrl && !ToSAgreement ||
		instance.enableHcaptcha && !hCaptchaResponse ||
		instance.enableRecaptcha && !reCaptchaResponse ||
		instance.enableTurnstile && !turnstileResponse ||
		passwordRetypeState === 'not-match';
});

function onChangeUsername(): void {
	if (username === '') {
		usernameState = null;
		return;
	}

	{
		const err =
			!username.match(/^[a-zA-Z0-9_]+$/) ? 'invalid-format' :
			username.length < 1 ? 'min-range' :
			username.length > 20 ? 'max-range' :
			null;

		if (err) {
			usernameState = err;
			return;
		}
	}

	usernameState = 'wait';

	os.api('username/available', {
		username,
	}).then(result => {
		usernameState = result.available ? 'ok' : 'unavailable';
	}).catch(() => {
		usernameState = 'error';
	});
}

function onChangeEmail(): void {
	if (email === '') {
		emailState = null;
		return;
	}

	emailState = 'wait';

	os.api('email-address/available', {
		emailAddress: email,
	}).then(result => {
		emailState = result.available ? 'ok' :
			result.reason === 'used' ? 'unavailable:used' :
			result.reason === 'format' ? 'unavailable:format' :
			result.reason === 'disposable' ? 'unavailable:disposable' :
			result.reason === 'mx' ? 'unavailable:mx' :
			result.reason === 'smtp' ? 'unavailable:smtp' :
			'unavailable';
	}).catch(() => {
		emailState = 'error';
	});
}

function onChangePassword(): void {
	if (password === '') {
		passwordStrength = '';
		return;
	}

	const strength = getPasswordStrength(password);
	passwordStrength = strength > 0.7 ? 'high' : strength > 0.3 ? 'medium' : 'low';
}

function onChangePasswordRetype(): void {
	if (retypedPassword === '') {
		passwordRetypeState = null;
		return;
	}

	passwordRetypeState = password === retypedPassword ? 'match' : 'not-match';
}

function onSubmit(): void {
	if (!ageLimitAgreement) {
		os.alert({
			type: 'error',
			text: i18n.ts.ageLimitError,
		});
		return;
	}

	if (submitting) return;
	submitting = true;

	os.api('signup', {
		username,
		password,
		emailAddress: email,
		invitationCode,
		'hcaptcha-response': hCaptchaResponse,
		'g-recaptcha-response': reCaptchaResponse,
		'turnstile-response': turnstileResponse,
	}).then(() => {
		if (instance.emailRequiredForSignup) {
			os.alert({
				type: 'success',
				title: i18n.ts._signup.almostThere,
				text: i18n.t('_signup.emailSent', { email }),
			});
			emit('signupEmailPending');
		} else {
			os.api('signin', {
				username,
				password,
			}).then(res => {
				emit('signup', res);

				if (props.autoSet) {
					login(res.i);
				}
			});
		}
	}).catch(() => {
		submitting = false;
		hcaptcha.reset?.();
		recaptcha.reset?.();
		turnstile.reset?.();

		os.alert({
			type: 'error',
			text: i18n.ts.somethingHappened,
		});
	});
}
</script>

<style lang="scss" scoped>
.qlvuhzng {
	.captcha {
		margin: 16px 0;
	}
}
</style><|MERGE_RESOLUTION|>--- conflicted
+++ resolved
@@ -50,18 +50,9 @@
 			<span v-if="passwordRetypeState == 'not-match'" style="color: var(--error)"><i class="ti ti-alert-triangle ti-fw"></i> {{ i18n.ts.passwordNotMatched }}</span>
 		</template>
 	</MkInput>
-<<<<<<< HEAD
 	<MkSwitch v-model="ageLimitAgreement">{{ i18n.ts.imOverSixteen }}</MkSwitch>
-	<MkSwitch v-if="instance.tosUrl" v-model="ToSAgreement" class="tou">
-		<I18n :src="i18n.ts.agreeTo">
-			<template #0>
-				<a :href="instance.tosUrl" class="_link" target="_blank">{{ i18n.ts.tos }}</a>
-			</template>
-		</I18n>
-=======
 	<MkSwitch v-model="ToSAgreement" class="tou">
 		<template #label>{{ i18n.ts.agreeBelow }}</template>
->>>>>>> 000f8760
 	</MkSwitch>
 	<ul style="margin: 0; padding-left: 2em;">
 		<li v-if="instance.tosUrl"><a :href="instance.tosUrl" class="_link" target="_blank">{{ i18n.ts.tos }}</a></li>
