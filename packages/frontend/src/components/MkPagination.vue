--- conflicted
+++ resolved
@@ -21,22 +21,14 @@
 
 	<div v-else ref="rootEl">
 		<div v-show="pagination.reversed && more" key="_more_" class="_margin">
-<<<<<<< HEAD
 			<MkButton v-if="!moreFetching" v-appear="(enableInfiniteScroll && !props.disableAutoLoad) ? () => fetchMore(true, true) : null" :class="$style.more" :disabled="moreFetching" :style="{ cursor: moreFetching ? 'wait' : 'pointer' }" primary rounded @click="() => fetchMore(true, false)">
-=======
-			<MkButton v-if="!moreFetching" v-appear="(enableInfiniteScroll && !props.disableAutoLoad) ? appearFetchMoreAhead : null" :class="$style.more" :disabled="moreFetching" :style="{ cursor: moreFetching ? 'wait' : 'pointer' }" primary rounded @click="fetchMoreAhead">
->>>>>>> 54625914
 				{{ i18n.ts.loadMore }}
 			</MkButton>
 			<MkLoading v-else class="loading"/>
 		</div>
 		<slot :items="Array.from(items.values())" :fetching="fetching || moreFetching"></slot>
 		<div v-show="!pagination.reversed && more" key="_more_" class="_margin">
-<<<<<<< HEAD
 			<MkButton v-if="!moreFetching" v-appear="(enableInfiniteScroll && !props.disableAutoLoad) ? () => fetchMore(false, true) : null" :class="$style.more" :disabled="moreFetching" :style="{ cursor: moreFetching ? 'wait' : 'pointer' }" primary rounded @click="() => fetchMore(false, false)">
-=======
-			<MkButton v-if="!moreFetching" v-appear="(enableInfiniteScroll && !props.disableAutoLoad) ? appearFetchMore : null" :class="$style.more" :disabled="moreFetching" :style="{ cursor: moreFetching ? 'wait' : 'pointer' }" primary rounded @click="fetchMore">
->>>>>>> 54625914
 				{{ i18n.ts.loadMore }}
 			</MkButton>
 			<MkLoading v-else class="loading"/>
@@ -58,11 +50,8 @@
 
 const SECOND_FETCH_LIMIT = 30;
 const TOLERANCE = 16;
-<<<<<<< HEAD
 const AUTO_FETCH_LIMIT = 5;
-=======
 const APPEAR_MINIMUM_INTERVAL = 600;
->>>>>>> 54625914
 
 export type Paging<E extends keyof misskey.Endpoints = keyof misskey.Endpoints> = {
 	endpoint: E;
@@ -236,7 +225,6 @@
 	return init();
 };
 
-<<<<<<< HEAD
 let autoFetchCount = 0;
 const fetchMore = async (isAhead: boolean, autoFetch: boolean) => {
 	if (autoFetch && props.suppressInfinityFetch) {
@@ -246,19 +234,19 @@
 		autoFetchCount = 0;
 	}
 
+	if (preventAppearFetchMore.value) return;
+
 	if (isAhead) {
 		await fetchMoreAhead();
 	} else {
 		await fetchMoreBehind();
 	}
+
+	fetchMoreAppearTimeout();
 };
 
 const fetchMoreBehind = async (): Promise<void> => {
-	if (!more.value || fetching.value || moreFetching.value || items.value.length === 0) return;
-=======
-const fetchMore = async (): Promise<void> => {
 	if (!more.value || fetching.value || moreFetching.value || items.value.size === 0) return;
->>>>>>> 54625914
 	moreFetching.value = true;
 	const params = props.pagination.params ? isRef(props.pagination.params) ? props.pagination.params.value : props.pagination.params : {};
 	await os.api(props.pagination.endpoint, {
@@ -361,18 +349,6 @@
 	preventAppearFetchMoreTimer.value = window.setTimeout(fetchMoreApperTimeoutFn, APPEAR_MINIMUM_INTERVAL);
 };
 
-const appearFetchMore = async (): Promise<void> => {
-	if (preventAppearFetchMore.value) return;
-	await fetchMore();
-	fetchMoreAppearTimeout();
-};
-
-const appearFetchMoreAhead = async (): Promise<void> => {
-	if (preventAppearFetchMore.value) return;
-	await fetchMoreAhead();
-	fetchMoreAppearTimeout();
-};
-
 const isTop = (): boolean => isBackTop.value || (props.pagination.reversed ? isBottomVisible : isTopVisible)(contentEl!, TOLERANCE);
 
 watch(visibility, () => {
