--- conflicted
+++ resolved
@@ -5,11 +5,7 @@
 
 import { toUnicode } from 'punycode';
 import { defineAsyncComponent, ref, watch } from 'vue';
-<<<<<<< HEAD
-import * as misskey from 'misskey-js';
-=======
 import * as Misskey from 'misskey-js';
->>>>>>> 90b058e2
 import { i18n } from '@/i18n';
 import copyToClipboard from '@/scripts/copy-to-clipboard';
 import { host, url } from '@/config';
@@ -120,7 +116,7 @@
 			: period === 'oneDay' ? Date.now() + (1000 * 60 * 60 * 24)
 			: period === 'oneWeek' ? Date.now() + (1000 * 60 * 60 * 24 * 7)
 			: null;
-			
+
 		await os.apiWithDialog('mute/create', {
 			userId: user.id,
 			expiresAt,
