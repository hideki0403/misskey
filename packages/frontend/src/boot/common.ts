--- conflicted
+++ resolved
@@ -265,7 +265,6 @@
 
 	const app = createVue();
 
-<<<<<<< HEAD
 	if (!_DEV_ && instance.enableSentryLogging && instance.sentryDsn && !defaultStore.state.optoutStatistics) {
 		Sentry.init({
 			app,
@@ -274,10 +273,7 @@
 		});
 	}
 
-	setupRouter(app);
-=======
 	setupRouter(app, createMainRouter);
->>>>>>> 781e64aa
 
 	if (_DEV_) {
 		app.config.performance = true;
