--- conflicted
+++ resolved
@@ -268,7 +268,6 @@
 
 	const app = createVue();
 
-<<<<<<< HEAD
 	if (!_DEV_ && instance.enableSentryLogging && instance.sentryDsn && !defaultStore.state.optoutStatistics) {
 		Sentry.init({
 			app,
@@ -276,9 +275,8 @@
 			release: version,
 		});
 	}
-=======
+
 	setupRouter(app);
->>>>>>> 5342692b
 
 	if (_DEV_) {
 		app.config.performance = true;
