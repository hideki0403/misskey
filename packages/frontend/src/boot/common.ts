/*
 * SPDX-FileCopyrightText: syuilo and other misskey contributors
 * SPDX-License-Identifier: AGPL-3.0-only
 */

<<<<<<< HEAD
import { computed, createApp, watch, markRaw, version as vueVersion, defineAsyncComponent, App } from 'vue';
import * as Sentry from '@sentry/vue';
=======
import { computed, watch, version as vueVersion, App } from 'vue';
>>>>>>> 0b5228f3
import { compareVersions } from 'compare-versions';
import widgets from '@/widgets/index.js';
import directives from '@/directives/index.js';
import components from '@/components/index.js';
import { version, lang, updateLocale, locale } from '@/config.js';
import { applyTheme } from '@/scripts/theme.js';
import { applyFont } from '@/scripts/font.js';
import { isDeviceDarkmode } from '@/scripts/is-device-darkmode.js';
<<<<<<< HEAD
import { isTimeDarkmode, initializeTimeBasedDarkmode } from '@/scripts/is-time-darkmode.js';
import { isMobileData, initializeDetectNetworkChange } from '@/scripts/datasaver.js';
import { i18n, updateI18n } from '@/i18n.js';
import { $i, refreshAccount, login, updateAccount, signout } from '@/account.js';
=======
import { updateI18n } from '@/i18n.js';
import { $i, refreshAccount, login } from '@/account.js';
>>>>>>> 0b5228f3
import { defaultStore, ColdDeviceStorage } from '@/store.js';
import { fetchInstance, instance } from '@/instance.js';
import { deviceKind } from '@/scripts/device-kind.js';
import { reloadChannel } from '@/scripts/unison-reload.js';
import { getUrlWithoutLoginId } from '@/scripts/login-id.js';
import { getAccountFromId } from '@/scripts/get-account-from-id.js';
import { deckStore } from '@/ui/deck/deck-store.js';
import { miLocalStorage } from '@/local-storage.js';
import { fetchCustomEmojis } from '@/custom-emojis.js';

export async function common(createVue: () => App<Element>) {
	console.info(`Misskey v${version}`);

	if (_DEV_) {
		console.warn('Development mode!!!');

		console.info(`vue ${vueVersion}`);

		// eslint-disable-next-line @typescript-eslint/no-explicit-any
		(window as any).$i = $i;
		// eslint-disable-next-line @typescript-eslint/no-explicit-any
		(window as any).$store = defaultStore;

		window.addEventListener('error', event => {
			console.error(event);
			/*
			alert({
				type: 'error',
				title: 'DEV: Unhandled error',
				text: event.message
			});
			*/
		});

		window.addEventListener('unhandledrejection', event => {
			console.error(event);
			/*
			alert({
				type: 'error',
				title: 'DEV: Unhandled promise rejection',
				text: event.reason
			});
			*/
		});
	}

	const splash = document.getElementById('splash');
	// 念のためnullチェック(HTMLが古い場合があるため(そのうち消す))
	if (splash) splash.addEventListener('transitionend', () => {
		splash.remove();
	});

	let isClientUpdated = false;

	//#region クライアントが更新されたかチェック
	const lastVersion = miLocalStorage.getItem('lastVersion');
	if (lastVersion !== version) {
		miLocalStorage.setItem('lastVersion', version);

		// テーマリビルドするため
		miLocalStorage.removeItem('theme');

		try { // 変なバージョン文字列来るとcompareVersionsでエラーになるため
			if (lastVersion != null && compareVersions(version, lastVersion) === 1) {
				isClientUpdated = true;
			}
		} catch (err) { /* empty */ }
	}
	//#endregion

	//#region Detect language & fetch translations
	const clientBuiltAt = miLocalStorage.getItem('builtAt');
	const localeVersion = miLocalStorage.getItem('localeVersion');
	const localeOutdated = (localeVersion == null || localeVersion !== version || locale == null || (_DEV_ && clientBuiltAt !== _BUILT_AT_));
	if (localeOutdated) {
		const res = await window.fetch(`/assets/locales/${lang}.${version}.json`);
		if (res.status === 200) {
			const newLocale = await res.text();
			const parsedNewLocale = JSON.parse(newLocale);
			miLocalStorage.setItem('locale', newLocale);
			miLocalStorage.setItem('localeVersion', version);
			if (_DEV_) miLocalStorage.setItem('builtAt', _BUILT_AT_);
			updateLocale(parsedNewLocale);
			updateI18n(parsedNewLocale);
		}
	}
	//#endregion

	// タッチデバイスでCSSの:hoverを機能させる
	document.addEventListener('touchend', () => {}, { passive: true });

	// 一斉リロード
	reloadChannel.addEventListener('message', path => {
		if (path !== null) location.href = path;
		else location.reload();
	});

	// If mobile, insert the viewport meta tag
	if (['smartphone', 'tablet'].includes(deviceKind)) {
		const viewport = document.getElementsByName('viewport').item(0);
		viewport.setAttribute('content',
			`${viewport.getAttribute('content')}, minimum-scale=1, maximum-scale=1, user-scalable=no, viewport-fit=cover`);
	}

	//#region Set lang attr
	const html = document.documentElement;
	html.setAttribute('lang', lang);
	//#endregion

	await defaultStore.ready;
	await deckStore.ready;

	const fetchInstanceMetaPromise = fetchInstance();

	fetchInstanceMetaPromise.then(() => {
		miLocalStorage.setItem('v', instance.version);
	});

	//#region loginId
	const params = new URLSearchParams(location.search);
	const loginId = params.get('loginId');

	if (loginId) {
		const target = getUrlWithoutLoginId(location.href);

		if (!$i || $i.id !== loginId) {
			const account = await getAccountFromId(loginId);
			if (account) {
				await login(account.token, target);
			}
		}

		history.replaceState({ misskey: 'loginId' }, '', target);
	}
	//#endregion

	// NOTE: この処理は必ずクライアント更新チェック処理より後に来ること(テーマ再構築のため)
	watch(defaultStore.reactiveState.darkMode, (darkMode) => {
		applyTheme(darkMode ? ColdDeviceStorage.get('darkTheme') : ColdDeviceStorage.get('lightTheme'));
	}, { immediate: miLocalStorage.getItem('theme') == null });

	const darkTheme = computed(ColdDeviceStorage.makeGetterSetter('darkTheme'));
	const lightTheme = computed(ColdDeviceStorage.makeGetterSetter('lightTheme'));

	watch(darkTheme, (theme) => {
		if (defaultStore.state.darkMode) {
			applyTheme(theme);
		}
	});

	watch(lightTheme, (theme) => {
		if (!defaultStore.state.darkMode) {
			applyTheme(theme);
		}
	});

	//#region Sync dark mode
	if (ColdDeviceStorage.get('syncDeviceDarkMode') && !ColdDeviceStorage.get('syncTimeDarkMode')) {
		defaultStore.set('darkMode', isDeviceDarkmode());
	}

	if (ColdDeviceStorage.get('syncTimeDarkMode')) {
		defaultStore.set('darkMode', isTimeDarkmode());
		initializeTimeBasedDarkmode();
	}

	window.matchMedia('(prefers-color-scheme: dark)').addEventListener('change', (mql) => {
		if (ColdDeviceStorage.get('syncDeviceDarkMode')) {
			defaultStore.set('darkMode', mql.matches);
		}
	});
	//#endregion

	//#region Auto data saver
	if (defaultStore.state.autoDataSaver) {
		defaultStore.set('enableDataSaverMode', isMobileData());
		initializeDetectNetworkChange();
	}
	//#endregion

	if (defaultStore.state.customFont) {
		applyFont(defaultStore.state.customFont);
	}

	watch(defaultStore.reactiveState.customFont, (font) => {
		applyFont(font);
	});

	fetchInstanceMetaPromise.then(() => {
		if (defaultStore.state.themeInitial) {
			if (instance.defaultLightTheme != null) ColdDeviceStorage.set('lightTheme', JSON.parse(instance.defaultLightTheme));
			if (instance.defaultDarkTheme != null) ColdDeviceStorage.set('darkTheme', JSON.parse(instance.defaultDarkTheme));
			defaultStore.set('themeInitial', false);
		} else {
			if (defaultStore.state.darkMode) {
				applyTheme(darkTheme.value);
			} else {
				applyTheme(lightTheme.value);
			}
		}
	});

	watch(defaultStore.reactiveState.useBlurEffectForModal, v => {
		document.documentElement.style.setProperty('--modalBgFilter', v ? 'blur(4px)' : 'none');
	}, { immediate: true });

	watch(defaultStore.reactiveState.useBlurEffect, v => {
		if (v) {
			document.documentElement.style.removeProperty('--blur');
		} else {
			document.documentElement.style.setProperty('--blur', 'none');
		}
	}, { immediate: true });

	// Keep screen on
	const onVisibilityChange = () => document.addEventListener('visibilitychange', () => {
		if (document.visibilityState === 'visible') {
			navigator.wakeLock.request('screen');
		}
	});
	if (defaultStore.state.keepScreenOn && 'wakeLock' in navigator) {
		navigator.wakeLock.request('screen')
			.then(onVisibilityChange)
			.catch(() => {
				// On WebKit-based browsers, user activation is required to send wake lock request
				// https://webkit.org/blog/13862/the-user-activation-api/
				document.addEventListener(
					'click',
					() => navigator.wakeLock.request('screen').then(onVisibilityChange),
					{ once: true },
				);
			});
	}

	//#region Fetch user
	if ($i && $i.token) {
		if (_DEV_) {
			console.log('account cache found. refreshing...');
		}

		refreshAccount();
	}
	//#endregion

	try {
		await fetchCustomEmojis();
	} catch (err) { /* empty */ }

	const app = createVue();

	if (!_DEV_ && instance.enableSentryLogging && instance.sentryDsn && !defaultStore.state.optoutStatistics) {
		Sentry.init({
			app,
			dsn: instance.sentryDsn,
			release: version,
		});
	}

	if (_DEV_) {
		app.config.performance = true;
	}

	widgets(app);
	directives(app);
	components(app);

	// https://github.com/misskey-dev/misskey/pull/8575#issuecomment-1114239210
	// なぜか2回実行されることがあるため、mountするdivを1つに制限する
	const rootEl = ((): HTMLElement => {
		const MISSKEY_MOUNT_DIV_ID = 'misskey_app';

		const currentRoot = document.getElementById(MISSKEY_MOUNT_DIV_ID);

		if (currentRoot) {
			console.warn('multiple import detected');
			return currentRoot;
		}

		const root = document.createElement('div');
		root.id = MISSKEY_MOUNT_DIV_ID;
		document.body.appendChild(root);
		return root;
	})();

	app.mount(rootEl);

	// boot.jsのやつを解除
	window.onerror = null;
	window.onunhandledrejection = null;

	removeSplash();

	return {
		isClientUpdated,
		app,
	};
}

function removeSplash() {
	const splash = document.getElementById('splash');
	if (splash) {
		splash.style.opacity = '0';
		splash.style.pointerEvents = 'none';
	}
}<|MERGE_RESOLUTION|>--- conflicted
+++ resolved
@@ -3,12 +3,8 @@
  * SPDX-License-Identifier: AGPL-3.0-only
  */
 
-<<<<<<< HEAD
-import { computed, createApp, watch, markRaw, version as vueVersion, defineAsyncComponent, App } from 'vue';
+import { computed, watch, version as vueVersion, App } from 'vue';
 import * as Sentry from '@sentry/vue';
-=======
-import { computed, watch, version as vueVersion, App } from 'vue';
->>>>>>> 0b5228f3
 import { compareVersions } from 'compare-versions';
 import widgets from '@/widgets/index.js';
 import directives from '@/directives/index.js';
@@ -17,15 +13,10 @@
 import { applyTheme } from '@/scripts/theme.js';
 import { applyFont } from '@/scripts/font.js';
 import { isDeviceDarkmode } from '@/scripts/is-device-darkmode.js';
-<<<<<<< HEAD
 import { isTimeDarkmode, initializeTimeBasedDarkmode } from '@/scripts/is-time-darkmode.js';
 import { isMobileData, initializeDetectNetworkChange } from '@/scripts/datasaver.js';
-import { i18n, updateI18n } from '@/i18n.js';
-import { $i, refreshAccount, login, updateAccount, signout } from '@/account.js';
-=======
 import { updateI18n } from '@/i18n.js';
 import { $i, refreshAccount, login } from '@/account.js';
->>>>>>> 0b5228f3
 import { defaultStore, ColdDeviceStorage } from '@/store.js';
 import { fetchInstance, instance } from '@/instance.js';
 import { deviceKind } from '@/scripts/device-kind.js';
