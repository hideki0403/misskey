/*
 * SPDX-FileCopyrightText: syuilo and misskey-project
 * SPDX-License-Identifier: AGPL-3.0-only
 */

import { computed, watch, version as vueVersion, App } from 'vue';
import * as Sentry from '@sentry/vue';
import { compareVersions } from 'compare-versions';
import { version, lang, updateLocale, locale } from '@@/js/config.js';
import widgets from '@/widgets/index.js';
import directives from '@/directives/index.js';
import components from '@/components/index.js';
import { applyTheme } from '@/scripts/theme.js';
import { applyFont } from '@/scripts/font.js';
import { isDeviceDarkmode } from '@/scripts/is-device-darkmode.js';
<<<<<<< HEAD
import { isTimeDarkmode, initializeTimeBasedDarkmode } from '@/scripts/is-time-darkmode.js';
import { isMobileData, initializeDetectNetworkChange } from '@/scripts/datasaver.js';
import { updateI18n } from '@/i18n.js';
=======
import { updateI18n, i18n } from '@/i18n.js';
>>>>>>> 551040ed
import { $i, refreshAccount, login } from '@/account.js';
import { defaultStore, ColdDeviceStorage } from '@/store.js';
import { fetchInstance, instance } from '@/instance.js';
import { deviceKind, updateDeviceKind } from '@/scripts/device-kind.js';
import { reloadChannel } from '@/scripts/unison-reload.js';
import { getUrlWithoutLoginId } from '@/scripts/login-id.js';
import { getAccountFromId } from '@/scripts/get-account-from-id.js';
import { deckStore } from '@/ui/deck/deck-store.js';
import { miLocalStorage } from '@/local-storage.js';
import { fetchCustomEmojis } from '@/custom-emojis.js';
import { setupRouter } from '@/router/main.js';
import { createMainRouter } from '@/router/definition.js';

export async function common(createVue: () => App<Element>) {
	console.info(`Misskey v${version}`);

	if (_DEV_) {
		console.warn('Development mode!!!');

		console.info(`vue ${vueVersion}`);

		// eslint-disable-next-line @typescript-eslint/no-explicit-any
		(window as any).$i = $i;
		// eslint-disable-next-line @typescript-eslint/no-explicit-any
		(window as any).$store = defaultStore;

		window.addEventListener('error', event => {
			console.error(event);
			/*
			alert({
				type: 'error',
				title: 'DEV: Unhandled error',
				text: event.message
			});
			*/
		});

		window.addEventListener('unhandledrejection', event => {
			console.error(event);
			/*
			alert({
				type: 'error',
				title: 'DEV: Unhandled promise rejection',
				text: event.reason
			});
			*/
		});
	}

	let isClientUpdated = false;

	//#region クライアントが更新されたかチェック
	const lastVersion = miLocalStorage.getItem('lastVersion');
	if (lastVersion !== version) {
		miLocalStorage.setItem('lastVersion', version);

		// テーマリビルドするため
		miLocalStorage.removeItem('theme');

		try { // 変なバージョン文字列来るとcompareVersionsでエラーになるため
			if (lastVersion != null && compareVersions(version, lastVersion) === 1) {
				isClientUpdated = true;
			}
		} catch (err) { /* empty */ }
	}
	//#endregion

	//#region Detect language & fetch translations
	const clientBuiltAt = miLocalStorage.getItem('builtAt');
	const localeVersion = miLocalStorage.getItem('localeVersion');
	const localeOutdated = (localeVersion == null || localeVersion !== version || locale == null || (_DEV_ && clientBuiltAt !== _BUILT_AT_));
	if (localeOutdated) {
		const res = await window.fetch(`/assets/locales/${lang}.${version}.json`);
		if (res.status === 200) {
			const newLocale = await res.text();
			const parsedNewLocale = JSON.parse(newLocale);
			miLocalStorage.setItem('locale', newLocale);
			miLocalStorage.setItem('localeVersion', version);
			if (_DEV_) miLocalStorage.setItem('builtAt', _BUILT_AT_);
			updateLocale(parsedNewLocale);
			updateI18n(parsedNewLocale);
		}
	}
	//#endregion

	// タッチデバイスでCSSの:hoverを機能させる
	document.addEventListener('touchend', () => {}, { passive: true });

	// 一斉リロード
	reloadChannel.addEventListener('message', path => {
		if (path !== null) location.href = path;
		else location.reload();
	});

	// If mobile, insert the viewport meta tag
	if (['smartphone', 'tablet'].includes(deviceKind)) {
		const viewport = document.getElementsByName('viewport').item(0);
		viewport.setAttribute('content',
			`${viewport.getAttribute('content')}, minimum-scale=1, maximum-scale=1, user-scalable=no, viewport-fit=cover`);
	}

	//#region Set lang attr
	const html = document.documentElement;
	html.setAttribute('lang', lang);
	//#endregion

	await defaultStore.ready;
	await deckStore.ready;

	const fetchInstanceMetaPromise = fetchInstance();

	fetchInstanceMetaPromise.then(() => {
		miLocalStorage.setItem('v', instance.version);
	});

	//#region loginId
	const params = new URLSearchParams(location.search);
	const loginId = params.get('loginId');

	if (loginId) {
		const target = getUrlWithoutLoginId(location.href);

		if (!$i || $i.id !== loginId) {
			const account = await getAccountFromId(loginId);
			if (account) {
				await login(account.token, target);
			}
		}

		history.replaceState({ misskey: 'loginId' }, '', target);
	}
	//#endregion

	// NOTE: この処理は必ずクライアント更新チェック処理より後に来ること(テーマ再構築のため)
	watch(defaultStore.reactiveState.darkMode, (darkMode) => {
		applyTheme(darkMode ? ColdDeviceStorage.get('darkTheme') : ColdDeviceStorage.get('lightTheme'));
	}, { immediate: miLocalStorage.getItem('theme') == null });

	document.documentElement.dataset.colorScheme = defaultStore.state.darkMode ? 'dark' : 'light';

	const darkTheme = computed(ColdDeviceStorage.makeGetterSetter('darkTheme'));
	const lightTheme = computed(ColdDeviceStorage.makeGetterSetter('lightTheme'));

	watch(darkTheme, (theme) => {
		if (defaultStore.state.darkMode) {
			applyTheme(theme);
		}
	});

	watch(lightTheme, (theme) => {
		if (!defaultStore.state.darkMode) {
			applyTheme(theme);
		}
	});

	//#region Sync dark mode
	if (ColdDeviceStorage.get('syncDeviceDarkMode') && !ColdDeviceStorage.get('syncTimeDarkMode')) {
		defaultStore.set('darkMode', isDeviceDarkmode());
	}

	if (ColdDeviceStorage.get('syncTimeDarkMode')) {
		defaultStore.set('darkMode', isTimeDarkmode());
		initializeTimeBasedDarkmode();
	}

	window.matchMedia('(prefers-color-scheme: dark)').addEventListener('change', (mql) => {
		if (ColdDeviceStorage.get('syncDeviceDarkMode')) {
			defaultStore.set('darkMode', mql.matches);
		}
	});
	//#endregion

	//#region Auto data saver
	if (defaultStore.state.autoDataSaver) {
		defaultStore.set('enableDataSaverMode', isMobileData());
		initializeDetectNetworkChange();
	}
	//#endregion

	if (defaultStore.state.customFont) {
		applyFont(defaultStore.state.customFont);
	}

	watch(defaultStore.reactiveState.customFont, (font) => {
		applyFont(font);
	});

	fetchInstanceMetaPromise.then(() => {
		if (defaultStore.state.themeInitial) {
			if (instance.defaultLightTheme != null) ColdDeviceStorage.set('lightTheme', JSON.parse(instance.defaultLightTheme));
			if (instance.defaultDarkTheme != null) ColdDeviceStorage.set('darkTheme', JSON.parse(instance.defaultDarkTheme));
			defaultStore.set('themeInitial', false);
		}
	});

	watch(defaultStore.reactiveState.overridedDeviceKind, (kind) => {
		updateDeviceKind(kind);
	}, { immediate: true });

	watch(defaultStore.reactiveState.useBlurEffectForModal, v => {
		document.documentElement.style.setProperty('--MI-modalBgFilter', v ? 'blur(4px)' : 'none');
	}, { immediate: true });

	watch(defaultStore.reactiveState.useBlurEffect, v => {
		if (v) {
			document.documentElement.style.removeProperty('--MI-blur');
		} else {
			document.documentElement.style.setProperty('--MI-blur', 'none');
		}
	}, { immediate: true });

	// Keep screen on
	const onVisibilityChange = () => document.addEventListener('visibilitychange', () => {
		if (document.visibilityState === 'visible') {
			navigator.wakeLock.request('screen');
		}
	});
	if (defaultStore.state.keepScreenOn && 'wakeLock' in navigator) {
		navigator.wakeLock.request('screen')
			.then(onVisibilityChange)
			.catch(() => {
				// On WebKit-based browsers, user activation is required to send wake lock request
				// https://webkit.org/blog/13862/the-user-activation-api/
				document.addEventListener(
					'click',
					() => navigator.wakeLock.request('screen').then(onVisibilityChange),
					{ once: true },
				);
			});
	}

	//#region Fetch user
	if ($i && $i.token) {
		if (_DEV_) {
			console.log('account cache found. refreshing...');
		}

		refreshAccount();
	}
	//#endregion

	try {
		await fetchCustomEmojis();
	} catch (err) { /* empty */ }

	const app = createVue();

	if (!_DEV_ && instance.enableSentryLogging && instance.sentryDsn && !defaultStore.state.optoutStatistics) {
		Sentry.init({
			app,
			dsn: instance.sentryDsn,
			release: version,
		});
	}

	setupRouter(app, createMainRouter);

	if (_DEV_) {
		app.config.performance = true;
	}

	widgets(app);
	directives(app);
	components(app);

	// https://github.com/misskey-dev/misskey/pull/8575#issuecomment-1114239210
	// なぜか2回実行されることがあるため、mountするdivを1つに制限する
	const rootEl = ((): HTMLElement => {
		const MISSKEY_MOUNT_DIV_ID = 'misskey_app';

		const currentRoot = document.getElementById(MISSKEY_MOUNT_DIV_ID);

		if (currentRoot) {
			console.warn('multiple import detected');
			return currentRoot;
		}

		const root = document.createElement('div');
		root.id = MISSKEY_MOUNT_DIV_ID;
		document.body.appendChild(root);
		return root;
	})();

	app.mount(rootEl);

	// boot.jsのやつを解除
	window.onerror = null;
	window.onunhandledrejection = null;

	removeSplash();

	//#region Self-XSS 対策メッセージ
	console.log(
		`%c${i18n.ts._selfXssPrevention.warning}`,
		'color: #f00; background-color: #ff0; font-size: 36px; padding: 4px;',
	);
	console.log(
		`%c${i18n.ts._selfXssPrevention.title}`,
		'color: #f00; font-weight: 900; font-family: "Hiragino Sans W9", "Hiragino Kaku Gothic ProN", sans-serif; font-size: 24px;',
	);
	console.log(
		`%c${i18n.ts._selfXssPrevention.description1}`,
		'font-size: 16px; font-weight: 700;',
	);
	console.log(
		`%c${i18n.ts._selfXssPrevention.description2}`,
		'font-size: 16px;',
		'font-size: 20px; font-weight: 700; color: #f00;',
	);
	console.log(i18n.tsx._selfXssPrevention.description3({ link: 'https://misskey-hub.net/docs/for-users/resources/self-xss/' }));
	//#endregion

	return {
		isClientUpdated,
		app,
	};
}

function removeSplash() {
	const splash = document.getElementById('splash');
	if (splash) {
		splash.style.opacity = '0';
		splash.style.pointerEvents = 'none';

		// transitionendイベントが発火しない場合があるため
		window.setTimeout(() => {
			splash.remove();
		}, 1000);
	}
}<|MERGE_RESOLUTION|>--- conflicted
+++ resolved
@@ -13,13 +13,9 @@
 import { applyTheme } from '@/scripts/theme.js';
 import { applyFont } from '@/scripts/font.js';
 import { isDeviceDarkmode } from '@/scripts/is-device-darkmode.js';
-<<<<<<< HEAD
 import { isTimeDarkmode, initializeTimeBasedDarkmode } from '@/scripts/is-time-darkmode.js';
 import { isMobileData, initializeDetectNetworkChange } from '@/scripts/datasaver.js';
-import { updateI18n } from '@/i18n.js';
-=======
 import { updateI18n, i18n } from '@/i18n.js';
->>>>>>> 551040ed
 import { $i, refreshAccount, login } from '@/account.js';
 import { defaultStore, ColdDeviceStorage } from '@/store.js';
 import { fetchInstance, instance } from '@/instance.js';
