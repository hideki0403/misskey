/*
 * SPDX-FileCopyrightText: syuilo and other misskey contributors
 * SPDX-License-Identifier: AGPL-3.0-only
 */

import { computed, createApp, watch, markRaw, version as vueVersion, defineAsyncComponent, App } from 'vue';
import * as Sentry from '@sentry/vue';
import { compareVersions } from 'compare-versions';
import widgets from '@/widgets/index.js';
import directives from '@/directives/index.js';
import components from '@/components/index.js';
import { version, ui, lang, updateLocale, locale } from '@/config.js';
import { applyTheme } from '@/scripts/theme.js';
import { applyFont } from '@/scripts/font.js';
import { isDeviceDarkmode } from '@/scripts/is-device-darkmode.js';
import { isTimeDarkmode, initializeTimeBasedDarkmode } from '@/scripts/is-time-darkmode.js';
import { isMobileData, initializeDetectNetworkChange } from '@/scripts/datasaver.js';
import { i18n, updateI18n } from '@/i18n.js';
import { $i, refreshAccount, login, updateAccount, signout } from '@/account.js';
import { defaultStore, ColdDeviceStorage } from '@/store.js';
import { fetchInstance, instance } from '@/instance.js';
import { deviceKind } from '@/scripts/device-kind.js';
import { reloadChannel } from '@/scripts/unison-reload.js';
import { getUrlWithoutLoginId } from '@/scripts/login-id.js';
import { getAccountFromId } from '@/scripts/get-account-from-id.js';
import { deckStore } from '@/ui/deck/deck-store.js';
import { miLocalStorage } from '@/local-storage.js';
import { fetchCustomEmojis } from '@/custom-emojis.js';

export async function common(createVue: () => App<Element>) {
	console.info(`Misskey v${version}`);

	if (_DEV_) {
		console.warn('Development mode!!!');

		console.info(`vue ${vueVersion}`);

		// eslint-disable-next-line @typescript-eslint/no-explicit-any
		(window as any).$i = $i;
		// eslint-disable-next-line @typescript-eslint/no-explicit-any
		(window as any).$store = defaultStore;

		window.addEventListener('error', event => {
			console.error(event);
			/*
			alert({
				type: 'error',
				title: 'DEV: Unhandled error',
				text: event.message
			});
			*/
		});

		window.addEventListener('unhandledrejection', event => {
			console.error(event);
			/*
			alert({
				type: 'error',
				title: 'DEV: Unhandled promise rejection',
				text: event.reason
			});
			*/
		});
	}

	const splash = document.getElementById('splash');
	// 念のためnullチェック(HTMLが古い場合があるため(そのうち消す))
	if (splash) splash.addEventListener('transitionend', () => {
		splash.remove();
	});

	let isClientUpdated = false;

	//#region クライアントが更新されたかチェック
	const lastVersion = miLocalStorage.getItem('lastVersion');
	if (lastVersion !== version) {
		miLocalStorage.setItem('lastVersion', version);

		// テーマリビルドするため
		miLocalStorage.removeItem('theme');

		try { // 変なバージョン文字列来るとcompareVersionsでエラーになるため
			if (lastVersion != null && compareVersions(version, lastVersion) === 1) {
				isClientUpdated = true;
			}
		} catch (err) { /* empty */ }
	}
	//#endregion

	//#region Detect language & fetch translations
	const clientBuiltAt = miLocalStorage.getItem('builtAt');
	const localeVersion = miLocalStorage.getItem('localeVersion');
<<<<<<< HEAD
	const localeOutdated = (localeVersion == null || localeVersion !== version) || (_DEV_ && clientBuiltAt !== _BUILT_AT_);
=======
	const localeOutdated = (localeVersion == null || localeVersion !== version || locale == null);
>>>>>>> 6df9c79b
	if (localeOutdated) {
		const res = await window.fetch(`/assets/locales/${lang}.${version}.json`);
		if (res.status === 200) {
			const newLocale = await res.text();
			const parsedNewLocale = JSON.parse(newLocale);
			miLocalStorage.setItem('locale', newLocale);
			miLocalStorage.setItem('localeVersion', version);
			if (_DEV_) miLocalStorage.setItem('builtAt', _BUILT_AT_);
			updateLocale(parsedNewLocale);
			updateI18n(parsedNewLocale);
		}
	}
	//#endregion

	// タッチデバイスでCSSの:hoverを機能させる
	document.addEventListener('touchend', () => {}, { passive: true });

	// 一斉リロード
	reloadChannel.addEventListener('message', path => {
		if (path !== null) location.href = path;
		else location.reload();
	});

	// If mobile, insert the viewport meta tag
	if (['smartphone', 'tablet'].includes(deviceKind)) {
		const viewport = document.getElementsByName('viewport').item(0);
		viewport.setAttribute('content',
			`${viewport.getAttribute('content')}, minimum-scale=1, maximum-scale=1, user-scalable=no, viewport-fit=cover`);
	}

	//#region Set lang attr
	const html = document.documentElement;
	html.setAttribute('lang', lang);
	//#endregion

	await defaultStore.ready;
	await deckStore.ready;

	const fetchInstanceMetaPromise = fetchInstance();

	fetchInstanceMetaPromise.then(() => {
		miLocalStorage.setItem('v', instance.version);
	});

	//#region loginId
	const params = new URLSearchParams(location.search);
	const loginId = params.get('loginId');

	if (loginId) {
		const target = getUrlWithoutLoginId(location.href);

		if (!$i || $i.id !== loginId) {
			const account = await getAccountFromId(loginId);
			if (account) {
				await login(account.token, target);
			}
		}

		history.replaceState({ misskey: 'loginId' }, '', target);
	}
	//#endregion

	// NOTE: この処理は必ずクライアント更新チェック処理より後に来ること(テーマ再構築のため)
	watch(defaultStore.reactiveState.darkMode, (darkMode) => {
		applyTheme(darkMode ? ColdDeviceStorage.get('darkTheme') : ColdDeviceStorage.get('lightTheme'));
	}, { immediate: miLocalStorage.getItem('theme') == null });

	const darkTheme = computed(ColdDeviceStorage.makeGetterSetter('darkTheme'));
	const lightTheme = computed(ColdDeviceStorage.makeGetterSetter('lightTheme'));

	watch(darkTheme, (theme) => {
		if (defaultStore.state.darkMode) {
			applyTheme(theme);
		}
	});

	watch(lightTheme, (theme) => {
		if (!defaultStore.state.darkMode) {
			applyTheme(theme);
		}
	});

	//#region Sync dark mode
	if (ColdDeviceStorage.get('syncDeviceDarkMode') && !ColdDeviceStorage.get('syncTimeDarkMode')) {
		defaultStore.set('darkMode', isDeviceDarkmode());
	}

	if (ColdDeviceStorage.get('syncTimeDarkMode')) {
		defaultStore.set('darkMode', isTimeDarkmode());
		initializeTimeBasedDarkmode();
	}

	window.matchMedia('(prefers-color-scheme: dark)').addEventListener('change', (mql) => {
		if (ColdDeviceStorage.get('syncDeviceDarkMode')) {
			defaultStore.set('darkMode', mql.matches);
		}
	});
	//#endregion

	//#region Auto data saver
	if (defaultStore.state.autoDataSaver) {
		defaultStore.set('enableDataSaverMode', isMobileData());
		initializeDetectNetworkChange();
	}
	//#endregion

	if (defaultStore.state.customFont) {
		applyFont(defaultStore.state.customFont);
	}

	watch(defaultStore.reactiveState.customFont, (font) => {
		applyFont(font);
	});

	fetchInstanceMetaPromise.then(() => {
		if (defaultStore.state.themeInitial) {
			if (instance.defaultLightTheme != null) ColdDeviceStorage.set('lightTheme', JSON.parse(instance.defaultLightTheme));
			if (instance.defaultDarkTheme != null) ColdDeviceStorage.set('darkTheme', JSON.parse(instance.defaultDarkTheme));
			defaultStore.set('themeInitial', false);
		} else {
			if (defaultStore.state.darkMode) {
				applyTheme(darkTheme.value);
			} else {
				applyTheme(lightTheme.value);
			}
		}
	});

	watch(defaultStore.reactiveState.useBlurEffectForModal, v => {
		document.documentElement.style.setProperty('--modalBgFilter', v ? 'blur(4px)' : 'none');
	}, { immediate: true });

	watch(defaultStore.reactiveState.useBlurEffect, v => {
		if (v) {
			document.documentElement.style.removeProperty('--blur');
		} else {
			document.documentElement.style.setProperty('--blur', 'none');
		}
	}, { immediate: true });

	// Keep screen on
	const onVisibilityChange = () => document.addEventListener('visibilitychange', () => {
		if (document.visibilityState === 'visible') {
			navigator.wakeLock.request('screen');
		}
	});
	if (defaultStore.state.keepScreenOn && 'wakeLock' in navigator) {
		navigator.wakeLock.request('screen')
			.then(onVisibilityChange)
			.catch(() => {
				// On WebKit-based browsers, user activation is required to send wake lock request
				// https://webkit.org/blog/13862/the-user-activation-api/
				document.addEventListener(
					'click',
					() => navigator.wakeLock.request('screen').then(onVisibilityChange),
					{ once: true },
				);
			});
	}

	//#region Fetch user
	if ($i && $i.token) {
		if (_DEV_) {
			console.log('account cache found. refreshing...');
		}

		refreshAccount();
	}
	//#endregion

	try {
		await fetchCustomEmojis();
	} catch (err) { /* empty */ }

	const app = createVue();

	if (!_DEV_ && instance.enableSentryLogging && instance.sentryDsn && !defaultStore.state.optoutStatistics) {
		Sentry.init({
			app,
			dsn: instance.sentryDsn,
			release: version,
		});
	}

	if (_DEV_) {
		app.config.performance = true;
	}

	widgets(app);
	directives(app);
	components(app);

	// https://github.com/misskey-dev/misskey/pull/8575#issuecomment-1114239210
	// なぜか2回実行されることがあるため、mountするdivを1つに制限する
	const rootEl = ((): HTMLElement => {
		const MISSKEY_MOUNT_DIV_ID = 'misskey_app';

		const currentRoot = document.getElementById(MISSKEY_MOUNT_DIV_ID);

		if (currentRoot) {
			console.warn('multiple import detected');
			return currentRoot;
		}

		const root = document.createElement('div');
		root.id = MISSKEY_MOUNT_DIV_ID;
		document.body.appendChild(root);
		return root;
	})();

	app.mount(rootEl);

	// boot.jsのやつを解除
	window.onerror = null;
	window.onunhandledrejection = null;

	removeSplash();

	return {
		isClientUpdated,
		app,
	};
}

function removeSplash() {
	const splash = document.getElementById('splash');
	if (splash) {
		splash.style.opacity = '0';
		splash.style.pointerEvents = 'none';
	}
}<|MERGE_RESOLUTION|>--- conflicted
+++ resolved
@@ -90,11 +90,7 @@
 	//#region Detect language & fetch translations
 	const clientBuiltAt = miLocalStorage.getItem('builtAt');
 	const localeVersion = miLocalStorage.getItem('localeVersion');
-<<<<<<< HEAD
-	const localeOutdated = (localeVersion == null || localeVersion !== version) || (_DEV_ && clientBuiltAt !== _BUILT_AT_);
-=======
-	const localeOutdated = (localeVersion == null || localeVersion !== version || locale == null);
->>>>>>> 6df9c79b
+	const localeOutdated = (localeVersion == null || localeVersion !== version || locale == null || (_DEV_ && clientBuiltAt !== _BUILT_AT_));
 	if (localeOutdated) {
 		const res = await window.fetch(`/assets/locales/${lang}.${version}.json`);
 		if (res.status === 200) {
