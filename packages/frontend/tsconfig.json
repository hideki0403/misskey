{
	"compilerOptions": {
		"allowJs": true,
		"noEmitOnError": false,
		"noImplicitAny": false,
		"noImplicitReturns": true,
		"noUnusedParameters": false,
		"noUnusedLocals": true,
		"noFallthroughCasesInSwitch": true,
		"declaration": false,
		"sourceMap": false,
		"target": "es2021",
		"module": "esnext",
		"moduleResolution": "node",
		"removeComments": false,
		"noLib": false,
		"strict": true,
		"strictNullChecks": true,
		"experimentalDecorators": true,
		"resolveJsonModule": true,
		"allowSyntheticDefaultImports": true,
		"isolatedModules": true,
		"useDefineForClassFields": true,
		"baseUrl": ".",
		"paths": {
			"@/*": ["./src/*"],
		},
		"typeRoots": [
			"node_modules/@types",
			"node_modules/@vue-macros",
			"@types",
		],
<<<<<<< HEAD
		"types": ["vite/client"],
=======
		"types": [
			"vite/client",
			"reactivity-transform/macros-global"
		],
>>>>>>> be7b11e1
		"lib": [
			"esnext",
			"dom"
		],
		"jsx": "preserve"
	},
	"compileOnSave": false,
	"include": [
		".eslintrc.js",
		"./**/*.ts",
		"./**/*.vue"
	],
	"exclude": [
		".storybook/**/*",
	]
}<|MERGE_RESOLUTION|>--- conflicted
+++ resolved
@@ -30,14 +30,10 @@
 			"node_modules/@vue-macros",
 			"@types",
 		],
-<<<<<<< HEAD
-		"types": ["vite/client"],
-=======
 		"types": [
 			"vite/client",
 			"reactivity-transform/macros-global"
 		],
->>>>>>> be7b11e1
 		"lib": [
 			"esnext",
 			"dom"
