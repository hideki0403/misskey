--- conflicted
+++ resolved
@@ -72,12 +72,8 @@
 		"uuid": "9.0.1",
 		"v-code-diff": "1.7.2",
 		"vite": "5.0.10",
-<<<<<<< HEAD
-		"vue": "3.3.11",
 		"vite-plugin-sentry": "^1.3.0",
-=======
 		"vue": "3.3.12",
->>>>>>> 0b5228f3
 		"vuedraggable": "next"
 	},
 	"devDependencies": {
