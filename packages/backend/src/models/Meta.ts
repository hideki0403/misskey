/*
 * SPDX-FileCopyrightText: syuilo and misskey-project
 * SPDX-License-Identifier: AGPL-3.0-only
 */

import { Entity, Column, PrimaryColumn, ManyToOne, JoinColumn } from 'typeorm';
import { id } from './util/id.js';
import { MiUser } from './User.js';

@Entity('meta')
export class MiMeta {
	@PrimaryColumn({
		type: 'varchar',
		length: 32,
	})
	public id: string;

	@Column('varchar', {
		length: 1024, nullable: true,
	})
	public name: string | null;

	@Column('varchar', {
		length: 64, nullable: true,
	})
	public shortName: string | null;

	@Column('varchar', {
		length: 1024, nullable: true,
	})
	public description: string | null;

	/**
	 * メンテナの名前
	 */
	@Column('varchar', {
		length: 1024, nullable: true,
	})
	public maintainerName: string | null;

	/**
	 * メンテナの連絡先
	 */
	@Column('varchar', {
		length: 1024, nullable: true,
	})
	public maintainerEmail: string | null;

	@Column('boolean', {
		default: false,
	})
	public disableRegistration: boolean;

	@Column('boolean', {
		default: false,
	})
	public enableRegistrationLimit: boolean;

	@Column('integer', {
		default: 10,
	})
	public registrationLimit: number;

	@Column('integer', {
		default: 24,
		comment: 'Cooldown of registration limit in hours',
	})
	public registrationLimitCooldown: number;

	@Column('varchar', {
		length: 1024, array: true, default: '{}',
	})
	public langs: string[];

	@Column('varchar', {
		length: 1024, array: true, default: '{}',
	})
	public pinnedUsers: string[];

	@Column('varchar', {
		length: 1024, array: true, default: '{}',
	})
	public hiddenTags: string[];

	@Column('varchar', {
		length: 1024, array: true, default: '{}',
	})
	public blockedHosts: string[];

	@Column('varchar', {
		length: 1024, array: true, default: '{}',
	})
	public sensitiveWords: string[];

	@Column('varchar', {
		length: 1024, array: true, default: '{}',
	})
	public prohibitedWords: string[];

	@Column('varchar', {
		length: 1024, array: true, default: '{}',
	})
	public silencedHosts: string[];

	@Column('varchar', {
		length: 1024,
		nullable: true,
	})
	public themeColor: string | null;

	@Column('varchar', {
		length: 1024,
		nullable: true,
	})
	public mascotImageUrl: string | null;

	@Column('varchar', {
		length: 1024,
		nullable: true,
	})
	public bannerUrl: string | null;

	@Column('varchar', {
		length: 1024,
		nullable: true,
	})
	public backgroundImageUrl: string | null;

	@Column('varchar', {
		length: 1024,
		nullable: true,
	})
	public logoImageUrl: string | null;

	@Column('varchar', {
		length: 1024,
		nullable: true,
	})
	public iconUrl: string | null;

	@Column('varchar', {
		length: 1024,
		nullable: true,
	})
	public app192IconUrl: string | null;

	@Column('varchar', {
		length: 1024,
		nullable: true,
	})
	public app512IconUrl: string | null;

	@Column('varchar', {
		length: 1024,
		nullable: true,
	})
	public serverErrorImageUrl: string | null;

	@Column('varchar', {
		length: 1024,
		nullable: true,
	})
	public notFoundImageUrl: string | null;

	@Column('varchar', {
		length: 1024,
		nullable: true,
	})
	public infoImageUrl: string | null;

	@Column('boolean', {
		default: false,
	})
	public cacheRemoteFiles: boolean;

	@Column('boolean', {
		default: true,
	})
	public cacheRemoteSensitiveFiles: boolean;

	@Column({
		...id(),
		nullable: true,
	})
	public proxyAccountId: MiUser['id'] | null;

	@ManyToOne(type => MiUser, {
		onDelete: 'SET NULL',
	})
	@JoinColumn()
	public proxyAccount: MiUser | null;

	@Column('boolean', {
		default: false,
	})
	public emailRequiredForSignup: boolean;

	@Column('boolean', {
		default: false,
	})
	public enableHcaptcha: boolean;

	@Column('varchar', {
		length: 1024,
		nullable: true,
	})
	public hcaptchaSiteKey: string | null;

	@Column('varchar', {
		length: 1024,
		nullable: true,
	})
	public hcaptchaSecretKey: string | null;

	@Column('boolean', {
		default: false,
	})
	public enableMcaptcha: boolean;

	@Column('varchar', {
		length: 1024,
		nullable: true,
	})
	public mcaptchaSitekey: string | null;

	@Column('varchar', {
		length: 1024,
		nullable: true,
	})
	public mcaptchaSecretKey: string | null;

	@Column('varchar', {
		length: 1024,
		nullable: true,
	})
	public mcaptchaInstanceUrl: string | null;

	@Column('boolean', {
		default: false,
	})
	public enableRecaptcha: boolean;

	@Column('varchar', {
		length: 1024,
		nullable: true,
	})
	public recaptchaSiteKey: string | null;

	@Column('varchar', {
		length: 1024,
		nullable: true,
	})
	public recaptchaSecretKey: string | null;

	@Column('boolean', {
		default: false,
	})
	public enableTurnstile: boolean;

	@Column('varchar', {
		length: 1024,
		nullable: true,
	})
	public turnstileSiteKey: string | null;

	@Column('varchar', {
		length: 1024,
		nullable: true,
	})
	public turnstileSecretKey: string | null;

	// chaptcha系を追加した際にはnodeinfoのレスポンスに追加するのを忘れないようにすること

	@Column('enum', {
		enum: ['none', 'all', 'local', 'remote'],
		default: 'none',
	})
	public sensitiveMediaDetection: 'none' | 'all' | 'local' | 'remote';

	@Column('enum', {
		enum: ['medium', 'low', 'high', 'veryLow', 'veryHigh'],
		default: 'medium',
	})
	public sensitiveMediaDetectionSensitivity: 'medium' | 'low' | 'high' | 'veryLow' | 'veryHigh';

	@Column('boolean', {
		default: false,
	})
	public setSensitiveFlagAutomatically: boolean;

	@Column('boolean', {
		default: false,
	})
	public enableSensitiveMediaDetectionForVideos: boolean;

	@Column('boolean', {
		default: false,
	})
	public enableEmail: boolean;

	@Column('varchar', {
		length: 1024,
		nullable: true,
	})
	public email: string | null;

	@Column('boolean', {
		default: false,
	})
	public smtpSecure: boolean;

	@Column('varchar', {
		length: 1024,
		nullable: true,
	})
	public smtpHost: string | null;

	@Column('integer', {
		nullable: true,
	})
	public smtpPort: number | null;

	@Column('varchar', {
		length: 1024,
		nullable: true,
	})
	public smtpUser: string | null;

	@Column('varchar', {
		length: 1024,
		nullable: true,
	})
	public smtpPass: string | null;

	@Column('boolean', {
		default: false,
	})
	public enableServiceWorker: boolean;

	@Column('varchar', {
		length: 1024,
		nullable: true,
	})
	public swPublicKey: string | null;

	@Column('varchar', {
		length: 1024,
		nullable: true,
	})
	public swPrivateKey: string | null;

	@Column('boolean', {
		default: false,
	})
	public enablePatreonIntegration: boolean;

	@Column('varchar', {
		length: 128,
		nullable: true,
	})
	public patreonClientId: string | null;

	@Column('varchar', {
		length: 128,
		nullable: true,
	})
	public patreonClientSecret: string | null;

	@Column('varchar', {
		length: 128,
		nullable: true,
	})
	public patreonAccessToken: string | null;

	@Column('varchar', {
		length: 128,
		nullable: true,
	})
	public patreonRefreshToken: string | null;

	@Column('boolean', {
		default: false,
	})
	public enableFanboxIntegration: boolean;

	@Column('varchar', {
		length: 128,
		nullable: true,
	})
	public fanboxApiBackendUrl: string | null;

	@Column('boolean', {
		default: false,
	})
	public enableSentryLogging: boolean;

	@Column('varchar', {
		length: 1024,
		nullable: true,
	})
	public sentryDsn: string | null;

	@Column('varchar', {
		length: 1024,
		nullable: true,
	})
	public deeplAuthKey: string | null;

	@Column('boolean', {
		default: false,
	})
	public deeplIsPro: boolean;

	@Column('varchar', {
		length: 1024,
		nullable: true,
	})
	public termsOfServiceUrl: string | null;

	@Column('varchar', {
		length: 1024,
		default: 'https://github.com/hideki0403/misskey.yukineko.me',
		nullable: true,
	})
	public repositoryUrl: string | null;

	@Column('varchar', {
		length: 1024,
		default: 'https://github.com/hideki0403/misskey.yukineko.me/issues/new',
		nullable: true,
	})
	public feedbackUrl: string | null;

	@Column('varchar', {
		length: 1024,
		nullable: true,
	})
	public impressumUrl: string | null;

	@Column('varchar', {
		length: 1024,
		nullable: true,
	})
	public privacyPolicyUrl: string | null;

	@Column('varchar', {
		length: 1024,
		nullable: true,
	})
	public inquiryUrl: string | null;

	@Column('varchar', {
		length: 8192,
		nullable: true,
	})
	public defaultLightTheme: string | null;

	@Column('varchar', {
		length: 8192,
		nullable: true,
	})
	public defaultDarkTheme: string | null;

	@Column('boolean', {
		default: false,
	})
	public useObjectStorage: boolean;

	@Column('varchar', {
		length: 1024,
		nullable: true,
	})
	public objectStorageBucket: string | null;

	@Column('varchar', {
		length: 1024,
		nullable: true,
	})
	public objectStoragePrefix: string | null;

	@Column('varchar', {
		length: 1024,
		nullable: true,
	})
	public objectStorageBaseUrl: string | null;

	@Column('varchar', {
		length: 1024,
		nullable: true,
	})
	public objectStorageEndpoint: string | null;

	@Column('varchar', {
		length: 1024,
		nullable: true,
	})
	public objectStorageRegion: string | null;

	@Column('varchar', {
		length: 1024,
		nullable: true,
	})
	public objectStorageAccessKey: string | null;

	@Column('varchar', {
		length: 1024,
		nullable: true,
	})
	public objectStorageSecretKey: string | null;

	@Column('integer', {
		nullable: true,
	})
	public objectStoragePort: number | null;

	@Column('boolean', {
		default: true,
	})
	public objectStorageUseSSL: boolean;

	@Column('boolean', {
		default: true,
	})
	public objectStorageUseProxy: boolean;

	@Column('boolean', {
		default: false,
	})
	public objectStorageSetPublicRead: boolean;

	@Column('boolean', {
		default: true,
	})
	public objectStorageS3ForcePathStyle: boolean;

	@Column('boolean', {
		default: false,
	})
	public enableIpLogging: boolean;

	@Column('boolean', {
		default: true,
	})
	public enableActiveEmailValidation: boolean;

	@Column('boolean', {
		default: false,
	})
	public enableVerifymailApi: boolean;

	@Column('varchar', {
		length: 1024,
		nullable: true,
	})
	public verifymailAuthKey: string | null;

	@Column('boolean', {
		default: false,
	})
	public enableTruemailApi: boolean;

	@Column('varchar', {
		length: 1024,
		nullable: true,
	})
	public truemailInstance: string | null;

	@Column('varchar', {
		length: 1024,
		nullable: true,
	})
	public truemailAuthKey: string | null;

	@Column('boolean', {
		default: true,
	})
	public enableChartsForRemoteUser: boolean;

	@Column('boolean', {
		default: true,
	})
	public enableChartsForFederatedInstances: boolean;

	@Column('boolean', {
		default: false,
	})
	public enableServerMachineStats: boolean;

	@Column('boolean', {
		default: true,
	})
	public enableIdenticonGeneration: boolean;

	@Column('jsonb', {
		default: { },
	})
	public policies: Record<string, any>;

	@Column('boolean', {
		default: false,
	})
	public enableSupporterPage: boolean;

	@Column('varchar', {
		length: 256, array: true, default: '{}',
	})
	public supporterRoles: string[];

	@Column('integer', {
		nullable: true,
	})
	public supporterNameThreshold: number | null;

	@Column('integer', {
		nullable: true,
	})
	public supporterNameWithIconThreshold: number | null;

	@Column('varchar', {
		length: 280,
		array: true,
		default: '{}',
	})
	public serverRules: string[];

	@Column('varchar', {
		length: 8192,
		default: '{}',
	})
	public manifestJsonOverride: string;

	@Column('varchar', {
		length: 1024,
		array: true,
		default: '{}',
	})
	public bannedEmailDomains: string[];

	@Column('varchar', {
		length: 1024, array: true, default: '{ "admin", "administrator", "root", "system", "maintainer", "host", "mod", "moderator", "owner", "superuser", "staff", "auth", "i", "me", "everyone", "all", "mention", "mentions", "example", "user", "users", "account", "accounts", "official", "help", "helps", "support", "supports", "info", "information", "informations", "announce", "announces", "announcement", "announcements", "notice", "notification", "notifications", "dev", "developer", "developers", "tech", "misskey" }',
	})
	public preservedUsernames: string[];

	@Column('boolean', {
		default: true,
	})
	public enableFanoutTimeline: boolean;

	@Column('boolean', {
		default: true,
	})
	public enableFanoutTimelineDbFallback: boolean;

	@Column('integer', {
		default: 300,
	})
	public perLocalUserUserTimelineCacheMax: number;

	@Column('integer', {
		default: 100,
	})
	public perRemoteUserUserTimelineCacheMax: number;

	@Column('integer', {
		default: 300,
	})
	public perUserHomeTimelineCacheMax: number;

	@Column('integer', {
		default: 300,
	})
	public perUserListTimelineCacheMax: number;

	@Column('integer', {
		default: 0,
	})
	public notesPerOneAd: number;

	@Column('boolean', {
<<<<<<< HEAD
		default: false,
	})
	public disableExploreLocalUsers: boolean;

	@Column('boolean', {
		default: false,
	})
	public disableEntranceFeatureTimeline: boolean;

	@Column('boolean', {
		default: false,
	})
	public enableAgeRestriction: boolean;

	@Column('integer', {
		default: 20,
	})
	public ageRestrictionThreshold: number;

	@Column('boolean', {
		default: true,
	})
	public blockMentionsFromUnfamiliarRemoteUsers: boolean;
=======
		default: true,
	})
	public urlPreviewEnabled: boolean;

	@Column('integer', {
		default: 10000,
	})
	public urlPreviewTimeout: number;

	@Column('bigint', {
		default: 1024 * 1024 * 10,
	})
	public urlPreviewMaximumContentLength: number;

	@Column('boolean', {
		default: true,
	})
	public urlPreviewRequireContentLength: boolean;

	@Column('varchar', {
		length: 1024,
		nullable: true,
	})
	public urlPreviewSummaryProxyUrl: string | null;

	@Column('varchar', {
		length: 1024,
		nullable: true,
	})
	public urlPreviewUserAgent: string | null;
>>>>>>> 6078081c
}<|MERGE_RESOLUTION|>--- conflicted
+++ resolved
@@ -677,7 +677,6 @@
 	public notesPerOneAd: number;
 
 	@Column('boolean', {
-<<<<<<< HEAD
 		default: false,
 	})
 	public disableExploreLocalUsers: boolean;
@@ -701,7 +700,8 @@
 		default: true,
 	})
 	public blockMentionsFromUnfamiliarRemoteUsers: boolean;
-=======
+
+	@Column('boolean', {
 		default: true,
 	})
 	public urlPreviewEnabled: boolean;
@@ -732,5 +732,4 @@
 		nullable: true,
 	})
 	public urlPreviewUserAgent: string | null;
->>>>>>> 6078081c
 }