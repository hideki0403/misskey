/*
 * SPDX-FileCopyrightText: syuilo and other misskey contributors
 * SPDX-License-Identifier: AGPL-3.0-only
 */

export const packedUserLiteSchema = {
	type: 'object',
	properties: {
		id: {
			type: 'string',
			nullable: false, optional: false,
			format: 'id',
			example: 'xxxxxxxxxx',
		},
		name: {
			type: 'string',
			nullable: true, optional: false,
			example: '藍',
		},
		username: {
			type: 'string',
			nullable: false, optional: false,
			example: 'ai',
		},
		host: {
			type: 'string',
			nullable: true, optional: false,
			example: 'misskey.example.com',
			description: 'The local host is represented with `null`.',
		},
		avatarUrl: {
			type: 'string',
			format: 'url',
			nullable: true, optional: false,
		},
		avatarBlurhash: {
			type: 'string',
			nullable: true, optional: false,
		},
		avatarDecorations: {
			type: 'array',
			nullable: false, optional: false,
			items: {
				type: 'object',
				nullable: false, optional: false,
				properties: {
					id: {
						type: 'string',
						nullable: false, optional: false,
						format: 'id',
					},
					url: {
						type: 'string',
						format: 'url',
						nullable: false, optional: false,
					},
					angle: {
						type: 'number',
						nullable: false, optional: true,
					},
					flipH: {
						type: 'boolean',
						nullable: false, optional: true,
					},
				},
			},
		},
		isAdmin: {
			type: 'boolean',
			nullable: false, optional: true,
			default: false,
		},
		isModerator: {
			type: 'boolean',
			nullable: false, optional: true,
			default: false,
		},
		isBot: {
			type: 'boolean',
			nullable: false, optional: true,
		},
		isCat: {
			type: 'boolean',
			nullable: false, optional: true,
		},
		onlineStatus: {
			type: 'string',
			format: 'url',
			nullable: true, optional: false,
			enum: ['unknown', 'online', 'active', 'offline'],
		},
	},
} as const;

export const packedUserDetailedNotMeOnlySchema = {
	type: 'object',
	properties: {
		url: {
			type: 'string',
			format: 'url',
			nullable: true, optional: false,
		},
		uri: {
			type: 'string',
			format: 'uri',
			nullable: true, optional: false,
		},
		movedToUri: {
			type: 'string',
			format: 'uri',
			nullable: true,
			optional: false,
		},
		alsoKnownAs: {
			type: 'array',
			nullable: true,
			optional: false,
			items: {
				type: 'string',
				format: 'id',
				nullable: false,
				optional: false,
			},
		},
		createdAt: {
			type: 'string',
			nullable: false, optional: false,
			format: 'date-time',
		},
		updatedAt: {
			type: 'string',
			nullable: true, optional: false,
			format: 'date-time',
		},
		lastFetchedAt: {
			type: 'string',
			nullable: true, optional: false,
			format: 'date-time',
		},
		bannerUrl: {
			type: 'string',
			format: 'url',
			nullable: true, optional: false,
		},
		bannerBlurhash: {
			type: 'string',
			nullable: true, optional: false,
		},
		isLocked: {
			type: 'boolean',
			nullable: false, optional: false,
		},
		isSilenced: {
			type: 'boolean',
			nullable: false, optional: false,
		},
		isSuspended: {
			type: 'boolean',
			nullable: false, optional: false,
			example: false,
		},
		description: {
			type: 'string',
			nullable: true, optional: false,
			example: 'Hi masters, I am Ai!',
		},
		location: {
			type: 'string',
			nullable: true, optional: false,
		},
		birthday: {
			type: 'string',
			nullable: true, optional: false,
			example: '2018-03-12',
		},
		lang: {
			type: 'string',
			nullable: true, optional: false,
			example: 'ja-JP',
		},
		fields: {
			type: 'array',
			nullable: false, optional: false,
			maxItems: 16,
			items: {
				type: 'object',
				nullable: false, optional: false,
				properties: {
					name: {
						type: 'string',
						nullable: false, optional: false,
					},
					value: {
						type: 'string',
						nullable: false, optional: false,
					},
				},
			},
		},
		verifiedLinks: {
			type: 'array',
			nullable: false, optional: false,
			items: {
				type: 'string',
				nullable: false, optional: false,
				format: 'url',
			},
		},
		followersCount: {
			type: 'number',
			nullable: false, optional: false,
		},
		followingCount: {
			type: 'number',
			nullable: false, optional: false,
		},
		notesCount: {
			type: 'number',
			nullable: false, optional: false,
		},
		pinnedNoteIds: {
			type: 'array',
			nullable: false, optional: false,
			items: {
				type: 'string',
				nullable: false, optional: false,
				format: 'id',
			},
		},
		pinnedNotes: {
			type: 'array',
			nullable: false, optional: false,
			items: {
				type: 'object',
				nullable: false, optional: false,
				ref: 'Note',
			},
		},
		pinnedPageId: {
			type: 'string',
			nullable: true, optional: false,
		},
		pinnedPage: {
			type: 'object',
			nullable: true, optional: false,
			ref: 'Page',
		},
		publicReactions: {
			type: 'boolean',
			nullable: false, optional: false,
		},
		twoFactorEnabled: {
			type: 'boolean',
			nullable: false, optional: false,
			default: false,
		},
		usePasswordLessLogin: {
			type: 'boolean',
			nullable: false, optional: false,
			default: false,
		},
		securityKeys: {
			type: 'boolean',
			nullable: false, optional: false,
			default: false,
		},
		//#region relations
		isFollowing: {
			type: 'boolean',
			nullable: false, optional: true,
		},
		isFollowed: {
			type: 'boolean',
			nullable: false, optional: true,
		},
		hasPendingFollowRequestFromYou: {
			type: 'boolean',
			nullable: false, optional: true,
		},
		hasPendingFollowRequestToYou: {
			type: 'boolean',
			nullable: false, optional: true,
		},
		isBlocking: {
			type: 'boolean',
			nullable: false, optional: true,
		},
		isBlocked: {
			type: 'boolean',
			nullable: false, optional: true,
		},
		isMuted: {
			type: 'boolean',
			nullable: false, optional: true,
		},
		isRenoteMuted: {
			type: 'boolean',
			nullable: false, optional: true,
		},
		memo: {
			type: 'string',
			nullable: false, optional: true,
		},
		notify: {
			type: 'string',
			nullable: false, optional: true,
		},
		withReplies: {
			type: 'boolean',
			nullable: false, optional: true,
		},
		//#endregion
	},
} as const;

export const packedMeDetailedOnlySchema = {
	type: 'object',
	properties: {
		avatarId: {
			type: 'string',
			nullable: true, optional: false,
			format: 'id',
		},
		bannerId: {
			type: 'string',
			nullable: true, optional: false,
			format: 'id',
		},
		injectFeaturedNote: {
			type: 'boolean',
			nullable: true, optional: false,
		},
		receiveAnnouncementEmail: {
			type: 'boolean',
			nullable: true, optional: false,
		},
		alwaysMarkNsfw: {
			type: 'boolean',
			nullable: true, optional: false,
		},
		autoSensitive: {
			type: 'boolean',
			nullable: true, optional: false,
		},
		carefulBot: {
			type: 'boolean',
			nullable: true, optional: false,
		},
		autoAcceptFollowed: {
			type: 'boolean',
			nullable: true, optional: false,
		},
		noCrawle: {
			type: 'boolean',
			nullable: false, optional: false,
		},
		preventAiLearning: {
			type: 'boolean',
			nullable: false, optional: false,
		},
		isExplorable: {
			type: 'boolean',
			nullable: false, optional: false,
		},
		isDeleted: {
			type: 'boolean',
			nullable: false, optional: false,
		},
		twoFactorBackupCodesStock: {
			type: 'string',
			enum: ['full', 'partial', 'none'],
			nullable: false, optional: false,
		},
		hideOnlineStatus: {
			type: 'boolean',
			nullable: false, optional: false,
		},
		hideSearchResult: {
			type: 'boolean',
			nullable: false, optional: false,
		},
		hasUnreadSpecifiedNotes: {
			type: 'boolean',
			nullable: false, optional: false,
		},
		hasUnreadMentions: {
			type: 'boolean',
			nullable: false, optional: false,
		},
		hasUnreadAnnouncement: {
			type: 'boolean',
			nullable: false, optional: false,
		},
		hasUnreadAntenna: {
			type: 'boolean',
			nullable: false, optional: false,
		},
		hasUnreadNotification: {
			type: 'boolean',
			nullable: false, optional: false,
		},
		hasPendingReceivedFollowRequest: {
			type: 'boolean',
			nullable: false, optional: false,
		},
<<<<<<< HEAD
		integrations: {
			type: 'object',
			nullable: true, optional: false,
=======
		unreadNotificationsCount: {
			type: 'number',
			nullable: false, optional: false,
>>>>>>> c54baf87
		},
		mutedWords: {
			type: 'array',
			nullable: false, optional: false,
			items: {
				type: 'array',
				nullable: false, optional: false,
				items: {
					type: 'string',
					nullable: false, optional: false,
				},
			},
		},
		mutedInstances: {
			type: 'array',
			nullable: true, optional: false,
			items: {
				type: 'string',
				nullable: false, optional: false,
			},
		},
		notificationRecieveConfig: {
			type: 'object',
			nullable: false, optional: false,
		},
		emailNotificationTypes: {
			type: 'array',
			nullable: true, optional: false,
			items: {
				type: 'string',
				nullable: false, optional: false,
			},
		},
		//#region secrets
		email: {
			type: 'string',
			nullable: true, optional: true,
		},
		emailVerified: {
			type: 'boolean',
			nullable: true, optional: true,
		},
		securityKeysList: {
			type: 'array',
			nullable: false, optional: true,
			items: {
				type: 'object',
				nullable: false, optional: false,
			},
		},
		//#endregion
	},
} as const;

export const packedUserDetailedNotMeSchema = {
	type: 'object',
	allOf: [
		{
			type: 'object',
			ref: 'UserLite',
		},
		{
			type: 'object',
			ref: 'UserDetailedNotMeOnly',
		},
	],
} as const;

export const packedMeDetailedSchema = {
	type: 'object',
	allOf: [
		{
			type: 'object',
			ref: 'UserLite',
		},
		{
			type: 'object',
			ref: 'UserDetailedNotMeOnly',
		},
		{
			type: 'object',
			ref: 'MeDetailedOnly',
		},
	],
} as const;

export const packedUserDetailedSchema = {
	oneOf: [
		{
			type: 'object',
			ref: 'UserDetailedNotMe',
		},
		{
			type: 'object',
			ref: 'MeDetailed',
		},
	],
} as const;

export const packedUserSchema = {
	oneOf: [
		{
			type: 'object',
			ref: 'UserLite',
		},
		{
			type: 'object',
			ref: 'UserDetailed',
		},
	],
} as const;<|MERGE_RESOLUTION|>--- conflicted
+++ resolved
@@ -403,15 +403,13 @@
 			type: 'boolean',
 			nullable: false, optional: false,
 		},
-<<<<<<< HEAD
 		integrations: {
 			type: 'object',
 			nullable: true, optional: false,
-=======
+		},
 		unreadNotificationsCount: {
 			type: 'number',
 			nullable: false, optional: false,
->>>>>>> c54baf87
 		},
 		mutedWords: {
 			type: 'array',
