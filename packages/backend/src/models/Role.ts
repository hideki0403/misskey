--- conflicted
+++ resolved
@@ -138,21 +138,25 @@
 	value: number;
 };
 
-<<<<<<< HEAD
+/**
+ * Patreon/Fanboxの支援額が指定値以下の場合のみ成立とする
+ */
 type CondFormulaValuePatreonAmountsLessThanOrEq = {
 	type: 'patreonAmountsLessThanOrEq';
 	value: number
 }
 
+/**
+ * Patreon/Fanboxの支援額が指定値以上の場合のみ成立とする
+ */
 type CondFormulaValuePatreonAmountsMoreThanOrEq = {
 	type: 'patreonAmountsMoreThanOrEq';
 	value: number
 }
-=======
+
 /**
  * 投稿数が指定値以下の場合のみ成立とする
  */
->>>>>>> 6078081c
 type CondFormulaValueNotesLessThanOrEq = {
 	type: 'notesLessThanOrEq';
 	value: number;
