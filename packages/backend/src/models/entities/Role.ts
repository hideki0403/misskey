--- conflicted
+++ resolved
@@ -54,7 +54,6 @@
 	value: number;
 };
 
-<<<<<<< HEAD
 type CondFormulaValuePatreonAmountsLessThanOrEq = {
 	type: 'patreonAmountsLessThanOrEq';
 	value: number
@@ -64,7 +63,6 @@
 	type: 'patreonAmountsMoreThanOrEq';
 	value: number
 }
-=======
 type CondFormulaValueNotesLessThanOrEq = {
 	type: 'notesLessThanOrEq';
 	value: number;
@@ -74,7 +72,6 @@
 	type: 'notesMoreThanOrEq';
 	value: number;
 };
->>>>>>> f54a9542
 
 export type RoleCondFormulaValue =
 	CondFormulaValueAnd |
@@ -88,13 +85,10 @@
 	CondFormulaValueFollowersMoreThanOrEq |
 	CondFormulaValueFollowingLessThanOrEq |
 	CondFormulaValueFollowingMoreThanOrEq |
-<<<<<<< HEAD
 	CondFormulaValuePatreonAmountsLessThanOrEq |
-	CondFormulaValuePatreonAmountsMoreThanOrEq;
-=======
+	CondFormulaValuePatreonAmountsMoreThanOrEq |
 	CondFormulaValueNotesLessThanOrEq |
 	CondFormulaValueNotesMoreThanOrEq;
->>>>>>> f54a9542
 
 @Entity()
 export class Role {
