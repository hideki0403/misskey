/*
 * SPDX-FileCopyrightText: syuilo and other misskey contributors
 * SPDX-License-Identifier: AGPL-3.0-only
 */

import { Entity, Column, Index, OneToOne, JoinColumn, PrimaryColumn } from 'typeorm';
import { obsoleteNotificationTypes, ffVisibility, notificationTypes } from '@/types.js';
import { id } from '../id.js';
import { MiUser } from './User.js';
import { MiPage } from './Page.js';

// TODO: このテーブルで管理している情報すべてレジストリで管理するようにしても良いかも
//       ただ、「emailVerified が true なユーザーを find する」のようなクエリは書けなくなるからウーン
@Entity('user_profile')
export class MiUserProfile {
	@PrimaryColumn(id())
	public userId: MiUser['id'];

	@OneToOne(type => MiUser, {
		onDelete: 'CASCADE',
	})
	@JoinColumn()
	public user: MiUser | null;

	@Column('varchar', {
		length: 128, nullable: true,
		comment: 'The location of the User.',
	})
	public location: string | null;

	@Column('char', {
		length: 10, nullable: true,
		comment: 'The birthday (YYYY-MM-DD) of the User.',
	})
	public birthday: string | null;

	@Column('varchar', {
		length: 2048, nullable: true,
		comment: 'The description (bio) of the User.',
	})
	public description: string | null;

	@Column('jsonb', {
		default: [],
	})
	public fields: {
		name: string;
		value: string;
	}[];

	@Column('varchar', {
		length: 32, nullable: true,
	})
	public lang: string | null;

	@Column('varchar', {
		length: 512, nullable: true,
		comment: 'Remote URL of the user.',
	})
	public url: string | null;

	@Column('varchar', {
		length: 128, nullable: true,
		comment: 'The email address of the User.',
	})
	public email: string | null;

	@Column('varchar', {
		length: 128, nullable: true,
	})
	public emailVerifyCode: string | null;

	@Column('boolean', {
		default: false,
	})
	public emailVerified: boolean;

	@Column('jsonb', {
		default: ['follow', 'receiveFollowRequest'],
	})
	public emailNotificationTypes: string[];

	@Column('boolean', {
		default: true,
	})
	public publicReactions: boolean;

	@Column('enum', {
		enum: ffVisibility,
		default: 'public',
	})
	public ffVisibility: typeof ffVisibility[number];

	@Column('boolean', {
		default: null, nullable: true,
	})
	public enableGTL: boolean | null;

	@Column('boolean', {
		default: false,
	})
	public hideFromSupporterPage: boolean;

	@Column('varchar', {
		length: 128, nullable: true,
	})
	public twoFactorTempSecret: string | null;

	@Column('varchar', {
		length: 128, nullable: true,
	})
	public twoFactorSecret: string | null;

	@Column('varchar', {
		nullable: true, array: true,
	})
	public twoFactorBackupSecret: string[] | null;

	@Column('boolean', {
		default: false,
	})
	public twoFactorEnabled: boolean;

	@Column('boolean', {
		default: false,
	})
	public securityKeysAvailable: boolean;

	@Column('boolean', {
		default: false,
	})
	public usePasswordLessLogin: boolean;

	@Column('varchar', {
		length: 128, nullable: true,
		comment: 'The password hash of the User. It will be null if the origin of the user is local.',
	})
	public password: string | null;

	@Column('varchar', {
		length: 8192, default: '',
	})
	public moderationNote: string | null;

	// TODO: そのうち消す
	@Column('jsonb', {
		default: {},
		comment: 'The client-specific data of the User.',
	})
	public clientData: Record<string, any>;

	// TODO: そのうち消す
	@Column('jsonb', {
		default: {},
		comment: 'The room data of the User.',
	})
	public room: Record<string, any>;

	@Column('boolean', {
		default: false,
	})
	public autoAcceptFollowed: boolean;

	@Column('boolean', {
		default: false,
		comment: 'Whether reject index by crawler.',
	})
	public noCrawle: boolean;

	@Column('boolean', {
		default: true,
	})
	public preventAiLearning: boolean;

	@Column('boolean', {
		default: false,
	})
	public alwaysMarkNsfw: boolean;

	@Column('boolean', {
		default: false,
	})
	public autoSensitive: boolean;

	@Column('boolean', {
		default: false,
	})
	public carefulBot: boolean;

	@Column('boolean', {
		default: true,
	})
	public injectFeaturedNote: boolean;

	@Column('boolean', {
		default: true,
	})
	public receiveAnnouncementEmail: boolean;

	@Column({
		...id(),
		nullable: true,
	})
	public pinnedPageId: MiPage['id'] | null;

	@OneToOne(type => MiPage, {
		onDelete: 'SET NULL',
	})
	@JoinColumn()
	public pinnedPage: MiPage | null;
<<<<<<< HEAD

	@Column('jsonb', {
		default: {},
	})
	public integrations: Record<string, any>;
=======
>>>>>>> 90b058e2

	@Index()
	@Column('boolean', {
		default: false, select: false,
	})
	public enableWordMute: boolean;

	@Column('jsonb', {
		default: [],
	})
	public mutedWords: string[][];

	@Column('jsonb', {
		default: [],
		comment: 'List of instances muted by the user.',
	})
	public mutedInstances: string[];

	@Column('enum', {
		enum: [
			...notificationTypes,
			// マイグレーションで削除が困難なので古いenumは残しておく
			...obsoleteNotificationTypes,
		],
		array: true,
		default: [],
	})
	public mutingNotificationTypes: typeof notificationTypes[number][];

	@Column('varchar', {
		length: 32, array: true, default: '{}',
	})
	public loggedInDates: string[];

	@Column('jsonb', {
		default: [],
	})
	public achievements: {
		name: string;
		unlockedAt: number;
	}[];

	//#region Denormalized fields
	@Index()
	@Column('varchar', {
		length: 128, nullable: true,
		comment: '[Denormalized]',
	})
	public userHost: string | null;
	//#endregion

	constructor(data: Partial<MiUserProfile>) {
		if (data == null) return;

		for (const [k, v] of Object.entries(data)) {
			(this as any)[k] = v;
		}
	}
}<|MERGE_RESOLUTION|>--- conflicted
+++ resolved
@@ -208,14 +208,11 @@
 	})
 	@JoinColumn()
 	public pinnedPage: MiPage | null;
-<<<<<<< HEAD
 
 	@Column('jsonb', {
 		default: {},
 	})
 	public integrations: Record<string, any>;
-=======
->>>>>>> 90b058e2
 
 	@Index()
 	@Column('boolean', {
