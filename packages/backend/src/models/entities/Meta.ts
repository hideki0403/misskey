import { Entity, Column, PrimaryColumn, ManyToOne, JoinColumn } from 'typeorm';
import { id } from '../id.js';
import { User } from './User.js';
import type { Clip } from './Clip.js';

@Entity()
export class Meta {
	@PrimaryColumn({
		type: 'varchar',
		length: 32,
	})
	public id: string;

	@Column('varchar', {
		length: 1024, nullable: true,
	})
	public name: string | null;

	@Column('varchar', {
		length: 1024, nullable: true,
	})
	public description: string | null;

	/**
	 * メンテナの名前
	 */
	@Column('varchar', {
		length: 1024, nullable: true,
	})
	public maintainerName: string | null;

	/**
	 * メンテナの連絡先
	 */
	@Column('varchar', {
		length: 1024, nullable: true,
	})
	public maintainerEmail: string | null;

	@Column('boolean', {
		default: false,
	})
	public disableRegistration: boolean;

	@Column('varchar', {
		length: 1024, array: true, default: '{}',
	})
	public langs: string[];

	@Column('varchar', {
		length: 1024, array: true, default: '{}',
	})
	public pinnedUsers: string[];

	@Column('varchar', {
		length: 1024, array: true, default: '{}',
	})
	public hiddenTags: string[];

	@Column('varchar', {
		length: 1024, array: true, default: '{}',
	})
	public blockedHosts: string[];

	@Column('varchar', {
		length: 1024, array: true, default: '{}',
	})
	public sensitiveWords: string[];

	@Column('varchar', {
		length: 1024,
		nullable: true,
	})
	public themeColor: string | null;

	@Column('varchar', {
		length: 1024,
		nullable: true,
	})
	public mascotImageUrl: string | null;

	@Column('varchar', {
		length: 1024,
		nullable: true,
	})
	public bannerUrl: string | null;

	@Column('varchar', {
		length: 1024,
		nullable: true,
	})
	public backgroundImageUrl: string | null;

	@Column('varchar', {
		length: 1024,
		nullable: true,
	})
	public logoImageUrl: string | null;

	@Column('varchar', {
		length: 1024,
		nullable: true,
	})
	public errorImageUrl: string | null;

	@Column('varchar', {
		length: 1024,
		nullable: true,
	})
	public iconUrl: string | null;

	@Column('boolean', {
		default: true,
	})
	public cacheRemoteFiles: boolean;

	@Column({
		...id(),
		nullable: true,
	})
	public proxyAccountId: User['id'] | null;

	@ManyToOne(type => User, {
		onDelete: 'SET NULL',
	})
	@JoinColumn()
	public proxyAccount: User | null;

	@Column('boolean', {
		default: false,
	})
	public emailRequiredForSignup: boolean;

	@Column('boolean', {
		default: false,
	})
	public enableHcaptcha: boolean;

	@Column('varchar', {
		length: 1024,
		nullable: true,
	})
	public hcaptchaSiteKey: string | null;

	@Column('varchar', {
		length: 1024,
		nullable: true,
	})
	public hcaptchaSecretKey: string | null;

	@Column('boolean', {
		default: false,
	})
	public enableRecaptcha: boolean;

	@Column('varchar', {
		length: 1024,
		nullable: true,
	})
	public recaptchaSiteKey: string | null;

	@Column('varchar', {
		length: 1024,
		nullable: true,
	})
	public recaptchaSecretKey: string | null;

	@Column('boolean', {
		default: false,
	})
	public enableTurnstile: boolean;

	@Column('varchar', {
		length: 1024,
		nullable: true,
	})
	public turnstileSiteKey: string | null;

	@Column('varchar', {
		length: 1024,
		nullable: true,
	})
	public turnstileSecretKey: string | null;

	@Column('enum', {
		enum: ['none', 'all', 'local', 'remote'],
		default: 'none',
	})
	public sensitiveMediaDetection: 'none' | 'all' | 'local' | 'remote';

	@Column('enum', {
		enum: ['medium', 'low', 'high', 'veryLow', 'veryHigh'],
		default: 'medium',
	})
	public sensitiveMediaDetectionSensitivity: 'medium' | 'low' | 'high' | 'veryLow' | 'veryHigh';

	@Column('boolean', {
		default: false,
	})
	public setSensitiveFlagAutomatically: boolean;

	@Column('boolean', {
		default: false,
	})
	public enableSensitiveMediaDetectionForVideos: boolean;

	@Column('varchar', {
		length: 1024,
		nullable: true,
	})
	public summalyProxy: string | null;

	@Column('boolean', {
		default: false,
	})
	public enableEmail: boolean;

	@Column('varchar', {
		length: 1024,
		nullable: true,
	})
	public email: string | null;

	@Column('boolean', {
		default: false,
	})
	public smtpSecure: boolean;

	@Column('varchar', {
		length: 1024,
		nullable: true,
	})
	public smtpHost: string | null;

	@Column('integer', {
		nullable: true,
	})
	public smtpPort: number | null;

	@Column('varchar', {
		length: 1024,
		nullable: true,
	})
	public smtpUser: string | null;

	@Column('varchar', {
		length: 1024,
		nullable: true,
	})
	public smtpPass: string | null;

	@Column('boolean', {
		default: false,
	})
	public enableServiceWorker: boolean;

	@Column('varchar', {
		length: 1024,
		nullable: true,
	})
	public swPublicKey: string | null;

	@Column('varchar', {
		length: 1024,
		nullable: true,
	})
	public swPrivateKey: string | null;

	@Column('boolean', {
		default: false,
	})
	public enablePatreonIntegration: boolean;

	@Column('varchar', {
		length: 128,
		nullable: true,
	})
	public patreonClientId: string | null;

	@Column('varchar', {
		length: 128,
		nullable: true,
	})
	public patreonClientSecret: string | null;

	@Column('varchar', {
		length: 128,
		nullable: true,
	})
	public patreonAccessToken: string | null;

	@Column('varchar', {
		length: 128,
		nullable: true,
	})
	public patreonRefreshToken: string | null;

	@Column('varchar', {
		length: 1024,
		nullable: true,
	})
	public deeplAuthKey: string | null;

	@Column('boolean', {
		default: false,
	})
	public deeplIsPro: boolean;

	@Column('varchar', {
		length: 1024,
		nullable: true,
	})
	public termsOfServiceUrl: string | null;

	@Column('varchar', {
		length: 1024,
		default: 'https://github.com/misskey-dev/misskey',
		nullable: false,
	})
	public repositoryUrl: string;

	@Column('varchar', {
		length: 1024,
		default: 'https://github.com/misskey-dev/misskey/issues/new',
		nullable: true,
	})
	public feedbackUrl: string | null;

	@Column('varchar', {
		length: 8192,
		nullable: true,
	})
	public defaultLightTheme: string | null;

	@Column('varchar', {
		length: 8192,
		nullable: true,
	})
	public defaultDarkTheme: string | null;

	@Column('boolean', {
		default: false,
	})
	public useObjectStorage: boolean;

	@Column('varchar', {
		length: 1024,
		nullable: true,
	})
	public objectStorageBucket: string | null;

	@Column('varchar', {
		length: 1024,
		nullable: true,
	})
	public objectStoragePrefix: string | null;

	@Column('varchar', {
		length: 1024,
		nullable: true,
	})
	public objectStorageBaseUrl: string | null;

	@Column('varchar', {
		length: 1024,
		nullable: true,
	})
	public objectStorageEndpoint: string | null;

	@Column('varchar', {
		length: 1024,
		nullable: true,
	})
	public objectStorageRegion: string | null;

	@Column('varchar', {
		length: 1024,
		nullable: true,
	})
	public objectStorageAccessKey: string | null;

	@Column('varchar', {
		length: 1024,
		nullable: true,
	})
	public objectStorageSecretKey: string | null;

	@Column('integer', {
		nullable: true,
	})
	public objectStoragePort: number | null;

	@Column('boolean', {
		default: true,
	})
	public objectStorageUseSSL: boolean;

	@Column('boolean', {
		default: true,
	})
	public objectStorageUseProxy: boolean;

	@Column('boolean', {
		default: false,
	})
	public objectStorageSetPublicRead: boolean;

	@Column('boolean', {
		default: true,
	})
	public objectStorageS3ForcePathStyle: boolean;

	@Column('boolean', {
		default: false,
	})
	public enableIpLogging: boolean;

	@Column('boolean', {
		default: true,
	})
	public enableActiveEmailValidation: boolean;

	@Column('boolean', {
		default: true,
	})
	public enableChartsForRemoteUser: boolean;

	@Column('boolean', {
		default: true,
	})
	public enableChartsForFederatedInstances: boolean;

	@Column('jsonb', {
		default: { },
	})
	public policies: Record<string, any>;

<<<<<<< HEAD
	@Column('boolean', {
		default: false,
	})
	public enableSupporterPage: boolean;

	@Column('varchar', {
		length: 256, array: true, default: '{}',
	})
	public supporterRoles: string[];

	@Column('integer', {
		nullable: true,
	})
	public supporterNameThreshold: number | null;

	@Column('integer', {
		nullable: true,
	})
	public supporterNameWithIconThreshold: number | null;
=======
	@Column('varchar', {
		length: 280,
		array: true,
		default: '{}',
	})
	public serverRules: string[];

	@Column('varchar', {
		length: 1024, array: true, default: '{ "admin", "administrator", "root", "system", "maintainer", "host", "mod", "moderator", "owner", "superuser", "staff", "auth", "i", "me", "everyone", "all", "mention", "mentions", "example", "user", "users", "account", "accounts", "official", "help", "helps", "support", "supports", "info", "information", "informations", "announce", "announces", "announcement", "announcements", "notice", "notification", "notifications", "dev", "developer", "developers", "tech", "misskey" }',
	})
	public preservedUsernames: string[];
>>>>>>> be7b11e1
}<|MERGE_RESOLUTION|>--- conflicted
+++ resolved
@@ -435,7 +435,6 @@
 	})
 	public policies: Record<string, any>;
 
-<<<<<<< HEAD
 	@Column('boolean', {
 		default: false,
 	})
@@ -455,7 +454,6 @@
 		nullable: true,
 	})
 	public supporterNameWithIconThreshold: number | null;
-=======
 	@Column('varchar', {
 		length: 280,
 		array: true,
@@ -467,5 +465,4 @@
 		length: 1024, array: true, default: '{ "admin", "administrator", "root", "system", "maintainer", "host", "mod", "moderator", "owner", "superuser", "staff", "auth", "i", "me", "everyone", "all", "mention", "mentions", "example", "user", "users", "account", "accounts", "official", "help", "helps", "support", "supports", "info", "information", "informations", "announce", "announces", "announcement", "announcements", "notice", "notification", "notifications", "dev", "developer", "developers", "tech", "misskey" }',
 	})
 	public preservedUsernames: string[];
->>>>>>> be7b11e1
 }