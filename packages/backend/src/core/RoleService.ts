--- conflicted
+++ resolved
@@ -194,7 +194,6 @@
 				case 'followingMoreThanOrEq': {
 					return user.followingCount >= value.value;
 				}
-<<<<<<< HEAD
 				case 'patreonAmountsLessThanOrEq': {
 					const amounts = this.patreonManagementService.amountsValue(user);
 					return amounts !== 0 && amounts <= value.value;
@@ -202,13 +201,12 @@
 				case 'patreonAmountsMoreThanOrEq': {
 					const amounts = this.patreonManagementService.amountsValue(user);
 					return amounts !== 0 && amounts >= value.value;
-=======
+				}
 				case 'notesLessThanOrEq': {
 					return user.notesCount <= value.value;
 				}
 				case 'notesMoreThanOrEq': {
 					return user.notesCount >= value.value;
->>>>>>> f54a9542
 				}
 				default:
 					return false;
