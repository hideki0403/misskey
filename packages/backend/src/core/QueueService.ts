/*
 * SPDX-FileCopyrightText: syuilo and misskey-project
 * SPDX-License-Identifier: AGPL-3.0-only
 */

import { randomUUID } from 'node:crypto';
import { Inject, Injectable } from '@nestjs/common';
import type { IActivity } from '@/core/activitypub/type.js';
import type { MiDriveFile } from '@/models/DriveFile.js';
import type { MiWebhook, webhookEventTypes } from '@/models/Webhook.js';
import type { MiSystemWebhook, SystemWebhookEventType } from '@/models/SystemWebhook.js';
import type { Config } from '@/config.js';
import { DI } from '@/di-symbols.js';
import { bindThis } from '@/decorators.js';
import type { Antenna } from '@/server/api/endpoints/i/import-antennas.js';
import { ApRequestCreator } from '@/core/activitypub/ApRequestService.js';
import type {
	DbJobData,
	DeliverJobData,
	RelationshipJobData,
	SystemWebhookDeliverJobData,
	ThinUser,
	UserWebhookDeliverJobData,
} from '../queue/types.js';
import type {
	DbQueue,
	DeliverQueue,
	EndedPollNotificationQueue,
	ScheduledNoteDeleteQueue,
	InboxQueue,
	ObjectStorageQueue,
	RelationshipQueue,
	SystemQueue,
	UserWebhookDeliverQueue,
	SystemWebhookDeliverQueue,
} from './QueueModule.js';
import type httpSignature from '@peertube/http-signature';
import type * as Bull from 'bullmq';

@Injectable()
export class QueueService {
	constructor(
		@Inject(DI.config)
		private config: Config,

		@Inject('queue:system') public systemQueue: SystemQueue,
		@Inject('queue:endedPollNotification') public endedPollNotificationQueue: EndedPollNotificationQueue,
		@Inject('queue:scheduledNoteDelete') public scheduledNoteDeleteQueue: ScheduledNoteDeleteQueue,
		@Inject('queue:deliver') public deliverQueue: DeliverQueue,
		@Inject('queue:inbox') public inboxQueue: InboxQueue,
		@Inject('queue:db') public dbQueue: DbQueue,
		@Inject('queue:relationship') public relationshipQueue: RelationshipQueue,
		@Inject('queue:objectStorage') public objectStorageQueue: ObjectStorageQueue,
		@Inject('queue:userWebhookDeliver') public userWebhookDeliverQueue: UserWebhookDeliverQueue,
		@Inject('queue:systemWebhookDeliver') public systemWebhookDeliverQueue: SystemWebhookDeliverQueue,
	) {
		this.systemQueue.add('tickCharts', {
		}, {
			repeat: { pattern: '55 * * * *' },
			removeOnComplete: true,
		});

		this.systemQueue.add('resyncCharts', {
		}, {
			repeat: { pattern: '0 0 * * *' },
			removeOnComplete: true,
		});

		this.systemQueue.add('cleanCharts', {
		}, {
			repeat: { pattern: '0 0 * * *' },
			removeOnComplete: true,
		});

		this.systemQueue.add('aggregateRetention', {
		}, {
			repeat: { pattern: '0 0 * * *' },
			removeOnComplete: true,
		});

		this.systemQueue.add('clean', {
		}, {
			repeat: { pattern: '0 0 * * *' },
			removeOnComplete: true,
		});

		this.systemQueue.add('checkExpiredMutings', {
		}, {
			repeat: { pattern: '*/5 * * * *' },
			removeOnComplete: true,
		});

<<<<<<< HEAD
		this.systemQueue.add('integrationDaemon', {
		}, {
			repeat: { every: 1000 * 60 * 60 },
			removeOnComplete: true,
		});

		// 初回実行
		this.systemQueue.add('integrationDaemon', {
		}, {
			delay: 1000 * 10,
			removeOnComplete: true,
		})
=======
		this.systemQueue.add('bakeBufferedReactions', {
		}, {
			repeat: { pattern: '0 0 * * *' },
			removeOnComplete: true,
		});
>>>>>>> 781e64aa
	}

	@bindThis
	public deliver(user: ThinUser, content: IActivity | null, to: string | null, isSharedInbox: boolean) {
		if (content == null) return null;
		if (to == null) return null;

		const contentBody = JSON.stringify(content);
		const digest = ApRequestCreator.createDigest(contentBody);

		const data: DeliverJobData = {
			user: {
				id: user.id,
			},
			content: contentBody,
			digest,
			to,
			isSharedInbox,
		};

		return this.deliverQueue.add(to, data, {
			attempts: this.config.deliverJobMaxAttempts ?? 12,
			backoff: {
				type: 'custom',
			},
			removeOnComplete: true,
			removeOnFail: true,
		});
	}

	/**
	 * ApDeliverManager-DeliverManager.execute()からinboxesを突っ込んでaddBulkしたい
	 * @param user `{ id: string; }` この関数ではThinUserに変換しないので前もって変換してください
	 * @param content IActivity | null
	 * @param inboxes `Map<string, boolean>` / key: to (inbox url), value: isSharedInbox (whether it is sharedInbox)
	 * @returns void
	 */
	@bindThis
	public async deliverMany(user: ThinUser, content: IActivity | null, inboxes: Map<string, boolean>) {
		if (content == null) return null;
		const contentBody = JSON.stringify(content);
		const digest = ApRequestCreator.createDigest(contentBody);

		const opts = {
			attempts: this.config.deliverJobMaxAttempts ?? 12,
			backoff: {
				type: 'custom',
			},
			removeOnComplete: true,
			removeOnFail: true,
		};

		await this.deliverQueue.addBulk(Array.from(inboxes.entries(), d => ({
			name: d[0],
			data: {
				user,
				content: contentBody,
				digest,
				to: d[0],
				isSharedInbox: d[1],
			} as DeliverJobData,
			opts,
		})));

		return;
	}

	@bindThis
	public inbox(activity: IActivity, signature: httpSignature.IParsedSignature) {
		const data = {
			activity: activity,
			signature,
		};

		return this.inboxQueue.add('', data, {
			attempts: this.config.inboxJobMaxAttempts ?? 8,
			backoff: {
				type: 'custom',
			},
			removeOnComplete: true,
			removeOnFail: true,
		});
	}

	@bindThis
	public createDeleteDriveFilesJob(user: ThinUser) {
		return this.dbQueue.add('deleteDriveFiles', {
			user: { id: user.id },
		}, {
			removeOnComplete: true,
			removeOnFail: true,
		});
	}

	@bindThis
	public createExportCustomEmojisJob(user: ThinUser) {
		return this.dbQueue.add('exportCustomEmojis', {
			user: { id: user.id },
		}, {
			removeOnComplete: true,
			removeOnFail: true,
		});
	}

	@bindThis
	public createExportNotesJob(user: ThinUser) {
		return this.dbQueue.add('exportNotes', {
			user: { id: user.id },
		}, {
			removeOnComplete: true,
			removeOnFail: true,
		});
	}

	@bindThis
	public createExportClipsJob(user: ThinUser) {
		return this.dbQueue.add('exportClips', {
			user: { id: user.id },
		}, {
			removeOnComplete: true,
			removeOnFail: true,
		});
	}

	@bindThis
	public createExportFavoritesJob(user: ThinUser) {
		return this.dbQueue.add('exportFavorites', {
			user: { id: user.id },
		}, {
			removeOnComplete: true,
			removeOnFail: true,
		});
	}

	@bindThis
	public createExportFollowingJob(user: ThinUser, excludeMuting = false, excludeInactive = false) {
		return this.dbQueue.add('exportFollowing', {
			user: { id: user.id },
			excludeMuting,
			excludeInactive,
		}, {
			removeOnComplete: true,
			removeOnFail: true,
		});
	}

	@bindThis
	public createExportMuteJob(user: ThinUser) {
		return this.dbQueue.add('exportMuting', {
			user: { id: user.id },
		}, {
			removeOnComplete: true,
			removeOnFail: true,
		});
	}

	@bindThis
	public createExportBlockingJob(user: ThinUser) {
		return this.dbQueue.add('exportBlocking', {
			user: { id: user.id },
		}, {
			removeOnComplete: true,
			removeOnFail: true,
		});
	}

	@bindThis
	public createExportUserListsJob(user: ThinUser) {
		return this.dbQueue.add('exportUserLists', {
			user: { id: user.id },
		}, {
			removeOnComplete: true,
			removeOnFail: true,
		});
	}

	@bindThis
	public createExportAntennasJob(user: ThinUser) {
		return this.dbQueue.add('exportAntennas', {
			user: { id: user.id },
		}, {
			removeOnComplete: true,
			removeOnFail: true,
		});
	}

	@bindThis
	public createImportFollowingJob(user: ThinUser, fileId: MiDriveFile['id'], withReplies?: boolean) {
		return this.dbQueue.add('importFollowing', {
			user: { id: user.id },
			fileId: fileId,
			withReplies,
		}, {
			removeOnComplete: true,
			removeOnFail: true,
		});
	}

	@bindThis
	public createImportFollowingToDbJob(user: ThinUser, targets: string[], withReplies?: boolean) {
		const jobs = targets.map(rel => this.generateToDbJobData('importFollowingToDb', { user, target: rel, withReplies }));
		return this.dbQueue.addBulk(jobs);
	}

	@bindThis
	public createImportMutingJob(user: ThinUser, fileId: MiDriveFile['id']) {
		return this.dbQueue.add('importMuting', {
			user: { id: user.id },
			fileId: fileId,
		}, {
			removeOnComplete: true,
			removeOnFail: true,
		});
	}

	@bindThis
	public createImportBlockingJob(user: ThinUser, fileId: MiDriveFile['id']) {
		return this.dbQueue.add('importBlocking', {
			user: { id: user.id },
			fileId: fileId,
		}, {
			removeOnComplete: true,
			removeOnFail: true,
		});
	}

	@bindThis
	public createImportBlockingToDbJob(user: ThinUser, targets: string[]) {
		const jobs = targets.map(rel => this.generateToDbJobData('importBlockingToDb', { user, target: rel }));
		return this.dbQueue.addBulk(jobs);
	}

	@bindThis
	private generateToDbJobData<T extends 'importFollowingToDb' | 'importBlockingToDb', D extends DbJobData<T>>(name: T, data: D): {
		name: string,
		data: D,
		opts: Bull.JobsOptions,
	} {
		return {
			name,
			data,
			opts: {
				removeOnComplete: true,
				removeOnFail: true,
			},
		};
	}

	@bindThis
	public createImportUserListsJob(user: ThinUser, fileId: MiDriveFile['id']) {
		return this.dbQueue.add('importUserLists', {
			user: { id: user.id },
			fileId: fileId,
		}, {
			removeOnComplete: true,
			removeOnFail: true,
		});
	}

	@bindThis
	public createImportCustomEmojisJob(user: ThinUser, fileId: MiDriveFile['id']) {
		return this.dbQueue.add('importCustomEmojis', {
			user: { id: user.id },
			fileId: fileId,
		}, {
			removeOnComplete: true,
			removeOnFail: true,
		});
	}

	@bindThis
	public createImportAntennasJob(user: ThinUser, antenna: Antenna) {
		return this.dbQueue.add('importAntennas', {
			user: { id: user.id },
			antenna,
		}, {
			removeOnComplete: true,
			removeOnFail: true,
		});
	}

	@bindThis
	public createDeleteAccountJob(user: ThinUser, opts: { soft?: boolean; } = {}) {
		return this.dbQueue.add('deleteAccount', {
			user: { id: user.id },
			soft: opts.soft,
		}, {
			removeOnComplete: true,
			removeOnFail: true,
		});
	}

	@bindThis
	public createFollowJob(followings: { from: ThinUser, to: ThinUser, requestId?: string, silent?: boolean, withReplies?: boolean }[]) {
		const jobs = followings.map(rel => this.generateRelationshipJobData('follow', rel));
		return this.relationshipQueue.addBulk(jobs);
	}

	@bindThis
	public createUnfollowJob(followings: { from: ThinUser, to: ThinUser, requestId?: string }[]) {
		const jobs = followings.map(rel => this.generateRelationshipJobData('unfollow', rel));
		return this.relationshipQueue.addBulk(jobs);
	}

	@bindThis
	public createDelayedUnfollowJob(followings: { from: ThinUser, to: ThinUser, requestId?: string }[], delay: number) {
		const jobs = followings.map(rel => this.generateRelationshipJobData('unfollow', rel, { delay }));
		return this.relationshipQueue.addBulk(jobs);
	}

	@bindThis
	public createBlockJob(blockings: { from: ThinUser, to: ThinUser, silent?: boolean }[]) {
		const jobs = blockings.map(rel => this.generateRelationshipJobData('block', rel));
		return this.relationshipQueue.addBulk(jobs);
	}

	@bindThis
	public createUnblockJob(blockings: { from: ThinUser, to: ThinUser, silent?: boolean }[]) {
		const jobs = blockings.map(rel => this.generateRelationshipJobData('unblock', rel));
		return this.relationshipQueue.addBulk(jobs);
	}

	@bindThis
	private generateRelationshipJobData(name: 'follow' | 'unfollow' | 'block' | 'unblock', data: RelationshipJobData, opts: Bull.JobsOptions = {}): {
		name: string,
		data: RelationshipJobData,
		opts: Bull.JobsOptions,
	} {
		return {
			name,
			data: {
				from: { id: data.from.id },
				to: { id: data.to.id },
				silent: data.silent,
				requestId: data.requestId,
				withReplies: data.withReplies,
			},
			opts: {
				removeOnComplete: true,
				removeOnFail: true,
				...opts,
			},
		};
	}

	@bindThis
	public createDeleteObjectStorageFileJob(key: string) {
		return this.objectStorageQueue.add('deleteFile', {
			key: key,
		}, {
			removeOnComplete: true,
			removeOnFail: true,
		});
	}

	@bindThis
	public createCleanRemoteFilesJob() {
		return this.objectStorageQueue.add('cleanRemoteFiles', {}, {
			removeOnComplete: true,
			removeOnFail: true,
		});
	}

	/**
	 * @see UserWebhookDeliverJobData
	 * @see UserWebhookDeliverProcessorService
	 */
	@bindThis
	public userWebhookDeliver(
		webhook: MiWebhook,
		type: typeof webhookEventTypes[number],
		content: unknown,
		opts?: { attempts?: number },
	) {
		const data: UserWebhookDeliverJobData = {
			type,
			content,
			webhookId: webhook.id,
			userId: webhook.userId,
			to: webhook.url,
			secret: webhook.secret,
			createdAt: Date.now(),
			eventId: randomUUID(),
		};

		return this.userWebhookDeliverQueue.add(webhook.id, data, {
			attempts: opts?.attempts ?? 4,
			backoff: {
				type: 'custom',
			},
			removeOnComplete: true,
			removeOnFail: true,
		});
	}

	/**
	 * @see SystemWebhookDeliverJobData
	 * @see SystemWebhookDeliverProcessorService
	 */
	@bindThis
	public systemWebhookDeliver(
		webhook: MiSystemWebhook,
		type: SystemWebhookEventType,
		content: unknown,
		opts?: { attempts?: number },
	) {
		const data: SystemWebhookDeliverJobData = {
			type,
			content,
			webhookId: webhook.id,
			to: webhook.url,
			secret: webhook.secret,
			createdAt: Date.now(),
			eventId: randomUUID(),
		};

		return this.systemWebhookDeliverQueue.add(webhook.id, data, {
			attempts: opts?.attempts ?? 4,
			backoff: {
				type: 'custom',
			},
			removeOnComplete: true,
			removeOnFail: true,
		});
	}

	@bindThis
	public destroy() {
		this.deliverQueue.once('cleaned', (jobs, status) => {
			//deliverLogger.succ(`Cleaned ${jobs.length} ${status} jobs`);
		});
		this.deliverQueue.clean(0, 0, 'delayed');

		this.inboxQueue.once('cleaned', (jobs, status) => {
			//inboxLogger.succ(`Cleaned ${jobs.length} ${status} jobs`);
		});
		this.inboxQueue.clean(0, 0, 'delayed');
	}
}<|MERGE_RESOLUTION|>--- conflicted
+++ resolved
@@ -90,7 +90,6 @@
 			removeOnComplete: true,
 		});
 
-<<<<<<< HEAD
 		this.systemQueue.add('integrationDaemon', {
 		}, {
 			repeat: { every: 1000 * 60 * 60 },
@@ -102,14 +101,13 @@
 		}, {
 			delay: 1000 * 10,
 			removeOnComplete: true,
-		})
-=======
+		});
+
 		this.systemQueue.add('bakeBufferedReactions', {
 		}, {
 			repeat: { pattern: '0 0 * * *' },
 			removeOnComplete: true,
 		});
->>>>>>> 781e64aa
 	}
 
 	@bindThis
