--- conflicted
+++ resolved
@@ -212,13 +212,10 @@
 	[K in keyof T]: Serialized<T[K]>;
 };
 
-<<<<<<< HEAD
 type MapToRecord<T> = T extends Map<string, infer V> ? Record<string, V> : never;
-=======
 type UndefinedAsNullAll<T> = {
 	[K in keyof T]: T[K] extends undefined ? null : T[K];
 }
->>>>>>> 59e2e43a
 
 export interface InternalEventTypes {
 	userChangeSuspendedState: { id: MiUser['id']; isSuspended: MiUser['isSuspended']; };
