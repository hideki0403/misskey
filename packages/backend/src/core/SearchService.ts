/*
 * SPDX-FileCopyrightText: syuilo and misskey-project
 * SPDX-License-Identifier: AGPL-3.0-only
 */

import { Inject, Injectable } from '@nestjs/common';
import { In } from 'typeorm';
import { DI } from '@/di-symbols.js';
import type { Config } from '@/config.js';
import { bindThis } from '@/decorators.js';
import { MiNote } from '@/models/Note.js';
import { MiUser } from '@/models/_.js';
import type { NotesRepository } from '@/models/_.js';
import { sqlLikeEscape } from '@/misc/sql-like-escape.js';
import { isUserRelated } from '@/misc/is-user-related.js';
import { CacheService } from '@/core/CacheService.js';
import { QueryService } from '@/core/QueryService.js';
import { IdService } from '@/core/IdService.js';
import type { Index, MeiliSearch } from 'meilisearch';

type K = string;
type V = string | number | boolean;
type Q =
	{ op: '=', k: K, v: V } |
	{ op: '!=', k: K, v: V } |
	{ op: '>', k: K, v: number } |
	{ op: '<', k: K, v: number } |
	{ op: '>=', k: K, v: number } |
	{ op: '<=', k: K, v: number } |
	{ op: 'is null', k: K} |
	{ op: 'is not null', k: K} |
	{ op: 'and', qs: Q[] } |
	{ op: 'or', qs: Q[] } |
	{ op: 'not', q: Q };

function compileValue(value: V): string {
	if (typeof value === 'string') {
		return `'${value}'`; // TODO: escape
	} else if (typeof value === 'number') {
		return value.toString();
	} else if (typeof value === 'boolean') {
		return value.toString();
	}
	throw new Error('unrecognized value');
}

function compileQuery(q: Q): string {
	switch (q.op) {
		case '=': return `(${q.k} = ${compileValue(q.v)})`;
		case '!=': return `(${q.k} != ${compileValue(q.v)})`;
		case '>': return `(${q.k} > ${compileValue(q.v)})`;
		case '<': return `(${q.k} < ${compileValue(q.v)})`;
		case '>=': return `(${q.k} >= ${compileValue(q.v)})`;
		case '<=': return `(${q.k} <= ${compileValue(q.v)})`;
		case 'and': return q.qs.length === 0 ? '' : `(${ q.qs.map(_q => compileQuery(_q)).join(' AND ') })`;
		case 'or': return q.qs.length === 0 ? '' : `(${ q.qs.map(_q => compileQuery(_q)).join(' OR ') })`;
		case 'is null': return `(${q.k} IS NULL)`;
		case 'is not null': return `(${q.k} IS NOT NULL)`;
		case 'not': return `(NOT ${compileQuery(q.q)})`;
		default: throw new Error('unrecognized query operator');
	}
}

@Injectable()
export class SearchService {
	private readonly meilisearchIndexScope: 'local' | 'global' | string[] = 'local';
	private meilisearchNoteIndex: Index | null = null;

	constructor(
		@Inject(DI.config)
		private config: Config,

		@Inject(DI.meilisearch)
		private meilisearch: MeiliSearch | null,

		@Inject(DI.notesRepository)
		private notesRepository: NotesRepository,

		private cacheService: CacheService,
		private queryService: QueryService,
		private idService: IdService,
	) {
		if (meilisearch) {
			this.meilisearchNoteIndex = meilisearch.index(`${config.meilisearch!.index}---notes`);
			this.meilisearchNoteIndex.updateSettings({
				searchableAttributes: [
					'text',
					'cw',
				],
				sortableAttributes: [
					'createdAt',
				],
				filterableAttributes: [
					'createdAt',
					'userId',
					'userHost',
					'channelId',
					'tags',
				],
				typoTolerance: {
					enabled: false,
				},
				pagination: {
					maxTotalHits: 10000,
				},
			});
		}

		if (config.meilisearch?.scope) {
			this.meilisearchIndexScope = config.meilisearch.scope;
		}
	}

	@bindThis
	public async indexNote(note: MiNote): Promise<void> {
		if (note.text == null && note.cw == null) return;
		if (!['home', 'public'].includes(note.visibility)) return;

		if (this.meilisearch) {
			switch (this.meilisearchIndexScope) {
				case 'global':
					break;

				case 'local':
					if (note.userHost == null) break;
					return;

				default: {
					if (note.userHost == null) break;
					if (this.meilisearchIndexScope.includes(note.userHost)) break;
					return;
				}
			}

			await this.meilisearchNoteIndex?.addDocuments([{
				id: note.id,
				createdAt: this.idService.parse(note.id).date.getTime(),
				userId: note.userId,
				userHost: note.userHost,
				channelId: note.channelId,
				cw: note.cw,
				text: note.text,
				tags: note.tags,
			}], {
				primaryKey: 'id',
			});
		}
	}

	@bindThis
	public async unindexNote(note: MiNote): Promise<void> {
		if (!['home', 'public'].includes(note.visibility)) return;

		if (this.meilisearch) {
			this.meilisearchNoteIndex!.deleteDocument(note.id);
		}
	}

	@bindThis
	public async searchNote(q: string, me: MiUser | null, opts: {
		userId?: MiNote['userId'] | null;
		channelId?: MiNote['channelId'] | null;
		host?: string | null;
	}, pagination: {
		untilId?: MiNote['id'];
		sinceId?: MiNote['id'];
		limit?: number;
	}): Promise<MiNote[]> {
		if (this.meilisearch) {
			const filter: Q = {
				op: 'and',
				qs: [],
			};
			if (pagination.untilId) filter.qs.push({ op: '<', k: 'createdAt', v: this.idService.parse(pagination.untilId).date.getTime() });
			if (pagination.sinceId) filter.qs.push({ op: '>', k: 'createdAt', v: this.idService.parse(pagination.sinceId).date.getTime() });
			if (opts.userId) filter.qs.push({ op: '=', k: 'userId', v: opts.userId });
			if (opts.channelId) filter.qs.push({ op: '=', k: 'channelId', v: opts.channelId });
			if (opts.host) {
				if (opts.host === '.') {
					filter.qs.push({ op: 'is null', k: 'userHost' });
				} else {
					filter.qs.push({ op: '=', k: 'userHost', v: opts.host });
				}
			}
			const res = await this.meilisearchNoteIndex!.search(q, {
				sort: ['createdAt:desc'],
				matchingStrategy: 'all',
				attributesToRetrieve: ['id', 'createdAt'],
				filter: compileQuery(filter),
				limit: pagination.limit,
			});
			if (res.hits.length === 0) return [];
			const [
				userIdsWhoMeMuting,
				userIdsWhoBlockingMe,
			] = me ? await Promise.all([
				this.cacheService.userMutingsCache.fetch(me.id),
				this.cacheService.userBlockedCache.fetch(me.id),
			]) : [new Set<string>(), new Set<string>()];
			const notes = (await this.notesRepository.findBy({
				id: In(res.hits.map(x => x.id)),
				user: {
					hideSearchResult: false,
				},
			})).filter(note => {
				if (me && isUserRelated(note, userIdsWhoBlockingMe)) return false;
				if (me && isUserRelated(note, userIdsWhoMeMuting)) return false;
				return true;
			});
			return notes.sort((a, b) => a.id > b.id ? -1 : 1);
		} else {
			const query = this.queryService.makePaginationQuery(this.notesRepository.createQueryBuilder('note'), pagination.sinceId, pagination.untilId);

			if (opts.userId) {
				query.andWhere('note.userId = :userId', { userId: opts.userId });
			} else if (opts.channelId) {
				query.andWhere('note.channelId = :channelId', { channelId: opts.channelId });
			}

			query
<<<<<<< HEAD
				.andWhere('note.text ILIKE :q', { q: `%${ sqlLikeEscape(q) }%` })
				.innerJoinAndSelect('note.user', 'user', 'user.hideSearchResult = FALSE')
=======
				.andWhere('note.text &@~ :q', { q: sqlLikeEscape(q) })
				.innerJoinAndSelect('note.user', 'user')
>>>>>>> 3b13ea79
				.leftJoinAndSelect('note.reply', 'reply')
				.leftJoinAndSelect('note.renote', 'renote')
				.leftJoinAndSelect('reply.user', 'replyUser')
				.leftJoinAndSelect('renote.user', 'renoteUser');

			if (opts.host) {
				if (opts.host === '.') {
					query.andWhere('user.host IS NULL');
				} else {
					query.andWhere('user.host = :host', { host: opts.host });
				}
			}

			this.queryService.generateVisibilityQuery(query, me);
			if (me) this.queryService.generateMutedUserQuery(query, me);
			if (me) this.queryService.generateBlockedUserQuery(query, me);

			return await query.limit(pagination.limit).getMany();
		}
	}
}<|MERGE_RESOLUTION|>--- conflicted
+++ resolved
@@ -218,13 +218,8 @@
 			}
 
 			query
-<<<<<<< HEAD
-				.andWhere('note.text ILIKE :q', { q: `%${ sqlLikeEscape(q) }%` })
+				.andWhere('note.text &@~ :q', { q: sqlLikeEscape(q) })
 				.innerJoinAndSelect('note.user', 'user', 'user.hideSearchResult = FALSE')
-=======
-				.andWhere('note.text &@~ :q', { q: sqlLikeEscape(q) })
-				.innerJoinAndSelect('note.user', 'user')
->>>>>>> 3b13ea79
 				.leftJoinAndSelect('note.reply', 'reply')
 				.leftJoinAndSelect('note.renote', 'renote')
 				.leftJoinAndSelect('reply.user', 'replyUser')
