/*
 * SPDX-FileCopyrightText: syuilo and other misskey contributors
 * SPDX-License-Identifier: AGPL-3.0-only
 */

import { Inject, Injectable } from '@nestjs/common';
import { In } from 'typeorm';
import { DI } from '@/di-symbols.js';
import type { Config } from '@/config.js';
import { bindThis } from '@/decorators.js';
import { MiNote } from '@/models/Note.js';
import { MiUser } from '@/models/_.js';
import type { NotesRepository } from '@/models/_.js';
import { sqlLikeEscape } from '@/misc/sql-like-escape.js';
import { isUserRelated } from '@/misc/is-user-related.js';
import { CacheService } from '@/core/CacheService.js';
import { QueryService } from '@/core/QueryService.js';
import { IdService } from '@/core/IdService.js';
import type { Index, MeiliSearch } from 'meilisearch';

type K = string;
type V = string | number | boolean;
type Q =
	{ op: '=', k: K, v: V } |
	{ op: '!=', k: K, v: V } |
	{ op: '>', k: K, v: number } |
	{ op: '<', k: K, v: number } |
	{ op: '>=', k: K, v: number } |
	{ op: '<=', k: K, v: number } |
	{ op: 'is null', k: K} |
	{ op: 'is not null', k: K} |
	{ op: 'and', qs: Q[] } |
	{ op: 'or', qs: Q[] } |
	{ op: 'not', q: Q };

function compileValue(value: V): string {
	if (typeof value === 'string') {
		return `'${value}'`; // TODO: escape
	} else if (typeof value === 'number') {
		return value.toString();
	} else if (typeof value === 'boolean') {
		return value.toString();
	}
	throw new Error('unrecognized value');
}

function compileQuery(q: Q): string {
	switch (q.op) {
		case '=': return `(${q.k} = ${compileValue(q.v)})`;
		case '!=': return `(${q.k} != ${compileValue(q.v)})`;
		case '>': return `(${q.k} > ${compileValue(q.v)})`;
		case '<': return `(${q.k} < ${compileValue(q.v)})`;
		case '>=': return `(${q.k} >= ${compileValue(q.v)})`;
		case '<=': return `(${q.k} <= ${compileValue(q.v)})`;
		case 'and': return q.qs.length === 0 ? '' : `(${ q.qs.map(_q => compileQuery(_q)).join(' AND ') })`;
		case 'or': return q.qs.length === 0 ? '' : `(${ q.qs.map(_q => compileQuery(_q)).join(' OR ') })`;
		case 'is null': return `(${q.k} IS NULL)`;
		case 'is not null': return `(${q.k} IS NOT NULL)`;
		case 'not': return `(NOT ${compileQuery(q.q)})`;
		default: throw new Error('unrecognized query operator');
	}
}

@Injectable()
export class SearchService {
	private readonly meilisearchIndexScope: 'local' | 'global' | string[] = 'local';
	private meilisearchNoteIndex: Index | null = null;

	constructor(
		@Inject(DI.config)
		private config: Config,

		@Inject(DI.meilisearch)
		private meilisearch: MeiliSearch | null,

		@Inject(DI.notesRepository)
		private notesRepository: NotesRepository,

		private cacheService: CacheService,
		private queryService: QueryService,
		private idService: IdService,
	) {
		if (meilisearch) {
			this.meilisearchNoteIndex = meilisearch.index(`${config.meilisearch!.index}---notes`);
			this.meilisearchNoteIndex.updateSettings({
				searchableAttributes: [
					'text',
					'cw',
				],
				sortableAttributes: [
					'createdAt',
				],
				filterableAttributes: [
					'createdAt',
					'userId',
					'userHost',
					'channelId',
					'tags',
				],
				typoTolerance: {
					enabled: false,
				},
				pagination: {
					maxTotalHits: 10000,
				},
			});
		}

		if (config.meilisearch?.scope) {
			this.meilisearchIndexScope = config.meilisearch.scope;
		}
	}

	@bindThis
	public async indexNote(note: MiNote): Promise<void> {
		if (note.text == null && note.cw == null) return;
		if (!['home', 'public'].includes(note.visibility)) return;

		if (this.meilisearch) {
			switch (this.meilisearchIndexScope) {
				case 'global':
					break;

				case 'local':
					if (note.userHost == null) break;
					return;

				default: {
					if (note.userHost == null) break;
					if (this.meilisearchIndexScope.includes(note.userHost)) break;
					return;
				}
			}

			await this.meilisearchNoteIndex?.addDocuments([{
				id: note.id,
				createdAt: this.idService.parse(note.id).date.getTime(),
				userId: note.userId,
				userHost: note.userHost,
				channelId: note.channelId,
				cw: note.cw,
				text: note.text,
				tags: note.tags,
			}], {
				primaryKey: 'id',
			});
		}
	}

	@bindThis
	public async unindexNote(note: MiNote): Promise<void> {
		if (!['home', 'public'].includes(note.visibility)) return;

		if (this.meilisearch) {
			this.meilisearchNoteIndex!.deleteDocument(note.id);
		}
	}

	@bindThis
	public async searchNote(q: string, me: MiUser | null, opts: {
		userId?: MiNote['userId'] | null;
		channelId?: MiNote['channelId'] | null;
		host?: string | null;
	}, pagination: {
		untilId?: MiNote['id'];
		sinceId?: MiNote['id'];
		limit?: number;
	}): Promise<MiNote[]> {
		if (this.meilisearch) {
			const filter: Q = {
				op: 'and',
				qs: [],
			};
			if (pagination.untilId) filter.qs.push({ op: '<', k: 'createdAt', v: this.idService.parse(pagination.untilId).date.getTime() });
			if (pagination.sinceId) filter.qs.push({ op: '>', k: 'createdAt', v: this.idService.parse(pagination.sinceId).date.getTime() });
			if (opts.userId) filter.qs.push({ op: '=', k: 'userId', v: opts.userId });
			if (opts.channelId) filter.qs.push({ op: '=', k: 'channelId', v: opts.channelId });
			if (opts.host) {
				if (opts.host === '.') {
					filter.qs.push({ op: 'is null', k: 'userHost' });
				} else {
					filter.qs.push({ op: '=', k: 'userHost', v: opts.host });
				}
			}
			const res = await this.meilisearchNoteIndex!.search(q, {
				sort: ['createdAt:desc'],
				matchingStrategy: 'all',
				attributesToRetrieve: ['id', 'createdAt'],
				filter: compileQuery(filter),
				limit: pagination.limit,
			});
			if (res.hits.length === 0) return [];
			const [
				userIdsWhoMeMuting,
				userIdsWhoBlockingMe,
			] = me ? await Promise.all([
				this.cacheService.userMutingsCache.fetch(me.id),
				this.cacheService.userBlockedCache.fetch(me.id),
			]) : [new Set<string>(), new Set<string>()];
			const notes = (await this.notesRepository.findBy({
				id: In(res.hits.map(x => x.id)),
<<<<<<< HEAD
				user: {
					hideSearchResult: false,
				}
=======
			})).filter(note => {
				if (me && isUserRelated(note, userIdsWhoBlockingMe)) return false;
				if (me && isUserRelated(note, userIdsWhoMeMuting)) return false;
				return true;
>>>>>>> b72f9186
			});
			return notes.sort((a, b) => a.id > b.id ? -1 : 1);
		} else {
			const query = this.queryService.makePaginationQuery(this.notesRepository.createQueryBuilder('note'), pagination.sinceId, pagination.untilId);

			if (opts.userId) {
				query.andWhere('note.userId = :userId', { userId: opts.userId });
			} else if (opts.channelId) {
				query.andWhere('note.channelId = :channelId', { channelId: opts.channelId });
			}

			query
				.andWhere('note.text ILIKE :q', { q: `%${ sqlLikeEscape(q) }%` })
				.innerJoinAndSelect('note.user', 'user', 'user.hideSearchResult = FALSE')
				.leftJoinAndSelect('note.reply', 'reply')
				.leftJoinAndSelect('note.renote', 'renote')
				.leftJoinAndSelect('reply.user', 'replyUser')
				.leftJoinAndSelect('renote.user', 'renoteUser');

			if (opts.host) {
				if (opts.host === '.') {
					query.andWhere('user.host IS NULL');
				} else {
					query.andWhere('user.host = :host', { host: opts.host });
				}
			}

			this.queryService.generateVisibilityQuery(query, me);
			if (me) this.queryService.generateMutedUserQuery(query, me);
			if (me) this.queryService.generateBlockedUserQuery(query, me);

			return await query.limit(pagination.limit).getMany();
		}
	}
}<|MERGE_RESOLUTION|>--- conflicted
+++ resolved
@@ -199,16 +199,13 @@
 			]) : [new Set<string>(), new Set<string>()];
 			const notes = (await this.notesRepository.findBy({
 				id: In(res.hits.map(x => x.id)),
-<<<<<<< HEAD
 				user: {
 					hideSearchResult: false,
-				}
-=======
+				},
 			})).filter(note => {
 				if (me && isUserRelated(note, userIdsWhoBlockingMe)) return false;
 				if (me && isUserRelated(note, userIdsWhoMeMuting)) return false;
 				return true;
->>>>>>> b72f9186
 			});
 			return notes.sort((a, b) => a.id > b.id ? -1 : 1);
 		} else {
