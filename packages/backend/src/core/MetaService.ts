--- conflicted
+++ resolved
@@ -16,11 +16,7 @@
 @Injectable()
 export class MetaService implements OnApplicationShutdown {
 	private cache: MiMeta | undefined;
-<<<<<<< HEAD
-	private intervalId: NodeJS.Timer;
-=======
 	private intervalId: NodeJS.Timeout;
->>>>>>> 90b058e2
 
 	constructor(
 		@Inject(DI.redisForSub)
