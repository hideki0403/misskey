--- conflicted
+++ resolved
@@ -51,11 +51,8 @@
 import { PushNotificationService } from './PushNotificationService.js';
 import { QueryService } from './QueryService.js';
 import { ReactionService } from './ReactionService.js';
-<<<<<<< HEAD
 import { RegistrationLimitService } from './RegistrationLimitService.js';
-=======
 import { ReactionsBufferingService } from './ReactionsBufferingService.js';
->>>>>>> 781e64aa
 import { RelayService } from './RelayService.js';
 import { RoleService } from './RoleService.js';
 import { S3Service } from './S3Service.js';
