/*
 * SPDX-FileCopyrightText: syuilo and other misskey contributors
 * SPDX-License-Identifier: AGPL-3.0-only
 */

import { Module } from '@nestjs/common';
import { FanoutTimelineEndpointService } from '@/core/FanoutTimelineEndpointService.js';
import { AccountMoveService } from './AccountMoveService.js';
import { AccountUpdateService } from './AccountUpdateService.js';
import { AiService } from './AiService.js';
import { AnnouncementService } from './AnnouncementService.js';
import { AntennaService } from './AntennaService.js';
import { AppLockService } from './AppLockService.js';
import { AchievementService } from './AchievementService.js';
import { AvatarDecorationService } from './AvatarDecorationService.js';
import { CaptchaService } from './CaptchaService.js';
import { CreateSystemUserService } from './CreateSystemUserService.js';
import { CustomEmojiService } from './CustomEmojiService.js';
import { DeleteAccountService } from './DeleteAccountService.js';
import { DownloadService } from './DownloadService.js';
import { DriveService } from './DriveService.js';
import { EmailService } from './EmailService.js';
import { FederatedInstanceService } from './FederatedInstanceService.js';
import { FetchInstanceMetadataService } from './FetchInstanceMetadataService.js';
import { GlobalEventService } from './GlobalEventService.js';
import { HashtagService } from './HashtagService.js';
import { HttpRequestService } from './HttpRequestService.js';
import { IdService } from './IdService.js';
import { ImageProcessingService } from './ImageProcessingService.js';
import { InstanceActorService } from './InstanceActorService.js';
import { InternalStorageService } from './InternalStorageService.js';
import { MetaService } from './MetaService.js';
import { MfmService } from './MfmService.js';
import { ModerationLogService } from './ModerationLogService.js';
import { NoteCreateService } from './NoteCreateService.js';
import { NoteDeleteService } from './NoteDeleteService.js';
import { NotePiningService } from './NotePiningService.js';
import { NoteReadService } from './NoteReadService.js';
import { NotificationService } from './NotificationService.js';
import { NoteNotificationService } from './NoteNotificationService.js';
import { PollService } from './PollService.js';
import { PushNotificationService } from './PushNotificationService.js';
import { QueryService } from './QueryService.js';
import { ReactionService } from './ReactionService.js';
import { RegistrationLimitService } from './RegistrationLimitService.js';
import { RelayService } from './RelayService.js';
import { RoleService } from './RoleService.js';
import { S3Service } from './S3Service.js';
import { SignupService } from './SignupService.js';
import { WebAuthnService } from './WebAuthnService.js';
import { UserBlockingService } from './UserBlockingService.js';
import { CacheService } from './CacheService.js';
import { UserService } from './UserService.js';
import { UserFollowingService } from './UserFollowingService.js';
import { UserKeypairService } from './UserKeypairService.js';
import { UserListService } from './UserListService.js';
import { UserMutingService } from './UserMutingService.js';
import { UserSuspendService } from './UserSuspendService.js';
import { UserAuthService } from './UserAuthService.js';
import { VideoProcessingService } from './VideoProcessingService.js';
import { WebhookService } from './WebhookService.js';
import { ProxyAccountService } from './ProxyAccountService.js';
import { UtilityService } from './UtilityService.js';
import { FileInfoService } from './FileInfoService.js';
import { SearchService } from './SearchService.js';
import { ClipService } from './ClipService.js';
import { FeaturedService } from './FeaturedService.js';
import { FanoutTimelineService } from './FanoutTimelineService.js';
import { ChannelFollowingService } from './ChannelFollowingService.js';
import { RegistryApiService } from './RegistryApiService.js';
import { ReversiService } from './ReversiService.js';

import { ChartLoggerService } from './chart/ChartLoggerService.js';
import FederationChart from './chart/charts/federation.js';
import NotesChart from './chart/charts/notes.js';
import UsersChart from './chart/charts/users.js';
import ActiveUsersChart from './chart/charts/active-users.js';
import InstanceChart from './chart/charts/instance.js';
import PerUserNotesChart from './chart/charts/per-user-notes.js';
import PerUserPvChart from './chart/charts/per-user-pv.js';
import DriveChart from './chart/charts/drive.js';
import PerUserReactionsChart from './chart/charts/per-user-reactions.js';
import PerUserFollowingChart from './chart/charts/per-user-following.js';
import PerUserDriveChart from './chart/charts/per-user-drive.js';
import ApRequestChart from './chart/charts/ap-request.js';
import { ChartManagementService } from './chart/ChartManagementService.js';

import { AbuseUserReportEntityService } from './entities/AbuseUserReportEntityService.js';
import { AntennaEntityService } from './entities/AntennaEntityService.js';
import { AppEntityService } from './entities/AppEntityService.js';
import { AuthSessionEntityService } from './entities/AuthSessionEntityService.js';
import { BlockingEntityService } from './entities/BlockingEntityService.js';
import { ChannelEntityService } from './entities/ChannelEntityService.js';
import { ClipEntityService } from './entities/ClipEntityService.js';
import { DriveFileEntityService } from './entities/DriveFileEntityService.js';
import { DriveFolderEntityService } from './entities/DriveFolderEntityService.js';
import { EmojiEntityService } from './entities/EmojiEntityService.js';
import { FollowingEntityService } from './entities/FollowingEntityService.js';
import { FollowRequestEntityService } from './entities/FollowRequestEntityService.js';
import { GalleryLikeEntityService } from './entities/GalleryLikeEntityService.js';
import { GalleryPostEntityService } from './entities/GalleryPostEntityService.js';
import { HashtagEntityService } from './entities/HashtagEntityService.js';
import { InstanceEntityService } from './entities/InstanceEntityService.js';
import { InviteCodeEntityService } from './entities/InviteCodeEntityService.js';
import { ModerationLogEntityService } from './entities/ModerationLogEntityService.js';
import { MutingEntityService } from './entities/MutingEntityService.js';
import { RenoteMutingEntityService } from './entities/RenoteMutingEntityService.js';
import { NoteEntityService } from './entities/NoteEntityService.js';
import { NoteFavoriteEntityService } from './entities/NoteFavoriteEntityService.js';
import { NoteReactionEntityService } from './entities/NoteReactionEntityService.js';
import { NoteNotificationEntityService } from './entities/NoteNotificationEntityService.js';
import { NotificationEntityService } from './entities/NotificationEntityService.js';
import { PageEntityService } from './entities/PageEntityService.js';
import { PageLikeEntityService } from './entities/PageLikeEntityService.js';
import { SigninEntityService } from './entities/SigninEntityService.js';
import { UserEntityService } from './entities/UserEntityService.js';
import { UserListEntityService } from './entities/UserListEntityService.js';
import { FlashEntityService } from './entities/FlashEntityService.js';
import { FlashLikeEntityService } from './entities/FlashLikeEntityService.js';
import { RoleEntityService } from './entities/RoleEntityService.js';
import { ReversiGameEntityService } from './entities/ReversiGameEntityService.js';

import { ApAudienceService } from './activitypub/ApAudienceService.js';
import { ApDbResolverService } from './activitypub/ApDbResolverService.js';
import { ApDeliverManagerService } from './activitypub/ApDeliverManagerService.js';
import { ApInboxService } from './activitypub/ApInboxService.js';
import { ApLoggerService } from './activitypub/ApLoggerService.js';
import { ApMfmService } from './activitypub/ApMfmService.js';
import { ApRendererService } from './activitypub/ApRendererService.js';
import { ApRequestService } from './activitypub/ApRequestService.js';
import { ApResolverService } from './activitypub/ApResolverService.js';
import { LdSignatureService } from './activitypub/LdSignatureService.js';
import { RemoteLoggerService } from './RemoteLoggerService.js';
import { RemoteUserResolveService } from './RemoteUserResolveService.js';
import { WebfingerService } from './WebfingerService.js';
import { ApImageService } from './activitypub/models/ApImageService.js';
import { ApMentionService } from './activitypub/models/ApMentionService.js';
import { ApNoteService } from './activitypub/models/ApNoteService.js';
import { ApPersonService } from './activitypub/models/ApPersonService.js';
import { ApQuestionService } from './activitypub/models/ApQuestionService.js';
import { QueueModule } from './QueueModule.js';
import { QueueService } from './QueueService.js';
import { LoggerService } from './LoggerService.js';
import { PatreonManagementService } from './integrations/PatreonManagementService.js';
import { FanboxManagementService } from './integrations/FanboxManagementService.js';
import type { Provider } from '@nestjs/common';

//#region 文字列ベースでのinjection用(循環参照対応のため)
const $LoggerService: Provider = { provide: 'LoggerService', useExisting: LoggerService };
const $AccountMoveService: Provider = { provide: 'AccountMoveService', useExisting: AccountMoveService };
const $AccountUpdateService: Provider = { provide: 'AccountUpdateService', useExisting: AccountUpdateService };
const $AiService: Provider = { provide: 'AiService', useExisting: AiService };
const $AnnouncementService: Provider = { provide: 'AnnouncementService', useExisting: AnnouncementService };
const $AntennaService: Provider = { provide: 'AntennaService', useExisting: AntennaService };
const $AppLockService: Provider = { provide: 'AppLockService', useExisting: AppLockService };
const $AchievementService: Provider = { provide: 'AchievementService', useExisting: AchievementService };
const $AvatarDecorationService: Provider = { provide: 'AvatarDecorationService', useExisting: AvatarDecorationService };
const $CaptchaService: Provider = { provide: 'CaptchaService', useExisting: CaptchaService };
const $CreateSystemUserService: Provider = { provide: 'CreateSystemUserService', useExisting: CreateSystemUserService };
const $CustomEmojiService: Provider = { provide: 'CustomEmojiService', useExisting: CustomEmojiService };
const $DeleteAccountService: Provider = { provide: 'DeleteAccountService', useExisting: DeleteAccountService };
const $DownloadService: Provider = { provide: 'DownloadService', useExisting: DownloadService };
const $DriveService: Provider = { provide: 'DriveService', useExisting: DriveService };
const $EmailService: Provider = { provide: 'EmailService', useExisting: EmailService };
const $FederatedInstanceService: Provider = { provide: 'FederatedInstanceService', useExisting: FederatedInstanceService };
const $FetchInstanceMetadataService: Provider = { provide: 'FetchInstanceMetadataService', useExisting: FetchInstanceMetadataService };
const $GlobalEventService: Provider = { provide: 'GlobalEventService', useExisting: GlobalEventService };
const $HashtagService: Provider = { provide: 'HashtagService', useExisting: HashtagService };
const $HttpRequestService: Provider = { provide: 'HttpRequestService', useExisting: HttpRequestService };
const $IdService: Provider = { provide: 'IdService', useExisting: IdService };
const $ImageProcessingService: Provider = { provide: 'ImageProcessingService', useExisting: ImageProcessingService };
const $InstanceActorService: Provider = { provide: 'InstanceActorService', useExisting: InstanceActorService };
const $InternalStorageService: Provider = { provide: 'InternalStorageService', useExisting: InternalStorageService };
const $MetaService: Provider = { provide: 'MetaService', useExisting: MetaService };
const $MfmService: Provider = { provide: 'MfmService', useExisting: MfmService };
const $ModerationLogService: Provider = { provide: 'ModerationLogService', useExisting: ModerationLogService };
const $NoteCreateService: Provider = { provide: 'NoteCreateService', useExisting: NoteCreateService };
const $NoteDeleteService: Provider = { provide: 'NoteDeleteService', useExisting: NoteDeleteService };
const $NotePiningService: Provider = { provide: 'NotePiningService', useExisting: NotePiningService };
const $NoteReadService: Provider = { provide: 'NoteReadService', useExisting: NoteReadService };
const $NotificationService: Provider = { provide: 'NotificationService', useExisting: NotificationService };
const $NoteNotificationService: Provider = { provide: 'NoteNotificationService', useExisting: NoteNotificationService };
const $PollService: Provider = { provide: 'PollService', useExisting: PollService };
const $ProxyAccountService: Provider = { provide: 'ProxyAccountService', useExisting: ProxyAccountService };
const $PushNotificationService: Provider = { provide: 'PushNotificationService', useExisting: PushNotificationService };
const $QueryService: Provider = { provide: 'QueryService', useExisting: QueryService };
const $ReactionService: Provider = { provide: 'ReactionService', useExisting: ReactionService };
const $RelayService: Provider = { provide: 'RelayService', useExisting: RelayService };
const $RegistrationLimitService: Provider = { provide: 'RegistrationLimitService', useExisting: RegistrationLimitService };
const $RoleService: Provider = { provide: 'RoleService', useExisting: RoleService };
const $S3Service: Provider = { provide: 'S3Service', useExisting: S3Service };
const $SignupService: Provider = { provide: 'SignupService', useExisting: SignupService };
const $WebAuthnService: Provider = { provide: 'WebAuthnService', useExisting: WebAuthnService };
const $UserBlockingService: Provider = { provide: 'UserBlockingService', useExisting: UserBlockingService };
const $CacheService: Provider = { provide: 'CacheService', useExisting: CacheService };
const $UserService: Provider = { provide: 'UserService', useExisting: UserService };
const $UserFollowingService: Provider = { provide: 'UserFollowingService', useExisting: UserFollowingService };
const $UserKeypairService: Provider = { provide: 'UserKeypairService', useExisting: UserKeypairService };
const $UserListService: Provider = { provide: 'UserListService', useExisting: UserListService };
const $UserMutingService: Provider = { provide: 'UserMutingService', useExisting: UserMutingService };
const $UserSuspendService: Provider = { provide: 'UserSuspendService', useExisting: UserSuspendService };
const $UserAuthService: Provider = { provide: 'UserAuthService', useExisting: UserAuthService };
const $VideoProcessingService: Provider = { provide: 'VideoProcessingService', useExisting: VideoProcessingService };
const $WebhookService: Provider = { provide: 'WebhookService', useExisting: WebhookService };
const $UtilityService: Provider = { provide: 'UtilityService', useExisting: UtilityService };
const $FileInfoService: Provider = { provide: 'FileInfoService', useExisting: FileInfoService };
const $SearchService: Provider = { provide: 'SearchService', useExisting: SearchService };
const $ClipService: Provider = { provide: 'ClipService', useExisting: ClipService };
const $FeaturedService: Provider = { provide: 'FeaturedService', useExisting: FeaturedService };
const $FanoutTimelineService: Provider = { provide: 'FanoutTimelineService', useExisting: FanoutTimelineService };
const $FanoutTimelineEndpointService: Provider = { provide: 'FanoutTimelineEndpointService', useExisting: FanoutTimelineEndpointService };
const $ChannelFollowingService: Provider = { provide: 'ChannelFollowingService', useExisting: ChannelFollowingService };
const $RegistryApiService: Provider = { provide: 'RegistryApiService', useExisting: RegistryApiService };
const $ReversiService: Provider = { provide: 'ReversiService', useExisting: ReversiService };

const $ChartLoggerService: Provider = { provide: 'ChartLoggerService', useExisting: ChartLoggerService };
const $FederationChart: Provider = { provide: 'FederationChart', useExisting: FederationChart };
const $NotesChart: Provider = { provide: 'NotesChart', useExisting: NotesChart };
const $UsersChart: Provider = { provide: 'UsersChart', useExisting: UsersChart };
const $ActiveUsersChart: Provider = { provide: 'ActiveUsersChart', useExisting: ActiveUsersChart };
const $InstanceChart: Provider = { provide: 'InstanceChart', useExisting: InstanceChart };
const $PerUserNotesChart: Provider = { provide: 'PerUserNotesChart', useExisting: PerUserNotesChart };
const $PerUserPvChart: Provider = { provide: 'PerUserPvChart', useExisting: PerUserPvChart };
const $DriveChart: Provider = { provide: 'DriveChart', useExisting: DriveChart };
const $PerUserReactionsChart: Provider = { provide: 'PerUserReactionsChart', useExisting: PerUserReactionsChart };
const $PerUserFollowingChart: Provider = { provide: 'PerUserFollowingChart', useExisting: PerUserFollowingChart };
const $PerUserDriveChart: Provider = { provide: 'PerUserDriveChart', useExisting: PerUserDriveChart };
const $ApRequestChart: Provider = { provide: 'ApRequestChart', useExisting: ApRequestChart };
const $ChartManagementService: Provider = { provide: 'ChartManagementService', useExisting: ChartManagementService };

const $AbuseUserReportEntityService: Provider = { provide: 'AbuseUserReportEntityService', useExisting: AbuseUserReportEntityService };
const $AntennaEntityService: Provider = { provide: 'AntennaEntityService', useExisting: AntennaEntityService };
const $AppEntityService: Provider = { provide: 'AppEntityService', useExisting: AppEntityService };
const $AuthSessionEntityService: Provider = { provide: 'AuthSessionEntityService', useExisting: AuthSessionEntityService };
const $BlockingEntityService: Provider = { provide: 'BlockingEntityService', useExisting: BlockingEntityService };
const $ChannelEntityService: Provider = { provide: 'ChannelEntityService', useExisting: ChannelEntityService };
const $ClipEntityService: Provider = { provide: 'ClipEntityService', useExisting: ClipEntityService };
const $DriveFileEntityService: Provider = { provide: 'DriveFileEntityService', useExisting: DriveFileEntityService };
const $DriveFolderEntityService: Provider = { provide: 'DriveFolderEntityService', useExisting: DriveFolderEntityService };
const $EmojiEntityService: Provider = { provide: 'EmojiEntityService', useExisting: EmojiEntityService };
const $FollowingEntityService: Provider = { provide: 'FollowingEntityService', useExisting: FollowingEntityService };
const $FollowRequestEntityService: Provider = { provide: 'FollowRequestEntityService', useExisting: FollowRequestEntityService };
const $GalleryLikeEntityService: Provider = { provide: 'GalleryLikeEntityService', useExisting: GalleryLikeEntityService };
const $GalleryPostEntityService: Provider = { provide: 'GalleryPostEntityService', useExisting: GalleryPostEntityService };
const $HashtagEntityService: Provider = { provide: 'HashtagEntityService', useExisting: HashtagEntityService };
const $InstanceEntityService: Provider = { provide: 'InstanceEntityService', useExisting: InstanceEntityService };
const $InviteCodeEntityService: Provider = { provide: 'InviteCodeEntityService', useExisting: InviteCodeEntityService };
const $ModerationLogEntityService: Provider = { provide: 'ModerationLogEntityService', useExisting: ModerationLogEntityService };
const $MutingEntityService: Provider = { provide: 'MutingEntityService', useExisting: MutingEntityService };
const $RenoteMutingEntityService: Provider = { provide: 'RenoteMutingEntityService', useExisting: RenoteMutingEntityService };
const $NoteEntityService: Provider = { provide: 'NoteEntityService', useExisting: NoteEntityService };
const $NoteFavoriteEntityService: Provider = { provide: 'NoteFavoriteEntityService', useExisting: NoteFavoriteEntityService };
const $NoteReactionEntityService: Provider = { provide: 'NoteReactionEntityService', useExisting: NoteReactionEntityService };
const $NoteNotificationEntityService: Provider = { provide: 'NoteNotificationEntityService', useExisting: NoteNotificationEntityService };
const $NotificationEntityService: Provider = { provide: 'NotificationEntityService', useExisting: NotificationEntityService };
const $PageEntityService: Provider = { provide: 'PageEntityService', useExisting: PageEntityService };
const $PageLikeEntityService: Provider = { provide: 'PageLikeEntityService', useExisting: PageLikeEntityService };
const $SigninEntityService: Provider = { provide: 'SigninEntityService', useExisting: SigninEntityService };
const $UserEntityService: Provider = { provide: 'UserEntityService', useExisting: UserEntityService };
const $UserListEntityService: Provider = { provide: 'UserListEntityService', useExisting: UserListEntityService };
const $FlashEntityService: Provider = { provide: 'FlashEntityService', useExisting: FlashEntityService };
const $FlashLikeEntityService: Provider = { provide: 'FlashLikeEntityService', useExisting: FlashLikeEntityService };
const $RoleEntityService: Provider = { provide: 'RoleEntityService', useExisting: RoleEntityService };
<<<<<<< HEAD
const $PatreonManagementService: Provider = { provide: 'PatreonManagementService', useExisting: PatreonManagementService };
const $FanboxManagementService: Provider = { provide: 'FanboxManagementService', useExisting: FanboxManagementService };
=======
const $ReversiGameEntityService: Provider = { provide: 'ReversiGameEntityService', useExisting: ReversiGameEntityService };
>>>>>>> 5342692b

const $ApAudienceService: Provider = { provide: 'ApAudienceService', useExisting: ApAudienceService };
const $ApDbResolverService: Provider = { provide: 'ApDbResolverService', useExisting: ApDbResolverService };
const $ApDeliverManagerService: Provider = { provide: 'ApDeliverManagerService', useExisting: ApDeliverManagerService };
const $ApInboxService: Provider = { provide: 'ApInboxService', useExisting: ApInboxService };
const $ApLoggerService: Provider = { provide: 'ApLoggerService', useExisting: ApLoggerService };
const $ApMfmService: Provider = { provide: 'ApMfmService', useExisting: ApMfmService };
const $ApRendererService: Provider = { provide: 'ApRendererService', useExisting: ApRendererService };
const $ApRequestService: Provider = { provide: 'ApRequestService', useExisting: ApRequestService };
const $ApResolverService: Provider = { provide: 'ApResolverService', useExisting: ApResolverService };
const $LdSignatureService: Provider = { provide: 'LdSignatureService', useExisting: LdSignatureService };
const $RemoteLoggerService: Provider = { provide: 'RemoteLoggerService', useExisting: RemoteLoggerService };
const $RemoteUserResolveService: Provider = { provide: 'RemoteUserResolveService', useExisting: RemoteUserResolveService };
const $WebfingerService: Provider = { provide: 'WebfingerService', useExisting: WebfingerService };
const $ApImageService: Provider = { provide: 'ApImageService', useExisting: ApImageService };
const $ApMentionService: Provider = { provide: 'ApMentionService', useExisting: ApMentionService };
const $ApNoteService: Provider = { provide: 'ApNoteService', useExisting: ApNoteService };
const $ApPersonService: Provider = { provide: 'ApPersonService', useExisting: ApPersonService };
const $ApQuestionService: Provider = { provide: 'ApQuestionService', useExisting: ApQuestionService };
//#endregion

@Module({
	imports: [
		QueueModule,
	],
	providers: [
		LoggerService,
		AccountMoveService,
		AccountUpdateService,
		AiService,
		AnnouncementService,
		AntennaService,
		AppLockService,
		AchievementService,
		AvatarDecorationService,
		CaptchaService,
		CreateSystemUserService,
		CustomEmojiService,
		DeleteAccountService,
		DownloadService,
		DriveService,
		EmailService,
		FederatedInstanceService,
		FetchInstanceMetadataService,
		GlobalEventService,
		HashtagService,
		HttpRequestService,
		IdService,
		ImageProcessingService,
		InstanceActorService,
		InternalStorageService,
		MetaService,
		MfmService,
		ModerationLogService,
		NoteCreateService,
		NoteDeleteService,
		NotePiningService,
		NoteReadService,
		NotificationService,
		NoteNotificationService,
		PollService,
		ProxyAccountService,
		PushNotificationService,
		QueryService,
		ReactionService,
		RelayService,
		RegistrationLimitService,
		RoleService,
		S3Service,
		SignupService,
		WebAuthnService,
		UserBlockingService,
		CacheService,
		UserService,
		UserFollowingService,
		UserKeypairService,
		UserListService,
		UserMutingService,
		UserSuspendService,
		UserAuthService,
		VideoProcessingService,
		WebhookService,
		UtilityService,
		FileInfoService,
		SearchService,
		ClipService,
		FeaturedService,
		FanoutTimelineService,
		FanoutTimelineEndpointService,
		ChannelFollowingService,
		RegistryApiService,
		ReversiService,

		ChartLoggerService,
		FederationChart,
		NotesChart,
		UsersChart,
		ActiveUsersChart,
		InstanceChart,
		PerUserNotesChart,
		PerUserPvChart,
		DriveChart,
		PerUserReactionsChart,
		PerUserFollowingChart,
		PerUserDriveChart,
		ApRequestChart,
		ChartManagementService,

		AbuseUserReportEntityService,
		AntennaEntityService,
		AppEntityService,
		AuthSessionEntityService,
		BlockingEntityService,
		ChannelEntityService,
		ClipEntityService,
		DriveFileEntityService,
		DriveFolderEntityService,
		EmojiEntityService,
		FollowingEntityService,
		FollowRequestEntityService,
		GalleryLikeEntityService,
		GalleryPostEntityService,
		HashtagEntityService,
		InstanceEntityService,
		InviteCodeEntityService,
		ModerationLogEntityService,
		MutingEntityService,
		RenoteMutingEntityService,
		NoteEntityService,
		NoteFavoriteEntityService,
		NoteReactionEntityService,
		NoteNotificationEntityService,
		NotificationEntityService,
		PageEntityService,
		PageLikeEntityService,
		SigninEntityService,
		UserEntityService,
		UserListEntityService,
		FlashEntityService,
		FlashLikeEntityService,
		RoleEntityService,
<<<<<<< HEAD
		PatreonManagementService,
		FanboxManagementService,
=======
		ReversiGameEntityService,

>>>>>>> 5342692b
		ApAudienceService,
		ApDbResolverService,
		ApDeliverManagerService,
		ApInboxService,
		ApLoggerService,
		ApMfmService,
		ApRendererService,
		ApRequestService,
		ApResolverService,
		LdSignatureService,
		RemoteLoggerService,
		RemoteUserResolveService,
		WebfingerService,
		ApImageService,
		ApMentionService,
		ApNoteService,
		ApPersonService,
		ApQuestionService,
		QueueService,

		//#region 文字列ベースでのinjection用(循環参照対応のため)
		$LoggerService,
		$AccountMoveService,
		$AccountUpdateService,
		$AiService,
		$AnnouncementService,
		$AntennaService,
		$AppLockService,
		$AchievementService,
		$AvatarDecorationService,
		$CaptchaService,
		$CreateSystemUserService,
		$CustomEmojiService,
		$DeleteAccountService,
		$DownloadService,
		$DriveService,
		$EmailService,
		$FederatedInstanceService,
		$FetchInstanceMetadataService,
		$GlobalEventService,
		$HashtagService,
		$HttpRequestService,
		$IdService,
		$ImageProcessingService,
		$InstanceActorService,
		$InternalStorageService,
		$MetaService,
		$MfmService,
		$ModerationLogService,
		$NoteCreateService,
		$NoteDeleteService,
		$NotePiningService,
		$NoteReadService,
		$NotificationService,
		$NoteNotificationService,
		$PollService,
		$ProxyAccountService,
		$PushNotificationService,
		$QueryService,
		$ReactionService,
		$RelayService,
		$RegistrationLimitService,
		$RoleService,
		$S3Service,
		$SignupService,
		$WebAuthnService,
		$UserBlockingService,
		$CacheService,
		$UserService,
		$UserFollowingService,
		$UserKeypairService,
		$UserListService,
		$UserMutingService,
		$UserSuspendService,
		$UserAuthService,
		$VideoProcessingService,
		$WebhookService,
		$UtilityService,
		$FileInfoService,
		$SearchService,
		$ClipService,
		$FeaturedService,
		$FanoutTimelineService,
		$FanoutTimelineEndpointService,
		$ChannelFollowingService,
		$RegistryApiService,
		$ReversiService,

		$ChartLoggerService,
		$FederationChart,
		$NotesChart,
		$UsersChart,
		$ActiveUsersChart,
		$InstanceChart,
		$PerUserNotesChart,
		$PerUserPvChart,
		$DriveChart,
		$PerUserReactionsChart,
		$PerUserFollowingChart,
		$PerUserDriveChart,
		$ApRequestChart,
		$ChartManagementService,

		$AbuseUserReportEntityService,
		$AntennaEntityService,
		$AppEntityService,
		$AuthSessionEntityService,
		$BlockingEntityService,
		$ChannelEntityService,
		$ClipEntityService,
		$DriveFileEntityService,
		$DriveFolderEntityService,
		$EmojiEntityService,
		$FollowingEntityService,
		$FollowRequestEntityService,
		$GalleryLikeEntityService,
		$GalleryPostEntityService,
		$HashtagEntityService,
		$InstanceEntityService,
		$InviteCodeEntityService,
		$ModerationLogEntityService,
		$MutingEntityService,
		$RenoteMutingEntityService,
		$NoteEntityService,
		$NoteFavoriteEntityService,
		$NoteReactionEntityService,
		$NoteNotificationEntityService,
		$NotificationEntityService,
		$PageEntityService,
		$PageLikeEntityService,
		$SigninEntityService,
		$UserEntityService,
		$UserListEntityService,
		$FlashEntityService,
		$FlashLikeEntityService,
		$RoleEntityService,
<<<<<<< HEAD
		$PatreonManagementService,
		$FanboxManagementService,
=======
		$ReversiGameEntityService,

>>>>>>> 5342692b
		$ApAudienceService,
		$ApDbResolverService,
		$ApDeliverManagerService,
		$ApInboxService,
		$ApLoggerService,
		$ApMfmService,
		$ApRendererService,
		$ApRequestService,
		$ApResolverService,
		$LdSignatureService,
		$RemoteLoggerService,
		$RemoteUserResolveService,
		$WebfingerService,
		$ApImageService,
		$ApMentionService,
		$ApNoteService,
		$ApPersonService,
		$ApQuestionService,
		//#endregion
	],
	exports: [
		QueueModule,
		LoggerService,
		AccountMoveService,
		AccountUpdateService,
		AiService,
		AnnouncementService,
		AntennaService,
		AppLockService,
		AchievementService,
		AvatarDecorationService,
		CaptchaService,
		CreateSystemUserService,
		CustomEmojiService,
		DeleteAccountService,
		DownloadService,
		DriveService,
		EmailService,
		FederatedInstanceService,
		FetchInstanceMetadataService,
		GlobalEventService,
		HashtagService,
		HttpRequestService,
		IdService,
		ImageProcessingService,
		InstanceActorService,
		InternalStorageService,
		MetaService,
		MfmService,
		ModerationLogService,
		NoteCreateService,
		NoteDeleteService,
		NotePiningService,
		NoteReadService,
		NotificationService,
		NoteNotificationService,
		PollService,
		ProxyAccountService,
		PushNotificationService,
		QueryService,
		ReactionService,
		RelayService,
		RegistrationLimitService,
		RoleService,
		S3Service,
		SignupService,
		WebAuthnService,
		UserBlockingService,
		CacheService,
		UserService,
		UserFollowingService,
		UserKeypairService,
		UserListService,
		UserMutingService,
		UserSuspendService,
		UserAuthService,
		VideoProcessingService,
		WebhookService,
		UtilityService,
		FileInfoService,
		SearchService,
		ClipService,
		FeaturedService,
		FanoutTimelineService,
		FanoutTimelineEndpointService,
		ChannelFollowingService,
		RegistryApiService,
		ReversiService,

		FederationChart,
		NotesChart,
		UsersChart,
		ActiveUsersChart,
		InstanceChart,
		PerUserNotesChart,
		PerUserPvChart,
		DriveChart,
		PerUserReactionsChart,
		PerUserFollowingChart,
		PerUserDriveChart,
		ApRequestChart,
		ChartManagementService,

		AbuseUserReportEntityService,
		AntennaEntityService,
		AppEntityService,
		AuthSessionEntityService,
		BlockingEntityService,
		ChannelEntityService,
		ClipEntityService,
		DriveFileEntityService,
		DriveFolderEntityService,
		EmojiEntityService,
		FollowingEntityService,
		FollowRequestEntityService,
		GalleryLikeEntityService,
		GalleryPostEntityService,
		HashtagEntityService,
		InstanceEntityService,
		InviteCodeEntityService,
		ModerationLogEntityService,
		MutingEntityService,
		RenoteMutingEntityService,
		NoteEntityService,
		NoteFavoriteEntityService,
		NoteReactionEntityService,
		NoteNotificationEntityService,
		NotificationEntityService,
		PageEntityService,
		PageLikeEntityService,
		SigninEntityService,
		UserEntityService,
		UserListEntityService,
		FlashEntityService,
		FlashLikeEntityService,
		RoleEntityService,
<<<<<<< HEAD
		PatreonManagementService,
		FanboxManagementService,
=======
		ReversiGameEntityService,

>>>>>>> 5342692b
		ApAudienceService,
		ApDbResolverService,
		ApDeliverManagerService,
		ApInboxService,
		ApLoggerService,
		ApMfmService,
		ApRendererService,
		ApRequestService,
		ApResolverService,
		LdSignatureService,
		RemoteLoggerService,
		RemoteUserResolveService,
		WebfingerService,
		ApImageService,
		ApMentionService,
		ApNoteService,
		ApPersonService,
		ApQuestionService,
		QueueService,

		//#region 文字列ベースでのinjection用(循環参照対応のため)
		$LoggerService,
		$AccountMoveService,
		$AccountUpdateService,
		$AiService,
		$AnnouncementService,
		$AntennaService,
		$AppLockService,
		$AchievementService,
		$AvatarDecorationService,
		$CaptchaService,
		$CreateSystemUserService,
		$CustomEmojiService,
		$DeleteAccountService,
		$DownloadService,
		$DriveService,
		$EmailService,
		$FederatedInstanceService,
		$FetchInstanceMetadataService,
		$GlobalEventService,
		$HashtagService,
		$HttpRequestService,
		$IdService,
		$ImageProcessingService,
		$InstanceActorService,
		$InternalStorageService,
		$MetaService,
		$MfmService,
		$ModerationLogService,
		$NoteCreateService,
		$NoteDeleteService,
		$NotePiningService,
		$NoteReadService,
		$NotificationService,
		$NoteNotificationService,
		$PollService,
		$ProxyAccountService,
		$PushNotificationService,
		$QueryService,
		$ReactionService,
		$RelayService,
		$RegistrationLimitService,
		$RoleService,
		$S3Service,
		$SignupService,
		$WebAuthnService,
		$UserBlockingService,
		$CacheService,
		$UserService,
		$UserFollowingService,
		$UserKeypairService,
		$UserListService,
		$UserMutingService,
		$UserSuspendService,
		$UserAuthService,
		$VideoProcessingService,
		$WebhookService,
		$UtilityService,
		$FileInfoService,
		$SearchService,
		$ClipService,
		$FeaturedService,
		$FanoutTimelineService,
		$FanoutTimelineEndpointService,
		$ChannelFollowingService,
		$RegistryApiService,
		$ReversiService,

		$FederationChart,
		$NotesChart,
		$UsersChart,
		$ActiveUsersChart,
		$InstanceChart,
		$PerUserNotesChart,
		$PerUserPvChart,
		$DriveChart,
		$PerUserReactionsChart,
		$PerUserFollowingChart,
		$PerUserDriveChart,
		$ApRequestChart,
		$ChartManagementService,

		$AbuseUserReportEntityService,
		$AntennaEntityService,
		$AppEntityService,
		$AuthSessionEntityService,
		$BlockingEntityService,
		$ChannelEntityService,
		$ClipEntityService,
		$DriveFileEntityService,
		$DriveFolderEntityService,
		$EmojiEntityService,
		$FollowingEntityService,
		$FollowRequestEntityService,
		$GalleryLikeEntityService,
		$GalleryPostEntityService,
		$HashtagEntityService,
		$InstanceEntityService,
		$InviteCodeEntityService,
		$ModerationLogEntityService,
		$MutingEntityService,
		$RenoteMutingEntityService,
		$NoteEntityService,
		$NoteFavoriteEntityService,
		$NoteReactionEntityService,
		$NoteNotificationEntityService,
		$NotificationEntityService,
		$PageEntityService,
		$PageLikeEntityService,
		$SigninEntityService,
		$UserEntityService,
		$UserListEntityService,
		$FlashEntityService,
		$FlashLikeEntityService,
		$RoleEntityService,
<<<<<<< HEAD
		$PatreonManagementService,
		$FanboxManagementService,
=======
		$ReversiGameEntityService,

>>>>>>> 5342692b
		$ApAudienceService,
		$ApDbResolverService,
		$ApDeliverManagerService,
		$ApInboxService,
		$ApLoggerService,
		$ApMfmService,
		$ApRendererService,
		$ApRequestService,
		$ApResolverService,
		$LdSignatureService,
		$RemoteLoggerService,
		$RemoteUserResolveService,
		$WebfingerService,
		$ApImageService,
		$ApMentionService,
		$ApNoteService,
		$ApPersonService,
		$ApQuestionService,
		//#endregion
	],
})
export class CoreModule { }<|MERGE_RESOLUTION|>--- conflicted
+++ resolved
@@ -261,12 +261,9 @@
 const $FlashEntityService: Provider = { provide: 'FlashEntityService', useExisting: FlashEntityService };
 const $FlashLikeEntityService: Provider = { provide: 'FlashLikeEntityService', useExisting: FlashLikeEntityService };
 const $RoleEntityService: Provider = { provide: 'RoleEntityService', useExisting: RoleEntityService };
-<<<<<<< HEAD
 const $PatreonManagementService: Provider = { provide: 'PatreonManagementService', useExisting: PatreonManagementService };
 const $FanboxManagementService: Provider = { provide: 'FanboxManagementService', useExisting: FanboxManagementService };
-=======
 const $ReversiGameEntityService: Provider = { provide: 'ReversiGameEntityService', useExisting: ReversiGameEntityService };
->>>>>>> 5342692b
 
 const $ApAudienceService: Provider = { provide: 'ApAudienceService', useExisting: ApAudienceService };
 const $ApDbResolverService: Provider = { provide: 'ApDbResolverService', useExisting: ApDbResolverService };
@@ -408,13 +405,10 @@
 		FlashEntityService,
 		FlashLikeEntityService,
 		RoleEntityService,
-<<<<<<< HEAD
 		PatreonManagementService,
 		FanboxManagementService,
-=======
 		ReversiGameEntityService,
 
->>>>>>> 5342692b
 		ApAudienceService,
 		ApDbResolverService,
 		ApDeliverManagerService,
@@ -551,13 +545,10 @@
 		$FlashEntityService,
 		$FlashLikeEntityService,
 		$RoleEntityService,
-<<<<<<< HEAD
 		$PatreonManagementService,
 		$FanboxManagementService,
-=======
 		$ReversiGameEntityService,
 
->>>>>>> 5342692b
 		$ApAudienceService,
 		$ApDbResolverService,
 		$ApDeliverManagerService,
@@ -694,13 +685,10 @@
 		FlashEntityService,
 		FlashLikeEntityService,
 		RoleEntityService,
-<<<<<<< HEAD
 		PatreonManagementService,
 		FanboxManagementService,
-=======
 		ReversiGameEntityService,
 
->>>>>>> 5342692b
 		ApAudienceService,
 		ApDbResolverService,
 		ApDeliverManagerService,
@@ -836,13 +824,10 @@
 		$FlashEntityService,
 		$FlashLikeEntityService,
 		$RoleEntityService,
-<<<<<<< HEAD
 		$PatreonManagementService,
 		$FanboxManagementService,
-=======
 		$ReversiGameEntityService,
 
->>>>>>> 5342692b
 		$ApAudienceService,
 		$ApDbResolverService,
 		$ApDeliverManagerService,
