--- conflicted
+++ resolved
@@ -60,14 +60,10 @@
 import { UserBlockingService } from '@/core/UserBlockingService.js';
 import { isReply } from '@/misc/is-reply.js';
 import { trackPromise } from '@/misc/promise-tracker.js';
-<<<<<<< HEAD
 import { IdentifiableError } from '@/misc/identifiable-error.js';
 import { LoggerService } from '@/core/LoggerService.js';
 import type Logger from '@/logger.js';
-=======
 import { isNotNull } from '@/misc/is-not-null.js';
-import { IdentifiableError } from '@/misc/identifiable-error.js';
->>>>>>> 7e706ea6
 
 type NotificationType = 'reply' | 'renote' | 'note' | 'quote' | 'mention';
 
@@ -160,13 +156,8 @@
 export class NoteCreateService implements OnApplicationShutdown {
 	#shutdownController = new AbortController();
 
-<<<<<<< HEAD
-	public static ContainsProhibitedWordsError = class extends Error {};
-
 	private logger: Logger;
 
-=======
->>>>>>> 7e706ea6
 	constructor(
 		@Inject(DI.config)
 		private config: Config,
@@ -385,7 +376,7 @@
 
 		const willCauseNotification = mentionedUsers.some(u => u.host === null)
 			|| (data.visibility === 'specified' && data.visibleUsers?.some(u => u.host === null))
-			|| data.reply?.userHost === null || (this.isQuote(data) && data.renote?.userHost === null) || false;
+			|| data.reply?.userHost === null || (this.isQuote(data) && data.renote.userHost === null) || false;
 
 		if (meta.blockMentionsFromUnfamiliarRemoteUsers && user.host !== null && willCauseNotification) {
 			const userEntity = await this.usersRepository.findOneBy({ id: user.id });
