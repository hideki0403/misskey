/*
 * SPDX-FileCopyrightText: syuilo and misskey-project
 * SPDX-License-Identifier: AGPL-3.0-only
 */

import { setImmediate } from 'node:timers/promises';
import * as mfm from 'mfm-js';
import { In, DataSource, IsNull, LessThan } from 'typeorm';
import * as Redis from 'ioredis';
import { Inject, Injectable, OnApplicationShutdown } from '@nestjs/common';
import { extractMentions } from '@/misc/extract-mentions.js';
import { extractCustomEmojisFromMfm } from '@/misc/extract-custom-emojis-from-mfm.js';
import { extractHashtags } from '@/misc/extract-hashtags.js';
import type { IMentionedRemoteUsers } from '@/models/Note.js';
import { MiNote } from '@/models/Note.js';
import type { ChannelFollowingsRepository, ChannelsRepository, FollowingsRepository, InstancesRepository, MiFollowing, MiMeta, MutingsRepository, NotesRepository, NoteThreadMutingsRepository, UserListMembershipsRepository, UserProfilesRepository, UsersRepository } from '@/models/_.js';
import type { MiDriveFile } from '@/models/DriveFile.js';
import type { MiApp } from '@/models/App.js';
import { concat } from '@/misc/prelude/array.js';
import { IdService } from '@/core/IdService.js';
import type { MiUser, MiLocalUser, MiRemoteUser } from '@/models/User.js';
import type { IPoll } from '@/models/Poll.js';
import { MiPoll } from '@/models/Poll.js';
import { isDuplicateKeyValueError } from '@/misc/is-duplicate-key-value-error.js';
import type { MiChannel } from '@/models/Channel.js';
import { normalizeForSearch } from '@/misc/normalize-for-search.js';
import { RelayService } from '@/core/RelayService.js';
import { FederatedInstanceService } from '@/core/FederatedInstanceService.js';
import { DI } from '@/di-symbols.js';
import type { Config } from '@/config.js';
import NotesChart from '@/core/chart/charts/notes.js';
import PerUserNotesChart from '@/core/chart/charts/per-user-notes.js';
import InstanceChart from '@/core/chart/charts/instance.js';
import ActiveUsersChart from '@/core/chart/charts/active-users.js';
import { GlobalEventService } from '@/core/GlobalEventService.js';
import { NotificationService } from '@/core/NotificationService.js';
import { UserWebhookService } from '@/core/UserWebhookService.js';
import { HashtagService } from '@/core/HashtagService.js';
import { AntennaService } from '@/core/AntennaService.js';
import { NoteNotificationService } from '@/core/NoteNotificationService.js';
import { QueueService } from '@/core/QueueService.js';
import { NoteEntityService } from '@/core/entities/NoteEntityService.js';
import { UserEntityService } from '@/core/entities/UserEntityService.js';
import { ApRendererService } from '@/core/activitypub/ApRendererService.js';
import { ApDeliverManagerService } from '@/core/activitypub/ApDeliverManagerService.js';
import { NoteReadService } from '@/core/NoteReadService.js';
import { RemoteUserResolveService } from '@/core/RemoteUserResolveService.js';
import { bindThis } from '@/decorators.js';
import { DB_MAX_NOTE_TEXT_LENGTH } from '@/const.js';
import { RoleService } from '@/core/RoleService.js';
import { SearchService } from '@/core/SearchService.js';
import { FeaturedService } from '@/core/FeaturedService.js';
import { FanoutTimelineService } from '@/core/FanoutTimelineService.js';
import { UtilityService } from '@/core/UtilityService.js';
import { UserBlockingService } from '@/core/UserBlockingService.js';
import { isReply } from '@/misc/is-reply.js';
import { trackPromise } from '@/misc/promise-tracker.js';
import { IdentifiableError } from '@/misc/identifiable-error.js';
import { CollapsedQueue } from '@/misc/collapsed-queue.js';
<<<<<<< HEAD
import { LoggerService } from '@/core/LoggerService.js';
import type Logger from '@/logger.js';
=======
import { CacheService } from '@/core/CacheService.js';
>>>>>>> 551040ed

type NotificationType = 'reply' | 'renote' | 'note' | 'quote' | 'mention';

class NotificationManager {
	private notifier: { id: MiUser['id']; };
	private note: MiNote;
	private queue: {
		target: MiLocalUser['id'];
		reason: NotificationType;
	}[];

	constructor(
		private mutingsRepository: MutingsRepository,
		private notificationService: NotificationService,
		notifier: { id: MiUser['id']; },
		note: MiNote,
	) {
		this.notifier = notifier;
		this.note = note;
		this.queue = [];
	}

	@bindThis
	public push(notifiee: MiLocalUser['id'], reason: NotificationType) {
		// 自分自身へは通知しない
		if (this.notifier.id === notifiee) return;

		const exist = this.queue.find(x => x.target === notifiee);

		if (exist) {
			// 「メンションされているかつ返信されている」場合は、メンションとしての通知ではなく返信としての通知にする
			if (reason !== 'mention') {
				exist.reason = reason;
			}
		} else {
			this.queue.push({
				reason: reason,
				target: notifiee,
			});
		}
	}

	@bindThis
	public async notify() {
		for (const x of this.queue) {
			if (x.reason === 'renote') {
				this.notificationService.createNotification(x.target, 'renote', {
					noteId: this.note.id,
					targetNoteId: this.note.renoteId!,
				}, this.notifier.id);
			} else {
				this.notificationService.createNotification(x.target, x.reason, {
					noteId: this.note.id,
				}, this.notifier.id);
			}
		}
	}
}

type MinimumUser = {
	id: MiUser['id'];
	host: MiUser['host'];
	username: MiUser['username'];
	uri: MiUser['uri'];
};

type Option = {
	createdAt?: Date | null;
	name?: string | null;
	text?: string | null;
	reply?: MiNote | null;
	renote?: MiNote | null;
	files?: MiDriveFile[] | null;
	poll?: IPoll | null;
	localOnly?: boolean | null;
	reactionAcceptance?: MiNote['reactionAcceptance'];
	cw?: string | null;
	visibility?: string;
	visibleUsers?: MinimumUser[] | null;
	channel?: MiChannel | null;
	apMentions?: MinimumUser[] | null;
	apHashtags?: string[] | null;
	apEmojis?: string[] | null;
	uri?: string | null;
	url?: string | null;
	app?: MiApp | null;
	deleteAt?: Date | null;
};

@Injectable()
export class NoteCreateService implements OnApplicationShutdown {
	#shutdownController = new AbortController();
	private updateNotesCountQueue: CollapsedQueue<MiNote['id'], number>;

	private logger: Logger;

	constructor(
		@Inject(DI.config)
		private config: Config,

		@Inject(DI.meta)
		private meta: MiMeta,

		@Inject(DI.db)
		private db: DataSource,

		@Inject(DI.redisForTimelines)
		private redisForTimelines: Redis.Redis,

		@Inject(DI.usersRepository)
		private usersRepository: UsersRepository,

		@Inject(DI.notesRepository)
		private notesRepository: NotesRepository,

		@Inject(DI.mutingsRepository)
		private mutingsRepository: MutingsRepository,

		@Inject(DI.instancesRepository)
		private instancesRepository: InstancesRepository,

		@Inject(DI.userProfilesRepository)
		private userProfilesRepository: UserProfilesRepository,

		@Inject(DI.userListMembershipsRepository)
		private userListMembershipsRepository: UserListMembershipsRepository,

		@Inject(DI.channelsRepository)
		private channelsRepository: ChannelsRepository,

		@Inject(DI.noteThreadMutingsRepository)
		private noteThreadMutingsRepository: NoteThreadMutingsRepository,

		@Inject(DI.followingsRepository)
		private followingsRepository: FollowingsRepository,

		@Inject(DI.channelFollowingsRepository)
		private channelFollowingsRepository: ChannelFollowingsRepository,

		private userEntityService: UserEntityService,
		private noteEntityService: NoteEntityService,
		private idService: IdService,
		private globalEventService: GlobalEventService,
		private queueService: QueueService,
		private fanoutTimelineService: FanoutTimelineService,
		private noteReadService: NoteReadService,
		private notificationService: NotificationService,
		private relayService: RelayService,
		private federatedInstanceService: FederatedInstanceService,
		private hashtagService: HashtagService,
		private antennaService: AntennaService,
		private noteNotificationService: NoteNotificationService,
		private webhookService: UserWebhookService,
		private featuredService: FeaturedService,
		private remoteUserResolveService: RemoteUserResolveService,
		private apDeliverManagerService: ApDeliverManagerService,
		private apRendererService: ApRendererService,
		private roleService: RoleService,
		private searchService: SearchService,
		private notesChart: NotesChart,
		private perUserNotesChart: PerUserNotesChart,
		private activeUsersChart: ActiveUsersChart,
		private instanceChart: InstanceChart,
		private utilityService: UtilityService,
		private userBlockingService: UserBlockingService,
<<<<<<< HEAD
		private loggerService: LoggerService,
=======
		private cacheService: CacheService,
>>>>>>> 551040ed
	) {
		this.logger = this.loggerService.getLogger('note-create-service');
		this.updateNotesCountQueue = new CollapsedQueue(process.env.NODE_ENV !== 'test' ? 60 * 1000 * 5 : 0, this.collapseNotesCount, this.performUpdateNotesCount);
	}

	@bindThis
	public async create(user: {
		id: MiUser['id'];
		username: MiUser['username'];
		host: MiUser['host'];
		isBot: MiUser['isBot'];
		isCat: MiUser['isCat'];
	}, data: Option, silent = false): Promise<MiNote> {
		// チャンネル外にリプライしたら対象のスコープに合わせる
		// (クライアントサイドでやっても良い処理だと思うけどとりあえずサーバーサイドで)
		if (data.reply && data.channel && data.reply.channelId !== data.channel.id) {
			if (data.reply.channelId) {
				data.channel = await this.channelsRepository.findOneBy({ id: data.reply.channelId });
			} else {
				data.channel = null;
			}
		}

		// チャンネル内にリプライしたら対象のスコープに合わせる
		// (クライアントサイドでやっても良い処理だと思うけどとりあえずサーバーサイドで)
		if (data.reply && (data.channel == null) && data.reply.channelId) {
			data.channel = await this.channelsRepository.findOneBy({ id: data.reply.channelId });
		}

		if (data.createdAt == null) data.createdAt = new Date();
		if (data.visibility == null) data.visibility = 'public';
		if (data.localOnly == null) data.localOnly = false;
		if (data.channel != null) data.visibility = 'public';
		if (data.channel != null) data.visibleUsers = [];
		if (data.channel != null) data.localOnly = true;

		if (data.visibility === 'public' && data.channel == null) {
			const sensitiveWords = this.meta.sensitiveWords;
			if (this.utilityService.isKeyWordIncluded(data.cw ?? data.text ?? '', sensitiveWords)) {
				data.visibility = 'home';
			} else if ((await this.roleService.getUserPolicies(user.id)).canPublicNote === false) {
				data.visibility = 'home';
			}
		}

		const hasProhibitedWords = this.checkProhibitedWordsContain({
			cw: data.cw,
			text: data.text,
			pollChoices: data.poll?.choices,
		}, this.meta.prohibitedWords);

		if (hasProhibitedWords) {
			throw new IdentifiableError('689ee33f-f97c-479a-ac49-1b9f8140af99', 'Note contains prohibited words');
		}

		const inSilencedInstance = this.utilityService.isSilencedHost(this.meta.silencedHosts, user.host);

		if (data.visibility === 'public' && inSilencedInstance && user.host !== null) {
			data.visibility = 'home';
		}

		if (data.renote) {
			switch (data.renote.visibility) {
				case 'public':
					// public noteは無条件にrenote可能
					break;
				case 'home':
					// home noteはhome以下にrenote可能
					if (data.visibility === 'public') {
						data.visibility = 'home';
					}
					break;
				case 'followers':
					// 他人のfollowers noteはreject
					if (data.renote.userId !== user.id) {
						throw new Error('Renote target is not public or home');
					}

					// Renote対象がfollowersならfollowersにする
					data.visibility = 'followers';
					break;
				case 'specified':
					// specified / direct noteはreject
					throw new Error('Renote target is not public or home');
			}
		}

		// Check blocking
		if (this.isRenote(data) && !this.isQuote(data)) {
			if (data.renote.userHost === null) {
				if (data.renote.userId !== user.id) {
					const blocked = await this.userBlockingService.checkBlocked(data.renote.userId, user.id);
					if (blocked) {
						throw new Error('blocked');
					}
				}
			}
		}

		// 返信対象がpublicではないならhomeにする
		if (data.reply && data.reply.visibility !== 'public' && data.visibility === 'public') {
			data.visibility = 'home';
		}

		// ローカルのみをRenoteしたらローカルのみにする
		if (data.renote && data.renote.localOnly && data.channel == null) {
			data.localOnly = true;
		}

		// ローカルのみにリプライしたらローカルのみにする
		if (data.reply && data.reply.localOnly && data.channel == null) {
			data.localOnly = true;
		}

		if (data.text) {
			if (data.text.length > DB_MAX_NOTE_TEXT_LENGTH) {
				data.text = data.text.slice(0, DB_MAX_NOTE_TEXT_LENGTH);
			}
			data.text = data.text.trim();
			if (data.text === '') {
				data.text = null;
			}
		} else {
			data.text = null;
		}

		let tags = data.apHashtags;
		let emojis = data.apEmojis;
		let mentionedUsers = data.apMentions;

		// Parse MFM if needed
		if (!tags || !emojis || !mentionedUsers) {
			const tokens = (data.text ? mfm.parse(data.text)! : []);
			const cwTokens = data.cw ? mfm.parse(data.cw)! : [];
			const choiceTokens = data.poll && data.poll.choices
				? concat(data.poll.choices.map(choice => mfm.parse(choice)!))
				: [];

			const combinedTokens = tokens.concat(cwTokens).concat(choiceTokens);

			tags = data.apHashtags ?? extractHashtags(combinedTokens);

			emojis = data.apEmojis ?? extractCustomEmojisFromMfm(combinedTokens);

			mentionedUsers = data.apMentions ?? await this.extractMentionedUsers(user, combinedTokens);
		}

		const willCauseNotification = mentionedUsers.some(u => u.host === null)
			|| (data.visibility === 'specified' && data.visibleUsers?.some(u => u.host === null))
			|| data.reply?.userHost === null || (this.isRenote(data) && this.isQuote(data) && data.renote.userHost === null) || false;

		if (this.meta.blockMentionsFromUnfamiliarRemoteUsers && user.host !== null && willCauseNotification) {
			const userEntity = await this.usersRepository.findOneBy({ id: user.id });
			if ((userEntity?.followersCount ?? 0) === 0) {
				this.logger.info('Request rejected because user has no local followers', { user: user.id, note: data });
				throw new IdentifiableError('e11b3a16-f543-4885-8eb1-66cad131dbfd', 'Notes including mentions, replies, or renotes from remote users are not allowed until user has at least one local follower.');
			}
		}

		// if the host is media-silenced, custom emojis are not allowed
		if (this.utilityService.isMediaSilencedHost(this.meta.mediaSilencedHosts, user.host)) emojis = [];

		tags = tags.filter(tag => Array.from(tag).length <= 128).splice(0, 32);

		if (data.reply && (user.id !== data.reply.userId) && !mentionedUsers.some(u => u.id === data.reply!.userId)) {
			mentionedUsers.push(await this.usersRepository.findOneByOrFail({ id: data.reply!.userId }));
		}

		if (data.visibility === 'specified') {
			if (data.visibleUsers == null) throw new Error('invalid param');

			for (const u of data.visibleUsers) {
				if (!mentionedUsers.some(x => x.id === u.id)) {
					mentionedUsers.push(u);
				}
			}

			if (data.reply && !data.visibleUsers.some(x => x.id === data.reply!.userId)) {
				data.visibleUsers.push(await this.usersRepository.findOneByOrFail({ id: data.reply!.userId }));
			}
		}

		if (mentionedUsers.length > 0 && mentionedUsers.length > (await this.roleService.getUserPolicies(user.id)).mentionLimit) {
			throw new IdentifiableError('9f466dab-c856-48cd-9e65-ff90ff750580', 'Note contains too many mentions');
		}

		const note = await this.insertNote(user, data, tags, emojis, mentionedUsers);

		setImmediate('post created', { signal: this.#shutdownController.signal }).then(
			() => this.postNoteCreated(note, user, data, silent, tags!, mentionedUsers!),
			() => { /* aborted, ignore this */ },
		);

		return note;
	}

	@bindThis
	private async insertNote(user: { id: MiUser['id']; host: MiUser['host']; }, data: Option, tags: string[], emojis: string[], mentionedUsers: MinimumUser[]) {
		const insert = new MiNote({
			id: this.idService.gen(data.createdAt?.getTime()),
			fileIds: data.files ? data.files.map(file => file.id) : [],
			replyId: data.reply ? data.reply.id : null,
			renoteId: data.renote ? data.renote.id : null,
			channelId: data.channel ? data.channel.id : null,
			threadId: data.reply
				? data.reply.threadId
					? data.reply.threadId
					: data.reply.id
				: null,
			name: data.name,
			text: data.text,
			hasPoll: data.poll != null,
			deleteAt: data.deleteAt,
			cw: data.cw ?? null,
			tags: tags.map(tag => normalizeForSearch(tag)),
			emojis,
			userId: user.id,
			localOnly: data.localOnly!,
			reactionAcceptance: data.reactionAcceptance,
			visibility: data.visibility as any,
			visibleUserIds: data.visibility === 'specified'
				? data.visibleUsers
					? data.visibleUsers.map(u => u.id)
					: []
				: [],

			attachedFileTypes: data.files ? data.files.map(file => file.type) : [],

			// 以下非正規化データ
			replyUserId: data.reply ? data.reply.userId : null,
			replyUserHost: data.reply ? data.reply.userHost : null,
			renoteUserId: data.renote ? data.renote.userId : null,
			renoteUserHost: data.renote ? data.renote.userHost : null,
			userHost: user.host,
		});

		if (data.uri != null) insert.uri = data.uri;
		if (data.url != null) insert.url = data.url;

		// Append mentions data
		if (mentionedUsers.length > 0) {
			insert.mentions = mentionedUsers.map(u => u.id);
			const profiles = await this.userProfilesRepository.findBy({ userId: In(insert.mentions) });
			insert.mentionedRemoteUsers = JSON.stringify(mentionedUsers.filter(u => this.userEntityService.isRemoteUser(u)).map(u => {
				const profile = profiles.find(p => p.userId === u.id);
				const url = profile != null ? profile.url : null;
				return {
					uri: u.uri,
					url: url ?? undefined,
					username: u.username,
					host: u.host,
				} as IMentionedRemoteUsers[0];
			}));
		}

		// 投稿を作成
		try {
			if (insert.hasPoll) {
				// Start transaction
				await this.db.transaction(async transactionalEntityManager => {
					await transactionalEntityManager.insert(MiNote, insert);

					const poll = new MiPoll({
						noteId: insert.id,
						choices: data.poll!.choices,
						expiresAt: data.poll!.expiresAt,
						multiple: data.poll!.multiple,
						votes: new Array(data.poll!.choices.length).fill(0),
						noteVisibility: insert.visibility,
						userId: user.id,
						userHost: user.host,
						channelId: insert.channelId,
					});

					await transactionalEntityManager.insert(MiPoll, poll);
				});
			} else {
				await this.notesRepository.insert(insert);
			}

			return insert;
		} catch (e) {
			// duplicate key error
			if (isDuplicateKeyValueError(e)) {
				const err = new Error('Duplicated note');
				err.name = 'duplicated';
				throw err;
			}

			console.error(e);

			throw e;
		}
	}

	@bindThis
	private async postNoteCreated(note: MiNote, user: {
		id: MiUser['id'];
		username: MiUser['username'];
		host: MiUser['host'];
		isBot: MiUser['isBot'];
	}, data: Option, silent: boolean, tags: string[], mentionedUsers: MinimumUser[]) {
		this.notesChart.update(note, true);
		if (note.visibility !== 'specified' && (this.meta.enableChartsForRemoteUser || (user.host == null))) {
			this.perUserNotesChart.update(user, note, true);
		}

		// Register host
		if (this.meta.enableStatsForFederatedInstances) {
			if (this.userEntityService.isRemoteUser(user)) {
				this.federatedInstanceService.fetchOrRegister(user.host).then(async i => {
					this.updateNotesCountQueue.enqueue(i.id, 1);
					if (this.meta.enableChartsForFederatedInstances) {
						this.instanceChart.updateNote(i.host, note, true);
					}
				});
			}
		}

		// ハッシュタグ更新
		if (data.visibility === 'public' || data.visibility === 'home') {
			this.hashtagService.updateHashtags(user, tags);
		}

		// Increment notes count (user)
		this.incNotesCountOfUser(user);

		this.pushToTl(note, user);

		this.antennaService.addNoteToAntennas(note, user);
		this.noteNotificationService.sendNotificationToSubscriber(note, user);

		if (data.reply) {
			this.saveReply(data.reply, note);
		}

		if (data.reply == null) {
			// TODO: キャッシュ
			this.followingsRepository.findBy({
				followeeId: user.id,
				notify: 'normal',
			}).then(async followings => {
				if (note.visibility !== 'specified') {
					const isPureRenote = this.isRenote(data) && !this.isQuote(data) ? true : false;
					for (const following of followings) {
						// TODO: ワードミュート考慮
						let isRenoteMuted = false;
						if (isPureRenote) {
							const userIdsWhoMeMutingRenotes = await this.cacheService.renoteMutingsCache.fetch(following.followerId);
							isRenoteMuted = userIdsWhoMeMutingRenotes.has(user.id);
						}
						if (!isRenoteMuted) {
							this.notificationService.createNotification(following.followerId, 'note', {
								noteId: note.id,
							}, user.id);
						}
					}
				}
			});
		}

		if (data.renote && data.renote.userId !== user.id && !user.isBot) {
			this.incRenoteCount(data.renote);
		}

		if (data.poll && data.poll.expiresAt) {
			const delay = data.poll.expiresAt.getTime() - Date.now();
			this.queueService.endedPollNotificationQueue.add(note.id, {
				noteId: note.id,
			}, {
				delay,
				removeOnComplete: true,
			});
		}

		if (data.deleteAt) {
			const delay = data.deleteAt.getTime() - Date.now();
			this.queueService.scheduledNoteDeleteQueue.add(note.id, {
				noteId: note.id,
			}, {
				delay,
				removeOnComplete: true,
			});
		}

		if (!silent) {
			if (this.userEntityService.isLocalUser(user)) this.activeUsersChart.write(user);

			// 未読通知を作成
			if (data.visibility === 'specified') {
				if (data.visibleUsers == null) throw new Error('invalid param');

				for (const u of data.visibleUsers) {
					// ローカルユーザーのみ
					if (!this.userEntityService.isLocalUser(u)) continue;

					this.noteReadService.insertNoteUnread(u.id, note, {
						isSpecified: true,
						isMentioned: false,
					});
				}
			} else {
				for (const u of mentionedUsers) {
					// ローカルユーザーのみ
					if (!this.userEntityService.isLocalUser(u)) continue;

					this.noteReadService.insertNoteUnread(u.id, note, {
						isSpecified: false,
						isMentioned: true,
					});
				}
			}

			// Pack the note
			const noteObj = await this.noteEntityService.pack(note, null, { skipHide: true, withReactionAndUserPairCache: true });

			this.globalEventService.publishNotesStream(noteObj);

			this.roleService.addNoteToRoleTimeline(noteObj);

			this.webhookService.getActiveWebhooks().then(webhooks => {
				webhooks = webhooks.filter(x => x.userId === user.id && x.on.includes('note'));
				for (const webhook of webhooks) {
					this.queueService.userWebhookDeliver(webhook, 'note', {
						note: noteObj,
					});
				}
			});

			const nm = new NotificationManager(this.mutingsRepository, this.notificationService, user, note);

			await this.createMentionedEvents(mentionedUsers, note, nm);

			// If has in reply to note
			if (data.reply) {
				// 通知
				if (data.reply.userHost === null) {
					const isThreadMuted = await this.noteThreadMutingsRepository.exists({
						where: {
							userId: data.reply.userId,
							threadId: data.reply.threadId ?? data.reply.id,
						},
					});

					if (!isThreadMuted) {
						nm.push(data.reply.userId, 'reply');
						this.globalEventService.publishMainStream(data.reply.userId, 'reply', noteObj);

						const webhooks = (await this.webhookService.getActiveWebhooks()).filter(x => x.userId === data.reply!.userId && x.on.includes('reply'));
						for (const webhook of webhooks) {
							this.queueService.userWebhookDeliver(webhook, 'reply', {
								note: noteObj,
							});
						}
					}
				}
			}

			// If it is renote
			if (this.isRenote(data)) {
				const type = this.isQuote(data) ? 'quote' : 'renote';

				// Notify
				if (data.renote.userHost === null) {
					nm.push(data.renote.userId, type);
				}

				// Publish event
				if ((user.id !== data.renote.userId) && data.renote.userHost === null) {
					this.globalEventService.publishMainStream(data.renote.userId, 'renote', noteObj);

					const webhooks = (await this.webhookService.getActiveWebhooks()).filter(x => x.userId === data.renote!.userId && x.on.includes('renote'));
					for (const webhook of webhooks) {
						this.queueService.userWebhookDeliver(webhook, 'renote', {
							note: noteObj,
						});
					}
				}
			}

			nm.notify();

			//#region AP deliver
			if (this.userEntityService.isLocalUser(user)) {
				(async () => {
					const noteActivity = await this.renderNoteOrRenoteActivity(data, note);
					const dm = this.apDeliverManagerService.createDeliverManager(user, noteActivity);

					// メンションされたリモートユーザーに配送
					for (const u of mentionedUsers.filter(u => this.userEntityService.isRemoteUser(u))) {
						dm.addDirectRecipe(u as MiRemoteUser);
					}

					// 投稿がリプライかつ投稿者がローカルユーザーかつリプライ先の投稿の投稿者がリモートユーザーなら配送
					if (data.reply && data.reply.userHost !== null) {
						const u = await this.usersRepository.findOneBy({ id: data.reply.userId });
						if (u && this.userEntityService.isRemoteUser(u)) dm.addDirectRecipe(u);
					}

					// 投稿がRenoteかつ投稿者がローカルユーザーかつRenote元の投稿の投稿者がリモートユーザーなら配送
					if (data.renote && data.renote.userHost !== null) {
						const u = await this.usersRepository.findOneBy({ id: data.renote.userId });
						if (u && this.userEntityService.isRemoteUser(u)) dm.addDirectRecipe(u);
					}

					// フォロワーに配送
					if (['public', 'home', 'followers'].includes(note.visibility)) {
						dm.addFollowersRecipe();
					}

					if (['public'].includes(note.visibility)) {
						this.relayService.deliverToRelays(user, noteActivity);
					}

					trackPromise(dm.execute());
				})();
			}
			//#endregion
		}

		if (data.channel) {
			this.channelsRepository.increment({ id: data.channel.id }, 'notesCount', 1);
			this.channelsRepository.update(data.channel.id, {
				lastNotedAt: new Date(),
			});

			this.notesRepository.countBy({
				userId: user.id,
				channelId: data.channel.id,
			}).then(count => {
				// この処理が行われるのはノート作成後なので、ノートが一つしかなかったら最初の投稿だと判断できる
				// TODO: とはいえノートを削除して何回も投稿すればその分だけインクリメントされる雑さもあるのでどうにかしたい
				if (count === 1) {
					this.channelsRepository.increment({ id: data.channel!.id }, 'usersCount', 1);
				}
			});
		}

		// Register to search database
		this.index(note);
	}

	@bindThis
	private isRenote(note: Option): note is Option & { renote: MiNote } {
		return note.renote != null;
	}

	@bindThis
	private isQuote(note: Option & { renote: MiNote }): note is Option & { renote: MiNote } & (
		{ text: string } | { cw: string } | { reply: MiNote } | { poll: IPoll } | { files: MiDriveFile[] }
	) {
		// NOTE: SYNC WITH misc/is-quote.ts
		return note.text != null ||
			note.reply != null ||
			note.cw != null ||
			note.poll != null ||
			(note.files != null && note.files.length > 0);
	}

	@bindThis
	private incRenoteCount(renote: MiNote) {
		this.notesRepository.createQueryBuilder().update()
			.set({
				renoteCount: () => '"renoteCount" + 1',
			})
			.where('id = :id', { id: renote.id })
			.execute();

		// 30%の確率、3日以内に投稿されたノートの場合ハイライト用ランキング更新
		if (Math.random() < 0.3 && (Date.now() - this.idService.parse(renote.id).date.getTime()) < 1000 * 60 * 60 * 24 * 3) {
			if (renote.channelId != null) {
				if (renote.replyId == null) {
					this.featuredService.updateInChannelNotesRanking(renote.channelId, renote.id, 5);
				}
			} else {
				if (renote.visibility === 'public' && renote.userHost == null && renote.replyId == null) {
					this.featuredService.updateGlobalNotesRanking(renote.id, 5);
					this.featuredService.updatePerUserNotesRanking(renote.userId, renote.id, 5);
				}
			}
		}
	}

	@bindThis
	private async createMentionedEvents(mentionedUsers: MinimumUser[], note: MiNote, nm: NotificationManager) {
		for (const u of mentionedUsers.filter(u => this.userEntityService.isLocalUser(u))) {
			const isThreadMuted = await this.noteThreadMutingsRepository.exists({
				where: {
					userId: u.id,
					threadId: note.threadId ?? note.id,
				},
			});

			if (isThreadMuted) {
				continue;
			}

			const detailPackedNote = await this.noteEntityService.pack(note, u, {
				detail: true,
			});

			this.globalEventService.publishMainStream(u.id, 'mention', detailPackedNote);

			const webhooks = (await this.webhookService.getActiveWebhooks()).filter(x => x.userId === u.id && x.on.includes('mention'));
			for (const webhook of webhooks) {
				this.queueService.userWebhookDeliver(webhook, 'mention', {
					note: detailPackedNote,
				});
			}

			// Create notification
			nm.push(u.id, 'mention');
		}
	}

	@bindThis
	private saveReply(reply: MiNote, note: MiNote) {
		this.notesRepository.increment({ id: reply.id }, 'repliesCount', 1);
	}

	@bindThis
	private async renderNoteOrRenoteActivity(data: Option, note: MiNote) {
		if (data.localOnly) return null;

		const content = this.isRenote(data) && !this.isQuote(data)
			? this.apRendererService.renderAnnounce(data.renote.uri ? data.renote.uri : `${this.config.url}/notes/${data.renote.id}`, note)
			: this.apRendererService.renderCreate(await this.apRendererService.renderNote(note, false), note);

		return this.apRendererService.addContext(content);
	}

	@bindThis
	private index(note: MiNote) {
		if (note.text == null && note.cw == null) return;

		this.searchService.indexNote(note);
	}

	@bindThis
	private incNotesCountOfUser(user: { id: MiUser['id']; }) {
		this.usersRepository.createQueryBuilder().update()
			.set({
				updatedAt: new Date(),
				notesCount: () => '"notesCount" + 1',
			})
			.where('id = :id', { id: user.id })
			.execute();
	}

	@bindThis
	private async extractMentionedUsers(user: { host: MiUser['host']; }, tokens: mfm.MfmNode[]): Promise<MiUser[]> {
		if (tokens == null) return [];

		const mentions = extractMentions(tokens);
		let mentionedUsers = (await Promise.all(mentions.map(m =>
			this.remoteUserResolveService.resolveUser(m.username, m.host ?? user.host).catch(() => null),
		))).filter(x => x != null);

		// Drop duplicate users
		mentionedUsers = mentionedUsers.filter((u, i, self) =>
			i === self.findIndex(u2 => u.id === u2.id),
		);

		return mentionedUsers;
	}

	@bindThis
	private async pushToTl(note: MiNote, user: { id: MiUser['id']; host: MiUser['host']; }) {
		if (!this.meta.enableFanoutTimeline) return;

		const r = this.redisForTimelines.pipeline();

		if (note.channelId) {
			this.fanoutTimelineService.push(`channelTimeline:${note.channelId}`, note.id, this.config.perChannelMaxNoteCacheCount, r);

			this.fanoutTimelineService.push(`userTimelineWithChannel:${user.id}`, note.id, note.userHost == null ? this.meta.perLocalUserUserTimelineCacheMax : this.meta.perRemoteUserUserTimelineCacheMax, r);

			const channelFollowings = await this.channelFollowingsRepository.find({
				where: {
					followeeId: note.channelId,
				},
				select: ['followerId'],
			});

			for (const channelFollowing of channelFollowings) {
				this.fanoutTimelineService.push(`homeTimeline:${channelFollowing.followerId}`, note.id, this.meta.perUserHomeTimelineCacheMax, r);
				if (note.fileIds.length > 0) {
					this.fanoutTimelineService.push(`homeTimelineWithFiles:${channelFollowing.followerId}`, note.id, this.meta.perUserHomeTimelineCacheMax / 2, r);
				}
			}
		} else {
			// TODO: キャッシュ？
			// eslint-disable-next-line prefer-const
			let [followings, userListMemberships] = await Promise.all([
				this.followingsRepository.find({
					where: {
						followeeId: user.id,
						followerHost: IsNull(),
						isFollowerHibernated: false,
					},
					select: ['followerId', 'withReplies'],
				}),
				this.userListMembershipsRepository.find({
					where: {
						userId: user.id,
					},
					select: ['userListId', 'userListUserId', 'withReplies'],
				}),
			]);

			if (note.visibility === 'followers') {
				// TODO: 重そうだから何とかしたい Set 使う？
				userListMemberships = userListMemberships.filter(x => x.userListUserId === user.id || followings.some(f => f.followerId === x.userListUserId));
			}

			// TODO: あまりにも数が多いと redisPipeline.exec に失敗する(理由は不明)ため、3万件程度を目安に分割して実行するようにする
			for (const following of followings) {
				// 基本的にvisibleUserIdsには自身のidが含まれている前提であること
				if (note.visibility === 'specified' && !note.visibleUserIds.some(v => v === following.followerId)) continue;

				// 「自分自身への返信 or そのフォロワーへの返信」のどちらでもない場合
				if (isReply(note, following.followerId)) {
					if (!following.withReplies) continue;
				}

				this.fanoutTimelineService.push(`homeTimeline:${following.followerId}`, note.id, this.meta.perUserHomeTimelineCacheMax, r);
				if (note.fileIds.length > 0) {
					this.fanoutTimelineService.push(`homeTimelineWithFiles:${following.followerId}`, note.id, this.meta.perUserHomeTimelineCacheMax / 2, r);
				}
			}

			for (const userListMembership of userListMemberships) {
				// ダイレクトのとき、そのリストが対象外のユーザーの場合
				if (
					note.visibility === 'specified' &&
					note.userId !== userListMembership.userListUserId &&
					!note.visibleUserIds.some(v => v === userListMembership.userListUserId)
				) continue;

				// 「自分自身への返信 or そのリストの作成者への返信」のどちらでもない場合
				if (isReply(note, userListMembership.userListUserId)) {
					if (!userListMembership.withReplies) continue;
				}

				this.fanoutTimelineService.push(`userListTimeline:${userListMembership.userListId}`, note.id, this.meta.perUserListTimelineCacheMax, r);
				if (note.fileIds.length > 0) {
					this.fanoutTimelineService.push(`userListTimelineWithFiles:${userListMembership.userListId}`, note.id, this.meta.perUserListTimelineCacheMax / 2, r);
				}
			}

			// 自分自身のHTL
			if (note.userHost == null) {
				if (note.visibility !== 'specified' || !note.visibleUserIds.some(v => v === user.id)) {
					this.fanoutTimelineService.push(`homeTimeline:${user.id}`, note.id, this.meta.perUserHomeTimelineCacheMax, r);
					if (note.fileIds.length > 0) {
						this.fanoutTimelineService.push(`homeTimelineWithFiles:${user.id}`, note.id, this.meta.perUserHomeTimelineCacheMax / 2, r);
					}
				}
			}

			// 自分自身以外への返信
			if (isReply(note)) {
				this.fanoutTimelineService.push(`userTimelineWithReplies:${user.id}`, note.id, note.userHost == null ? this.meta.perLocalUserUserTimelineCacheMax : this.meta.perRemoteUserUserTimelineCacheMax, r);

				if (note.visibility === 'public' && note.userHost == null) {
					this.fanoutTimelineService.push('localTimelineWithReplies', note.id, 300, r);
					if (note.replyUserHost == null) {
						this.fanoutTimelineService.push(`localTimelineWithReplyTo:${note.replyUserId}`, note.id, 300 / 10, r);
					}
				}
			} else {
				this.fanoutTimelineService.push(`userTimeline:${user.id}`, note.id, note.userHost == null ? this.meta.perLocalUserUserTimelineCacheMax : this.meta.perRemoteUserUserTimelineCacheMax, r);
				if (note.fileIds.length > 0) {
					this.fanoutTimelineService.push(`userTimelineWithFiles:${user.id}`, note.id, note.userHost == null ? this.meta.perLocalUserUserTimelineCacheMax / 2 : this.meta.perRemoteUserUserTimelineCacheMax / 2, r);
				}

				if (note.visibility === 'public' && note.userHost == null) {
					this.fanoutTimelineService.push('localTimeline', note.id, 1000, r);
					if (note.fileIds.length > 0) {
						this.fanoutTimelineService.push('localTimelineWithFiles', note.id, 500, r);
					}
				}
			}

			if (Math.random() < 0.1) {
				process.nextTick(() => {
					this.checkHibernation(followings);
				});
			}
		}

		r.exec();
	}

	@bindThis
	public async checkHibernation(followings: MiFollowing[]) {
		if (followings.length === 0) return;

		const shuffle = (array: MiFollowing[]) => {
			for (let i = array.length - 1; i > 0; i--) {
				const j = Math.floor(Math.random() * (i + 1));
				[array[i], array[j]] = [array[j], array[i]];
			}
			return array;
		};

		// ランダムに最大1000件サンプリング
		const samples = shuffle(followings).slice(0, Math.min(followings.length, 1000));

		const hibernatedUsers = await this.usersRepository.find({
			where: {
				id: In(samples.map(x => x.followerId)),
				lastActiveDate: LessThan(new Date(Date.now() - (1000 * 60 * 60 * 24 * 50))),
			},
			select: ['id'],
		});

		if (hibernatedUsers.length > 0) {
			this.usersRepository.update({
				id: In(hibernatedUsers.map(x => x.id)),
			}, {
				isHibernated: true,
			});

			this.followingsRepository.update({
				followerId: In(hibernatedUsers.map(x => x.id)),
			}, {
				isFollowerHibernated: true,
			});
		}
	}

	public checkProhibitedWordsContain(content: Parameters<UtilityService['concatNoteContentsForKeyWordCheck']>[0], prohibitedWords?: string[]) {
		if (prohibitedWords == null) {
			prohibitedWords = this.meta.prohibitedWords;
		}

		if (
			this.utilityService.isKeyWordIncluded(
				this.utilityService.concatNoteContentsForKeyWordCheck(content),
				prohibitedWords,
			)
		) {
			return true;
		}

		return false;
	}

	@bindThis
	private collapseNotesCount(oldValue: number, newValue: number) {
		return oldValue + newValue;
	}

	@bindThis
	private async performUpdateNotesCount(id: MiNote['id'], incrBy: number) {
		await this.instancesRepository.increment({ id: id }, 'notesCount', incrBy);
	}

	@bindThis
	public async dispose(): Promise<void> {
		this.#shutdownController.abort();
		await this.updateNotesCountQueue.performAllNow();
	}

	@bindThis
	public async onApplicationShutdown(signal?: string | undefined): Promise<void> {
		await this.dispose();
	}
}<|MERGE_RESOLUTION|>--- conflicted
+++ resolved
@@ -57,12 +57,9 @@
 import { trackPromise } from '@/misc/promise-tracker.js';
 import { IdentifiableError } from '@/misc/identifiable-error.js';
 import { CollapsedQueue } from '@/misc/collapsed-queue.js';
-<<<<<<< HEAD
 import { LoggerService } from '@/core/LoggerService.js';
+import { CacheService } from '@/core/CacheService.js';
 import type Logger from '@/logger.js';
-=======
-import { CacheService } from '@/core/CacheService.js';
->>>>>>> 551040ed
 
 type NotificationType = 'reply' | 'renote' | 'note' | 'quote' | 'mention';
 
@@ -228,11 +225,8 @@
 		private instanceChart: InstanceChart,
 		private utilityService: UtilityService,
 		private userBlockingService: UserBlockingService,
-<<<<<<< HEAD
 		private loggerService: LoggerService,
-=======
 		private cacheService: CacheService,
->>>>>>> 551040ed
 	) {
 		this.logger = this.loggerService.getLogger('note-create-service');
 		this.updateNotesCountQueue = new CollapsedQueue(process.env.NODE_ENV !== 'test' ? 60 * 1000 * 5 : 0, this.collapseNotesCount, this.performUpdateNotesCount);
