/*
 * SPDX-FileCopyrightText: syuilo and other misskey contributors
 * SPDX-License-Identifier: AGPL-3.0-only
 */

import { Inject, Injectable } from '@nestjs/common';
import * as Redis from 'ioredis';
import _Ajv from 'ajv';
import { ModuleRef } from '@nestjs/core';
import { DI } from '@/di-symbols.js';
import type { Config } from '@/config.js';
import type { Packed } from '@/misc/json-schema.js';
import type { Promiseable } from '@/misc/prelude/await-all.js';
import { awaitAll } from '@/misc/prelude/await-all.js';
import { USER_ACTIVE_THRESHOLD, USER_ONLINE_THRESHOLD } from '@/const.js';
import type { MiLocalUser, MiPartialLocalUser, MiPartialRemoteUser, MiRemoteUser, MiUser } from '@/models/User.js';
import { birthdaySchema, descriptionSchema, localUsernameSchema, locationSchema, nameSchema, passwordSchema } from '@/models/User.js';
import type { UsersRepository, UserSecurityKeysRepository, FollowingsRepository, FollowRequestsRepository, BlockingsRepository, MutingsRepository, DriveFilesRepository, NoteUnreadsRepository, UserNotePiningsRepository, UserProfilesRepository, AnnouncementReadsRepository, AnnouncementsRepository, MiUserProfile, RenoteMutingsRepository, NoteNotificationsRepository, UserMemoRepository } from '@/models/_.js';
import { bindThis } from '@/decorators.js';
import { RoleService } from '@/core/RoleService.js';
import { ApPersonService } from '@/core/activitypub/models/ApPersonService.js';
import { FederatedInstanceService } from '@/core/FederatedInstanceService.js';
import { IdService } from '@/core/IdService.js';
import type { AnnouncementService } from '@/core/AnnouncementService.js';
import type { CustomEmojiService } from '@/core/CustomEmojiService.js';
import { AvatarDecorationService } from '@/core/AvatarDecorationService.js';
import type { OnModuleInit } from '@nestjs/common';
import type { NoteEntityService } from './NoteEntityService.js';
import type { DriveFileEntityService } from './DriveFileEntityService.js';
import type { PageEntityService } from './PageEntityService.js';

const Ajv = _Ajv.default;
const ajv = new Ajv();

function isLocalUser(user: MiUser): user is MiLocalUser;
function isLocalUser<T extends { host: MiUser['host'] }>(user: T): user is (T & { host: null; });
function isLocalUser(user: MiUser | { host: MiUser['host'] }): boolean {
	return user.host == null;
}

function isRemoteUser(user: MiUser): user is MiRemoteUser;
function isRemoteUser<T extends { host: MiUser['host'] }>(user: T): user is (T & { host: string; });
function isRemoteUser(user: MiUser | { host: MiUser['host'] }): boolean {
	return !isLocalUser(user);
}

@Injectable()
export class UserEntityService implements OnModuleInit {
	private apPersonService: ApPersonService;
	private noteEntityService: NoteEntityService;
	private driveFileEntityService: DriveFileEntityService;
	private pageEntityService: PageEntityService;
	private customEmojiService: CustomEmojiService;
	private announcementService: AnnouncementService;
	private roleService: RoleService;
	private federatedInstanceService: FederatedInstanceService;
	private idService: IdService;
	private avatarDecorationService: AvatarDecorationService;

	constructor(
		private moduleRef: ModuleRef,

		@Inject(DI.config)
		private config: Config,

		@Inject(DI.redis)
		private redisClient: Redis.Redis,

		@Inject(DI.usersRepository)
		private usersRepository: UsersRepository,

		@Inject(DI.userSecurityKeysRepository)
		private userSecurityKeysRepository: UserSecurityKeysRepository,

		@Inject(DI.followingsRepository)
		private followingsRepository: FollowingsRepository,

		@Inject(DI.followRequestsRepository)
		private followRequestsRepository: FollowRequestsRepository,

		@Inject(DI.blockingsRepository)
		private blockingsRepository: BlockingsRepository,

		@Inject(DI.mutingsRepository)
		private mutingsRepository: MutingsRepository,

		@Inject(DI.renoteMutingsRepository)
		private renoteMutingsRepository: RenoteMutingsRepository,

		@Inject(DI.noteNotificationsRepository)
		private noteNotificationsRepository: NoteNotificationsRepository,

		@Inject(DI.driveFilesRepository)
		private driveFilesRepository: DriveFilesRepository,

		@Inject(DI.noteUnreadsRepository)
		private noteUnreadsRepository: NoteUnreadsRepository,

		@Inject(DI.userNotePiningsRepository)
		private userNotePiningsRepository: UserNotePiningsRepository,

		@Inject(DI.userProfilesRepository)
		private userProfilesRepository: UserProfilesRepository,

		@Inject(DI.announcementReadsRepository)
		private announcementReadsRepository: AnnouncementReadsRepository,

		@Inject(DI.announcementsRepository)
		private announcementsRepository: AnnouncementsRepository,

		@Inject(DI.userMemosRepository)
		private userMemosRepository: UserMemoRepository,
	) {
	}

	onModuleInit() {
		this.apPersonService = this.moduleRef.get('ApPersonService');
		this.noteEntityService = this.moduleRef.get('NoteEntityService');
		this.driveFileEntityService = this.moduleRef.get('DriveFileEntityService');
		this.pageEntityService = this.moduleRef.get('PageEntityService');
		this.customEmojiService = this.moduleRef.get('CustomEmojiService');
		this.announcementService = this.moduleRef.get('AnnouncementService');
		this.roleService = this.moduleRef.get('RoleService');
		this.federatedInstanceService = this.moduleRef.get('FederatedInstanceService');
		this.idService = this.moduleRef.get('IdService');
		this.avatarDecorationService = this.moduleRef.get('AvatarDecorationService');
	}

	//#region Validators
	public validateLocalUsername = ajv.compile(localUsernameSchema);
	public validatePassword = ajv.compile(passwordSchema);
	public validateName = ajv.compile(nameSchema);
	public validateDescription = ajv.compile(descriptionSchema);
	public validateLocation = ajv.compile(locationSchema);
	public validateBirthday = ajv.compile(birthdaySchema);
	//#endregion

	public isLocalUser = isLocalUser;
	public isRemoteUser = isRemoteUser;

	@bindThis
	public async getRelation(me: MiUser['id'], target: MiUser['id']) {
		const [
			following,
			isFollowed,
			hasPendingFollowRequestFromYou,
			hasPendingFollowRequestToYou,
			isBlocking,
			isBlocked,
			isMuted,
			isRenoteMuted,
			isNoteSubscribing,
		] = await Promise.all([
			this.followingsRepository.findOneBy({
				followerId: me,
				followeeId: target,
			}),
			this.followingsRepository.exist({
				where: {
					followerId: target,
					followeeId: me,
				},
			}),
			this.followRequestsRepository.exist({
				where: {
					followerId: me,
					followeeId: target,
				},
			}),
			this.followRequestsRepository.exist({
				where: {
					followerId: target,
					followeeId: me,
				},
			}),
			this.blockingsRepository.exist({
				where: {
					blockerId: me,
					blockeeId: target,
				},
			}),
			this.blockingsRepository.exist({
				where: {
					blockerId: target,
					blockeeId: me,
				},
			}),
			this.mutingsRepository.exist({
				where: {
					muterId: me,
					muteeId: target,
				},
			}),
			this.renoteMutingsRepository.exist({
				where: {
					muterId: me,
					muteeId: target,
				},
			}),
			this.noteNotificationsRepository.exist({
				where: {
					userId: me,
					targetUserId: target,
				},
			}),
		]);

		return {
			id: target,
			following,
			isFollowing: following != null,
			isFollowed,
			hasPendingFollowRequestFromYou,
			hasPendingFollowRequestToYou,
			isBlocking,
			isBlocked,
			isMuted,
			isRenoteMuted,
			isNoteSubscribing,
		};
	}

	@bindThis
	public async getHasUnreadAntenna(userId: MiUser['id']): Promise<boolean> {
		/*
		const myAntennas = (await this.antennaService.getAntennas()).filter(a => a.userId === userId);

		const isUnread = (myAntennas.length > 0 ? await this.antennaNotesRepository.exist({
			where: {
				antennaId: In(myAntennas.map(x => x.id)),
				read: false,
			},
		}) : false);

		return isUnread;
		*/
		return false; // TODO
	}

	@bindThis
	public async getNotificationsInfo(userId: MiUser['id']): Promise<{
		hasUnread: boolean;
		unreadCount: number;
	}> {
		const response = {
			hasUnread: false,
			unreadCount: 0,
		};

		const latestReadNotificationId = await this.redisClient.get(`latestReadNotification:${userId}`);

		if (!latestReadNotificationId) {
			response.unreadCount = await this.redisClient.xlen(`notificationTimeline:${userId}`);
		} else {
			const latestNotificationIdsRes = await this.redisClient.xrevrange(
				`notificationTimeline:${userId}`,
				'+',
				latestReadNotificationId,
			);

			response.unreadCount = (latestNotificationIdsRes.length - 1 >= 0) ? latestNotificationIdsRes.length - 1 : 0;
		}

		if (response.unreadCount > 0) {
			response.hasUnread = true;
		}

		return response;
	}

	@bindThis
	public async getHasPendingReceivedFollowRequest(userId: MiUser['id']): Promise<boolean> {
		const count = await this.followRequestsRepository.countBy({
			followeeId: userId,
		});

		return count > 0;
	}

	@bindThis
	public getOnlineStatus(user: MiUser): 'unknown' | 'online' | 'active' | 'offline' {
		if (user.hideOnlineStatus) return 'unknown';
		if (user.lastActiveDate == null) return 'unknown';
		const elapsed = Date.now() - user.lastActiveDate.getTime();
		return (
			elapsed < USER_ONLINE_THRESHOLD ? 'online' :
			elapsed < USER_ACTIVE_THRESHOLD ? 'active' :
			'offline'
		);
	}

	@bindThis
	public getIdenticonUrl(user: MiUser): string {
		return `${this.config.url}/identicon/${user.username.toLowerCase()}@${user.host ?? this.config.host}`;
	}

	@bindThis
	public getUserUri(user: MiLocalUser | MiPartialLocalUser | MiRemoteUser | MiPartialRemoteUser): string {
		return this.isRemoteUser(user)
			? user.uri : this.genLocalUserUri(user.id);
	}

	@bindThis
	public genLocalUserUri(userId: string): string {
		return `${this.config.url}/users/${userId}`;
	}

	public async pack<S extends 'MeDetailed' | 'UserDetailedNotMe' | 'UserDetailed' | 'UserLite' = 'UserLite'>(
		src: MiUser['id'] | MiUser,
		me?: { id: MiUser['id']; } | null | undefined,
		options?: {
			schema?: S,
			includeSecrets?: boolean,
			userProfile?: MiUserProfile,
		},
	): Promise<Packed<S>> {
		const opts = Object.assign({
			schema: 'UserLite',
			includeSecrets: false,
		}, options);

		const user = typeof src === 'object' ? src : await this.usersRepository.findOneByOrFail({ id: src });

		const isDetailed = opts.schema !== 'UserLite';
		const meId = me ? me.id : null;
		const isMe = meId === user.id;
		const iAmModerator = me ? await this.roleService.isModerator(me as MiUser) : false;

		const relation = meId && !isMe && isDetailed ? await this.getRelation(meId, user.id) : null;
		const pins = isDetailed ? await this.userNotePiningsRepository.createQueryBuilder('pin')
			.where('pin.userId = :userId', { userId: user.id })
			.innerJoinAndSelect('pin.note', 'note')
			.orderBy('pin.id', 'DESC')
			.getMany() : [];
		const profile = isDetailed ? (opts.userProfile ?? await this.userProfilesRepository.findOneByOrFail({ userId: user.id })) : null;

		const followingCount = profile == null ? null :
			(profile.followingVisibility === 'public') || isMe ? user.followingCount :
			(profile.followingVisibility === 'followers') && (relation && relation.isFollowing) ? user.followingCount :
			null;

		const followersCount = profile == null ? null :
			(profile.followersVisibility === 'public') || isMe ? user.followersCount :
			(profile.followersVisibility === 'followers') && (relation && relation.isFollowing) ? user.followersCount :
			null;

		const isModerator = isMe && isDetailed ? this.roleService.isModerator(user) : null;
		const isAdmin = isMe && isDetailed ? this.roleService.isAdministrator(user) : null;
		const unreadAnnouncements = isMe && isDetailed ?
			(await this.announcementService.getUnreadAnnouncements(user)).map((announcement) => ({
				createdAt: this.idService.parse(announcement.id).date.toISOString(),
				...announcement,
			})) : null;

		const notificationsInfo = isMe && isDetailed ? await this.getNotificationsInfo(user.id) : null;

		const packed = {
			id: user.id,
			name: user.name,
			username: user.username,
			host: user.host,
			avatarUrl: user.avatarUrl ?? this.getIdenticonUrl(user),
			avatarBlurhash: user.avatarBlurhash,
			avatarDecorations: user.avatarDecorations.length > 0 ? this.avatarDecorationService.getAll().then(decorations => user.avatarDecorations.filter(ud => decorations.some(d => d.id === ud.id)).map(ud => ({
				id: ud.id,
				angle: ud.angle || undefined,
				flipH: ud.flipH || undefined,
				offsetX: ud.offsetX || undefined,
				offsetY: ud.offsetY || undefined,
				url: decorations.find(d => d.id === ud.id)!.url,
			}))) : [],
			isBot: user.isBot,
			isCat: user.isCat,
			instance: user.host ? this.federatedInstanceService.federatedInstanceCache.fetch(user.host).then(instance => instance ? {
				name: instance.name,
				softwareName: instance.softwareName,
				softwareVersion: instance.softwareVersion,
				iconUrl: instance.iconUrl,
				faviconUrl: instance.faviconUrl,
				themeColor: instance.themeColor,
			} : undefined) : undefined,
			emojis: this.customEmojiService.populateEmojis(user.emojis, user.host),
			onlineStatus: this.getOnlineStatus(user),
			// パフォーマンス上の理由でローカルユーザーのみ
			badgeRoles: user.host == null ? this.roleService.getUserBadgeRoles(user.id).then(rs => rs.sort((a, b) => b.displayOrder - a.displayOrder).map(r => ({
				name: r.name,
				iconUrl: r.iconUrl,
				displayOrder: r.displayOrder,
			}))) : undefined,

			...(isDetailed ? {
				url: profile!.url,
				uri: user.uri,
				movedTo: user.movedToUri ? this.apPersonService.resolvePerson(user.movedToUri).then(user => user.id).catch(() => null) : null,
				alsoKnownAs: user.alsoKnownAs
					? Promise.all(user.alsoKnownAs.map(uri => this.apPersonService.fetchPerson(uri).then(user => user?.id).catch(() => null)))
						.then(xs => xs.length === 0 ? null : xs.filter(x => x != null) as string[])
					: null,
				createdAt: this.idService.parse(user.id).date.toISOString(),
				updatedAt: user.updatedAt ? user.updatedAt.toISOString() : null,
				lastFetchedAt: user.lastFetchedAt ? user.lastFetchedAt.toISOString() : null,
				bannerUrl: user.bannerUrl,
				bannerBlurhash: user.bannerBlurhash,
				isLocked: user.isLocked,
				isSilenced: this.roleService.getUserPolicies(user.id).then(r => !r.canPublicNote),
				isSuspended: user.isSuspended,
				description: profile!.description,
				location: profile!.location,
				birthday: profile!.birthday,
				lang: profile!.lang,
				fields: profile!.fields,
				verifiedLinks: profile!.verifiedLinks,
				followersCount: followersCount ?? 0,
				followingCount: followingCount ?? 0,
				notesCount: user.notesCount,
				pinnedNoteIds: pins.map(pin => pin.noteId),
				pinnedNotes: this.noteEntityService.packMany(pins.map(pin => pin.note!), me, {
					detail: true,
				}),
				pinnedPageId: profile!.pinnedPageId,
				pinnedPage: profile!.pinnedPageId ? this.pageEntityService.pack(profile!.pinnedPageId, me) : null,
<<<<<<< HEAD
				publicReactions: profile!.publicReactions,
				enableGTL: profile!.enableGTL,
=======
				publicReactions: this.isLocalUser(user) ? profile!.publicReactions : false, // https://github.com/misskey-dev/misskey/issues/12964
>>>>>>> 0df06949
				followersVisibility: profile!.followersVisibility,
				followingVisibility: profile!.followingVisibility,
				twoFactorEnabled: profile!.twoFactorEnabled,
				usePasswordLessLogin: profile!.usePasswordLessLogin,
				securityKeys: profile!.twoFactorEnabled
					? this.userSecurityKeysRepository.countBy({
						userId: user.id,
					}).then(result => result >= 1)
					: false,
				roles: this.roleService.getUserRoles(user.id).then(roles => roles.filter(role => role.isPublic).sort((a, b) => b.displayOrder - a.displayOrder).map(role => ({
					id: role.id,
					name: role.name,
					color: role.color,
					iconUrl: role.iconUrl,
					description: role.description,
					isModerator: role.isModerator,
					isAdministrator: role.isAdministrator,
					displayOrder: role.displayOrder,
				}))),
				memo: meId == null ? null : await this.userMemosRepository.findOneBy({
					userId: meId,
					targetUserId: user.id,
				}).then(row => row?.memo ?? null),
				moderationNote: iAmModerator ? (profile!.moderationNote ?? '') : undefined,
			} : {}),

			...(isDetailed && isMe ? {
				avatarId: user.avatarId,
				bannerId: user.bannerId,
				isModerator: isModerator,
				isAdmin: isAdmin,
				injectFeaturedNote: profile!.injectFeaturedNote,
				receiveAnnouncementEmail: profile!.receiveAnnouncementEmail,
				alwaysMarkNsfw: profile!.alwaysMarkNsfw,
				autoSensitive: profile!.autoSensitive,
				carefulBot: profile!.carefulBot,
				autoAcceptFollowed: profile!.autoAcceptFollowed,
				autoRejectFollowRequest: profile!.autoRejectFollowRequest,
				noCrawle: profile!.noCrawle,
				preventAiLearning: profile!.preventAiLearning,
				isExplorable: user.isExplorable,
				isDeleted: user.isDeleted,
				twoFactorBackupCodesStock: profile?.twoFactorBackupSecret?.length === 5 ? 'full' : (profile?.twoFactorBackupSecret?.length ?? 0) > 0 ? 'partial' : 'none',
				hideOnlineStatus: user.hideOnlineStatus,
				hideSearchResult: user.hideSearchResult,
				hideFromSupporterPage: profile!.hideFromSupporterPage,
				hasUnreadSpecifiedNotes: this.noteUnreadsRepository.count({
					where: { userId: user.id, isSpecified: true },
					take: 1,
				}).then(count => count > 0),
				hasUnreadMentions: this.noteUnreadsRepository.count({
					where: { userId: user.id, isMentioned: true },
					take: 1,
				}).then(count => count > 0),
				hasUnreadAnnouncement: unreadAnnouncements!.length > 0,
				unreadAnnouncements,
				hasUnreadAntenna: this.getHasUnreadAntenna(user.id),
				hasUnreadChannel: false, // 後方互換性のため
				hasUnreadNotification: notificationsInfo?.hasUnread, // 後方互換性のため
				hasPendingReceivedFollowRequest: this.getHasPendingReceivedFollowRequest(user.id),
				integrations: profile!.integrations,
				unreadNotificationsCount: notificationsInfo?.unreadCount,
				mutedWords: profile!.mutedWords,
				hardMutedWords: profile!.hardMutedWords,
				mutedInstances: profile!.mutedInstances,
				mutingNotificationTypes: [], // 後方互換性のため
				notificationRecieveConfig: profile!.notificationRecieveConfig,
				emailNotificationTypes: profile!.emailNotificationTypes,
				achievements: profile!.achievements,
				loggedInDays: profile!.loggedInDates.length,
				policies: this.roleService.getUserPolicies(user.id, { gtlAvailable: profile!.enableGTL ?? undefined }),
			} : {}),

			...(opts.includeSecrets ? {
				email: profile!.email,
				emailVerified: profile!.emailVerified,
				securityKeysList: profile!.twoFactorEnabled
					? this.userSecurityKeysRepository.find({
						where: {
							userId: user.id,
						},
						select: {
							id: true,
							name: true,
							lastUsed: true,
						},
					})
					: [],
			} : {}),

			...(relation ? {
				isFollowing: relation.isFollowing,
				isFollowed: relation.isFollowed,
				hasPendingFollowRequestFromYou: relation.hasPendingFollowRequestFromYou,
				hasPendingFollowRequestToYou: relation.hasPendingFollowRequestToYou,
				isBlocking: relation.isBlocking,
				isBlocked: relation.isBlocked,
				isMuted: relation.isMuted,
				isRenoteMuted: relation.isRenoteMuted,
				isNoteSubscribing: relation.isNoteSubscribing,
				//純正Misskeyとの互換性を持たせるため
				//純正通知: https://github.com/misskey-dev/misskey/commit/e3f151e2307e4c0d7b9cdfc7deba2ff028adce03
				notify: relation.isNoteSubscribing ? 'normal' : 'none',
				withReplies: relation.following?.withReplies ?? false,
			} : {}),
		} as Promiseable<Packed<S>>;

		return await awaitAll(packed);
	}

	public packMany<S extends 'MeDetailed' | 'UserDetailedNotMe' | 'UserDetailed' | 'UserLite' = 'UserLite'>(
		users: (MiUser['id'] | MiUser)[],
		me?: { id: MiUser['id'] } | null | undefined,
		options?: {
			schema?: S,
			includeSecrets?: boolean,
		},
	): Promise<Packed<S>[]> {
		return Promise.all(users.map(u => this.pack(u, me, options)));
	}
}<|MERGE_RESOLUTION|>--- conflicted
+++ resolved
@@ -419,12 +419,8 @@
 				}),
 				pinnedPageId: profile!.pinnedPageId,
 				pinnedPage: profile!.pinnedPageId ? this.pageEntityService.pack(profile!.pinnedPageId, me) : null,
-<<<<<<< HEAD
-				publicReactions: profile!.publicReactions,
+				publicReactions: this.isLocalUser(user) ? profile!.publicReactions : false, // https://github.com/misskey-dev/misskey/issues/12964
 				enableGTL: profile!.enableGTL,
-=======
-				publicReactions: this.isLocalUser(user) ? profile!.publicReactions : false, // https://github.com/misskey-dev/misskey/issues/12964
->>>>>>> 0df06949
 				followersVisibility: profile!.followersVisibility,
 				followingVisibility: profile!.followingVisibility,
 				twoFactorEnabled: profile!.twoFactorEnabled,
