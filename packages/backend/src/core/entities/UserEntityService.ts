--- conflicted
+++ resolved
@@ -427,13 +427,9 @@
 				pinnedPageId: profile!.pinnedPageId,
 				pinnedPage: profile!.pinnedPageId ? this.pageEntityService.pack(profile!.pinnedPageId, me) : null,
 				publicReactions: profile!.publicReactions,
-<<<<<<< HEAD
-				ffVisibility: profile!.ffVisibility,
 				enableGTL: profile!.enableGTL,
-=======
 				followersVisibility: profile!.followersVisibility,
 				followingVisibility: profile!.followingVisibility,
->>>>>>> 0b5228f3
 				twoFactorEnabled: profile!.twoFactorEnabled,
 				usePasswordLessLogin: profile!.usePasswordLessLogin,
 				securityKeys: profile!.twoFactorEnabled
