/*
 * SPDX-FileCopyrightText: syuilo and misskey-project
 * SPDX-License-Identifier: AGPL-3.0-only
 */

import { Inject, Injectable } from '@nestjs/common';
import * as Redis from 'ioredis';
import _Ajv from 'ajv';
import { ModuleRef } from '@nestjs/core';
import { In } from 'typeorm';
import { DI } from '@/di-symbols.js';
import type { Config } from '@/config.js';
import type { Packed } from '@/misc/json-schema.js';
import type { Promiseable } from '@/misc/prelude/await-all.js';
import { awaitAll } from '@/misc/prelude/await-all.js';
import { USER_ACTIVE_THRESHOLD, USER_ONLINE_THRESHOLD } from '@/const.js';
import type { MiLocalUser, MiPartialLocalUser, MiPartialRemoteUser, MiRemoteUser, MiUser } from '@/models/User.js';
<<<<<<< HEAD
import { birthdaySchema, descriptionSchema, localUsernameSchema, locationSchema, nameSchema, passwordSchema } from '@/models/User.js';
import type { UsersRepository, UserSecurityKeysRepository, FollowingsRepository, FollowRequestsRepository, BlockingsRepository, MutingsRepository, DriveFilesRepository, NoteUnreadsRepository, UserNotePiningsRepository, UserProfilesRepository, AnnouncementReadsRepository, AnnouncementsRepository, MiUserProfile, RenoteMutingsRepository, NoteNotificationsRepository, UserMemoRepository } from '@/models/_.js';
=======
import {
	birthdaySchema,
	descriptionSchema,
	localUsernameSchema,
	locationSchema,
	nameSchema,
	passwordSchema,
} from '@/models/User.js';
import type {
	BlockingsRepository,
	FollowingsRepository,
	FollowRequestsRepository,
	MiFollowing,
	MiUserNotePining,
	MiUserProfile,
	MutingsRepository,
	NoteUnreadsRepository,
	RenoteMutingsRepository,
	UserMemoRepository,
	UserNotePiningsRepository,
	UserProfilesRepository,
	UserSecurityKeysRepository,
	UsersRepository,
} from '@/models/_.js';
>>>>>>> 6078081c
import { bindThis } from '@/decorators.js';
import { RoleService } from '@/core/RoleService.js';
import { ApPersonService } from '@/core/activitypub/models/ApPersonService.js';
import { FederatedInstanceService } from '@/core/FederatedInstanceService.js';
import { IdService } from '@/core/IdService.js';
import type { AnnouncementService } from '@/core/AnnouncementService.js';
import type { CustomEmojiService } from '@/core/CustomEmojiService.js';
import { AvatarDecorationService } from '@/core/AvatarDecorationService.js';
import { isNotNull } from '@/misc/is-not-null.js';
import type { OnModuleInit } from '@nestjs/common';
import type { NoteEntityService } from './NoteEntityService.js';
import type { DriveFileEntityService } from './DriveFileEntityService.js';
import type { PageEntityService } from './PageEntityService.js';

const Ajv = _Ajv.default;
const ajv = new Ajv();

function isLocalUser(user: MiUser): user is MiLocalUser;
function isLocalUser<T extends { host: MiUser['host'] }>(user: T): user is (T & { host: null; });
function isLocalUser(user: MiUser | { host: MiUser['host'] }): boolean {
	return user.host == null;
}

function isRemoteUser(user: MiUser): user is MiRemoteUser;
function isRemoteUser<T extends { host: MiUser['host'] }>(user: T): user is (T & { host: string; });
function isRemoteUser(user: MiUser | { host: MiUser['host'] }): boolean {
	return !isLocalUser(user);
}

export type UserRelation = {
	id: MiUser['id']
	following: MiFollowing | null,
	isFollowing: boolean
	isFollowed: boolean
	hasPendingFollowRequestFromYou: boolean
	hasPendingFollowRequestToYou: boolean
	isBlocking: boolean
	isBlocked: boolean
	isMuted: boolean
	isRenoteMuted: boolean
}

@Injectable()
export class UserEntityService implements OnModuleInit {
	private apPersonService: ApPersonService;
	private noteEntityService: NoteEntityService;
	private pageEntityService: PageEntityService;
	private customEmojiService: CustomEmojiService;
	private announcementService: AnnouncementService;
	private roleService: RoleService;
	private federatedInstanceService: FederatedInstanceService;
	private idService: IdService;
	private avatarDecorationService: AvatarDecorationService;

	constructor(
		private moduleRef: ModuleRef,

		@Inject(DI.config)
		private config: Config,

		@Inject(DI.redis)
		private redisClient: Redis.Redis,

		@Inject(DI.usersRepository)
		private usersRepository: UsersRepository,

		@Inject(DI.userSecurityKeysRepository)
		private userSecurityKeysRepository: UserSecurityKeysRepository,

		@Inject(DI.followingsRepository)
		private followingsRepository: FollowingsRepository,

		@Inject(DI.followRequestsRepository)
		private followRequestsRepository: FollowRequestsRepository,

		@Inject(DI.blockingsRepository)
		private blockingsRepository: BlockingsRepository,

		@Inject(DI.mutingsRepository)
		private mutingsRepository: MutingsRepository,

		@Inject(DI.renoteMutingsRepository)
		private renoteMutingsRepository: RenoteMutingsRepository,

<<<<<<< HEAD
		@Inject(DI.noteNotificationsRepository)
		private noteNotificationsRepository: NoteNotificationsRepository,

		@Inject(DI.driveFilesRepository)
		private driveFilesRepository: DriveFilesRepository,

=======
>>>>>>> 6078081c
		@Inject(DI.noteUnreadsRepository)
		private noteUnreadsRepository: NoteUnreadsRepository,

		@Inject(DI.userNotePiningsRepository)
		private userNotePiningsRepository: UserNotePiningsRepository,

		@Inject(DI.userProfilesRepository)
		private userProfilesRepository: UserProfilesRepository,

		@Inject(DI.userMemosRepository)
		private userMemosRepository: UserMemoRepository,
	) {
	}

	onModuleInit() {
		this.apPersonService = this.moduleRef.get('ApPersonService');
		this.noteEntityService = this.moduleRef.get('NoteEntityService');
		this.pageEntityService = this.moduleRef.get('PageEntityService');
		this.customEmojiService = this.moduleRef.get('CustomEmojiService');
		this.announcementService = this.moduleRef.get('AnnouncementService');
		this.roleService = this.moduleRef.get('RoleService');
		this.federatedInstanceService = this.moduleRef.get('FederatedInstanceService');
		this.idService = this.moduleRef.get('IdService');
		this.avatarDecorationService = this.moduleRef.get('AvatarDecorationService');
	}

	//#region Validators
	public validateLocalUsername = ajv.compile(localUsernameSchema);
	public validatePassword = ajv.compile(passwordSchema);
	public validateName = ajv.compile(nameSchema);
	public validateDescription = ajv.compile(descriptionSchema);
	public validateLocation = ajv.compile(locationSchema);
	public validateBirthday = ajv.compile(birthdaySchema);
	//#endregion

	public isLocalUser = isLocalUser;
	public isRemoteUser = isRemoteUser;

	@bindThis
	public async getRelation(me: MiUser['id'], target: MiUser['id']): Promise<UserRelation> {
		const [
			following,
			isFollowed,
			hasPendingFollowRequestFromYou,
			hasPendingFollowRequestToYou,
			isBlocking,
			isBlocked,
			isMuted,
			isRenoteMuted,
			isNoteSubscribing,
		] = await Promise.all([
			this.followingsRepository.findOneBy({
				followerId: me,
				followeeId: target,
			}),
			this.followingsRepository.exists({
				where: {
					followerId: target,
					followeeId: me,
				},
			}),
			this.followRequestsRepository.exists({
				where: {
					followerId: me,
					followeeId: target,
				},
			}),
			this.followRequestsRepository.exists({
				where: {
					followerId: target,
					followeeId: me,
				},
			}),
			this.blockingsRepository.exists({
				where: {
					blockerId: me,
					blockeeId: target,
				},
			}),
			this.blockingsRepository.exists({
				where: {
					blockerId: target,
					blockeeId: me,
				},
			}),
			this.mutingsRepository.exists({
				where: {
					muterId: me,
					muteeId: target,
				},
			}),
			this.renoteMutingsRepository.exists({
				where: {
					muterId: me,
					muteeId: target,
				},
			}),
			this.noteNotificationsRepository.exist({
				where: {
					userId: me,
					targetUserId: target,
				},
			}),
		]);

		return {
			id: target,
			following,
			isFollowing: following != null,
			isFollowed,
			hasPendingFollowRequestFromYou,
			hasPendingFollowRequestToYou,
			isBlocking,
			isBlocked,
			isMuted,
			isRenoteMuted,
			isNoteSubscribing,
		};
	}

	@bindThis
	public async getRelations(me: MiUser['id'], targets: MiUser['id'][]): Promise<Map<MiUser['id'], UserRelation>> {
		const [
			followers,
			followees,
			followersRequests,
			followeesRequests,
			blockers,
			blockees,
			muters,
			renoteMuters,
		] = await Promise.all([
			this.followingsRepository.findBy({ followerId: me })
				.then(f => new Map(f.map(it => [it.followeeId, it]))),
			this.followingsRepository.createQueryBuilder('f')
				.select('f.followerId')
				.where('f.followeeId = :me', { me })
				.getRawMany<{ f_followerId: string }>()
				.then(it => it.map(it => it.f_followerId)),
			this.followRequestsRepository.createQueryBuilder('f')
				.select('f.followeeId')
				.where('f.followerId = :me', { me })
				.getRawMany<{ f_followeeId: string }>()
				.then(it => it.map(it => it.f_followeeId)),
			this.followRequestsRepository.createQueryBuilder('f')
				.select('f.followerId')
				.where('f.followeeId = :me', { me })
				.getRawMany<{ f_followerId: string }>()
				.then(it => it.map(it => it.f_followerId)),
			this.blockingsRepository.createQueryBuilder('b')
				.select('b.blockeeId')
				.where('b.blockerId = :me', { me })
				.getRawMany<{ b_blockeeId: string }>()
				.then(it => it.map(it => it.b_blockeeId)),
			this.blockingsRepository.createQueryBuilder('b')
				.select('b.blockerId')
				.where('b.blockeeId = :me', { me })
				.getRawMany<{ b_blockerId: string }>()
				.then(it => it.map(it => it.b_blockerId)),
			this.mutingsRepository.createQueryBuilder('m')
				.select('m.muteeId')
				.where('m.muterId = :me', { me })
				.getRawMany<{ m_muteeId: string }>()
				.then(it => it.map(it => it.m_muteeId)),
			this.renoteMutingsRepository.createQueryBuilder('m')
				.select('m.muteeId')
				.where('m.muterId = :me', { me })
				.getRawMany<{ m_muteeId: string }>()
				.then(it => it.map(it => it.m_muteeId)),
		]);

		return new Map(
			targets.map(target => {
				const following = followers.get(target) ?? null;

				return [
					target,
					{
						id: target,
						following: following,
						isFollowing: following != null,
						isFollowed: followees.includes(target),
						hasPendingFollowRequestFromYou: followersRequests.includes(target),
						hasPendingFollowRequestToYou: followeesRequests.includes(target),
						isBlocking: blockers.includes(target),
						isBlocked: blockees.includes(target),
						isMuted: muters.includes(target),
						isRenoteMuted: renoteMuters.includes(target),
					},
				];
			}),
		);
	}

	@bindThis
	public async getHasUnreadAntenna(userId: MiUser['id']): Promise<boolean> {
		/*
		const myAntennas = (await this.antennaService.getAntennas()).filter(a => a.userId === userId);

		const isUnread = (myAntennas.length > 0 ? await this.antennaNotesRepository.exists({
			where: {
				antennaId: In(myAntennas.map(x => x.id)),
				read: false,
			},
		}) : false);

		return isUnread;
		*/
		return false; // TODO
	}

	@bindThis
	public async getNotificationsInfo(userId: MiUser['id']): Promise<{
		hasUnread: boolean;
		unreadCount: number;
	}> {
		const response = {
			hasUnread: false,
			unreadCount: 0,
		};

		const latestReadNotificationId = await this.redisClient.get(`latestReadNotification:${userId}`);

		if (!latestReadNotificationId) {
			response.unreadCount = await this.redisClient.xlen(`notificationTimeline:${userId}`);
		} else {
			const latestNotificationIdsRes = await this.redisClient.xrevrange(
				`notificationTimeline:${userId}`,
				'+',
				latestReadNotificationId,
			);

			response.unreadCount = (latestNotificationIdsRes.length - 1 >= 0) ? latestNotificationIdsRes.length - 1 : 0;
		}

		if (response.unreadCount > 0) {
			response.hasUnread = true;
		}

		return response;
	}

	@bindThis
	public async getHasPendingReceivedFollowRequest(userId: MiUser['id']): Promise<boolean> {
		const count = await this.followRequestsRepository.countBy({
			followeeId: userId,
		});

		return count > 0;
	}

	@bindThis
	public getOnlineStatus(user: MiUser): 'unknown' | 'online' | 'active' | 'offline' {
		if (user.hideOnlineStatus) return 'unknown';
		if (user.lastActiveDate == null) return 'unknown';
		const elapsed = Date.now() - user.lastActiveDate.getTime();
		return (
			elapsed < USER_ONLINE_THRESHOLD ? 'online' :
			elapsed < USER_ACTIVE_THRESHOLD ? 'active' :
			'offline'
		);
	}

	@bindThis
	public getIdenticonUrl(user: MiUser): string {
		return `${this.config.url}/identicon/${user.username.toLowerCase()}@${user.host ?? this.config.host}`;
	}

	@bindThis
	public getUserUri(user: MiLocalUser | MiPartialLocalUser | MiRemoteUser | MiPartialRemoteUser): string {
		return this.isRemoteUser(user)
			? user.uri : this.genLocalUserUri(user.id);
	}

	@bindThis
	public genLocalUserUri(userId: string): string {
		return `${this.config.url}/users/${userId}`;
	}

	public async pack<S extends 'MeDetailed' | 'UserDetailedNotMe' | 'UserDetailed' | 'UserLite' = 'UserLite'>(
		src: MiUser['id'] | MiUser,
		me?: { id: MiUser['id']; } | null | undefined,
		options?: {
			schema?: S,
			includeSecrets?: boolean,
			userProfile?: MiUserProfile,
			userRelations?: Map<MiUser['id'], UserRelation>,
			userMemos?: Map<MiUser['id'], string | null>,
			pinNotes?: Map<MiUser['id'], MiUserNotePining[]>,
		},
	): Promise<Packed<S>> {
		const opts = Object.assign({
			schema: 'UserLite',
			includeSecrets: false,
		}, options);

		const user = typeof src === 'object' ? src : await this.usersRepository.findOneByOrFail({ id: src });

		const isDetailed = opts.schema !== 'UserLite';
		const meId = me ? me.id : null;
		const isMe = meId === user.id;
		const iAmModerator = me ? await this.roleService.isModerator(me as MiUser) : false;

		const profile = isDetailed
			? (opts.userProfile ?? await this.userProfilesRepository.findOneByOrFail({ userId: user.id }))
			: null;

		let relation: UserRelation | null = null;
		if (meId && !isMe && isDetailed) {
			if (opts.userRelations) {
				relation = opts.userRelations.get(user.id) ?? null;
			} else {
				relation = await this.getRelation(meId, user.id);
			}
		}

		let memo: string | null = null;
		if (isDetailed && meId) {
			if (opts.userMemos) {
				memo = opts.userMemos.get(user.id) ?? null;
			} else {
				memo = await this.userMemosRepository.findOneBy({ userId: meId, targetUserId: user.id })
					.then(row => row?.memo ?? null);
			}
		}

		let pins: MiUserNotePining[] = [];
		if (isDetailed) {
			if (opts.pinNotes) {
				pins = opts.pinNotes.get(user.id) ?? [];
			} else {
				pins = await this.userNotePiningsRepository.createQueryBuilder('pin')
					.where('pin.userId = :userId', { userId: user.id })
					.innerJoinAndSelect('pin.note', 'note')
					.orderBy('pin.id', 'DESC')
					.getMany();
			}
		}

		const followingCount = profile == null ? null :
			(profile.followingVisibility === 'public') || isMe ? user.followingCount :
			(profile.followingVisibility === 'followers') && (relation && relation.isFollowing) ? user.followingCount :
			null;

		const followersCount = profile == null ? null :
			(profile.followersVisibility === 'public') || isMe ? user.followersCount :
			(profile.followersVisibility === 'followers') && (relation && relation.isFollowing) ? user.followersCount :
			null;

		const isModerator = isMe && isDetailed ? this.roleService.isModerator(user) : null;
		const isAdmin = isMe && isDetailed ? this.roleService.isAdministrator(user) : null;
		const unreadAnnouncements = isMe && isDetailed ?
			(await this.announcementService.getUnreadAnnouncements(user)).map((announcement) => ({
				createdAt: this.idService.parse(announcement.id).date.toISOString(),
				...announcement,
			})) : null;

		const notificationsInfo = isMe && isDetailed ? await this.getNotificationsInfo(user.id) : null;

		const packed = {
			id: user.id,
			name: user.name,
			username: user.username,
			host: user.host,
			avatarUrl: user.avatarUrl ?? this.getIdenticonUrl(user),
			avatarBlurhash: user.avatarBlurhash,
			avatarDecorations: user.avatarDecorations.length > 0 ? this.avatarDecorationService.getAll().then(decorations => user.avatarDecorations.filter(ud => decorations.some(d => d.id === ud.id)).map(ud => ({
				id: ud.id,
				angle: ud.angle || undefined,
				flipH: ud.flipH || undefined,
				offsetX: ud.offsetX || undefined,
				offsetY: ud.offsetY || undefined,
				url: decorations.find(d => d.id === ud.id)!.url,
			}))) : [],
			isBot: user.isBot,
			isCat: user.isCat,
			instance: user.host ? this.federatedInstanceService.federatedInstanceCache.fetch(user.host).then(instance => instance ? {
				name: instance.name,
				softwareName: instance.softwareName,
				softwareVersion: instance.softwareVersion,
				iconUrl: instance.iconUrl,
				faviconUrl: instance.faviconUrl,
				themeColor: instance.themeColor,
			} : undefined) : undefined,
			emojis: this.customEmojiService.populateEmojis(user.emojis, user.host),
			onlineStatus: this.getOnlineStatus(user),
			// パフォーマンス上の理由でローカルユーザーのみ
			badgeRoles: user.host == null ? this.roleService.getUserBadgeRoles(user.id).then(rs => rs.sort((a, b) => b.displayOrder - a.displayOrder).map(r => ({
				name: r.name,
				iconUrl: r.iconUrl,
				displayOrder: r.displayOrder,
			}))) : undefined,

			...(isDetailed ? {
				url: profile!.url,
				uri: user.uri,
				movedTo: user.movedToUri ? this.apPersonService.resolvePerson(user.movedToUri).then(user => user.id).catch(() => null) : null,
				alsoKnownAs: user.alsoKnownAs
					? Promise.all(user.alsoKnownAs.map(uri => this.apPersonService.fetchPerson(uri).then(user => user?.id).catch(() => null)))
						.then(xs => xs.length === 0 ? null : xs.filter(isNotNull))
					: null,
				createdAt: this.idService.parse(user.id).date.toISOString(),
				updatedAt: user.updatedAt ? user.updatedAt.toISOString() : null,
				lastFetchedAt: user.lastFetchedAt ? user.lastFetchedAt.toISOString() : null,
				bannerUrl: user.bannerUrl,
				bannerBlurhash: user.bannerBlurhash,
				isLocked: user.isLocked,
				isSilenced: this.roleService.getUserPolicies(user.id).then(r => !r.canPublicNote),
				isSuspended: user.isSuspended,
				description: profile!.description,
				location: profile!.location,
				birthday: profile!.birthday,
				lang: profile!.lang,
				fields: profile!.fields,
				verifiedLinks: profile!.verifiedLinks,
				followersCount: followersCount ?? 0,
				followingCount: followingCount ?? 0,
				notesCount: user.notesCount,
				pinnedNoteIds: pins.map(pin => pin.noteId),
				pinnedNotes: this.noteEntityService.packMany(pins.map(pin => pin.note!), me, {
					detail: true,
				}),
				pinnedPageId: profile!.pinnedPageId,
				pinnedPage: profile!.pinnedPageId ? this.pageEntityService.pack(profile!.pinnedPageId, me) : null,
				publicReactions: this.isLocalUser(user) ? profile!.publicReactions : false, // https://github.com/misskey-dev/misskey/issues/12964
				hideActivity: this.isLocalUser(user) ? profile!.hideActivity : false, //
				followersVisibility: profile!.followersVisibility,
				followingVisibility: profile!.followingVisibility,
				twoFactorEnabled: profile!.twoFactorEnabled,
				usePasswordLessLogin: profile!.usePasswordLessLogin,
				securityKeys: profile!.twoFactorEnabled
					? this.userSecurityKeysRepository.countBy({ userId: user.id }).then(result => result >= 1)
					: false,
				roles: this.roleService.getUserRoles(user.id).then(roles => roles.filter(role => role.isPublic).sort((a, b) => b.displayOrder - a.displayOrder).map(role => ({
					id: role.id,
					name: role.name,
					color: role.color,
					iconUrl: role.iconUrl,
					description: role.description,
					isModerator: role.isModerator,
					isAdministrator: role.isAdministrator,
					displayOrder: role.displayOrder,
				}))),
				memo: memo,
				moderationNote: iAmModerator ? (profile!.moderationNote ?? '') : undefined,
			} : {}),

			...(isDetailed && isMe ? {
				avatarId: user.avatarId,
				bannerId: user.bannerId,
				isModerator: isModerator,
				isAdmin: isAdmin,
				injectFeaturedNote: profile!.injectFeaturedNote,
				receiveAnnouncementEmail: profile!.receiveAnnouncementEmail,
				alwaysMarkNsfw: profile!.alwaysMarkNsfw,
				autoSensitive: profile!.autoSensitive,
				carefulBot: profile!.carefulBot,
				autoAcceptFollowed: profile!.autoAcceptFollowed,
				autoRejectFollowRequest: profile!.autoRejectFollowRequest,
				noCrawle: profile!.noCrawle,
				preventAiLearning: profile!.preventAiLearning,
				isExplorable: user.isExplorable,
				isDeleted: user.isDeleted,
				twoFactorBackupCodesStock: profile?.twoFactorBackupSecret?.length === 5 ? 'full' : (profile?.twoFactorBackupSecret?.length ?? 0) > 0 ? 'partial' : 'none',
				hideOnlineStatus: user.hideOnlineStatus,
				hideSearchResult: user.hideSearchResult,
				hideFromSupporterPage: profile!.hideFromSupporterPage,
				enableGTL: profile!.enableGTL,
				hasUnreadSpecifiedNotes: this.noteUnreadsRepository.count({
					where: { userId: user.id, isSpecified: true },
					take: 1,
				}).then(count => count > 0),
				hasUnreadMentions: this.noteUnreadsRepository.count({
					where: { userId: user.id, isMentioned: true },
					take: 1,
				}).then(count => count > 0),
				hasUnreadAnnouncement: unreadAnnouncements!.length > 0,
				unreadAnnouncements,
				hasUnreadAntenna: this.getHasUnreadAntenna(user.id),
				hasUnreadChannel: false, // 後方互換性のため
				hasUnreadNotification: notificationsInfo?.hasUnread, // 後方互換性のため
				hasPendingReceivedFollowRequest: this.getHasPendingReceivedFollowRequest(user.id),
				integrations: profile!.integrations,
				unreadNotificationsCount: notificationsInfo?.unreadCount,
				mutedWords: profile!.mutedWords,
				hardMutedWords: profile!.hardMutedWords,
				mutedInstances: profile!.mutedInstances,
				mutingNotificationTypes: [], // 後方互換性のため
				notificationRecieveConfig: profile!.notificationRecieveConfig,
				emailNotificationTypes: profile!.emailNotificationTypes,
				achievements: profile!.achievements,
				loggedInDays: profile!.loggedInDates.length,
				policies: this.roleService.getUserPolicies(user.id, { gtlAvailable: profile!.enableGTL ?? undefined }),
			} : {}),

			...(opts.includeSecrets ? {
				email: profile!.email,
				emailVerified: profile!.emailVerified,
				securityKeysList: profile!.twoFactorEnabled
					? this.userSecurityKeysRepository.find({
						where: {
							userId: user.id,
						},
						select: {
							id: true,
							name: true,
							lastUsed: true,
						},
					})
					: [],
			} : {}),

			...(relation ? {
				isFollowing: relation.isFollowing,
				isFollowed: relation.isFollowed,
				hasPendingFollowRequestFromYou: relation.hasPendingFollowRequestFromYou,
				hasPendingFollowRequestToYou: relation.hasPendingFollowRequestToYou,
				isBlocking: relation.isBlocking,
				isBlocked: relation.isBlocked,
				isMuted: relation.isMuted,
				isRenoteMuted: relation.isRenoteMuted,
				isNoteSubscribing: relation.isNoteSubscribing,
				//純正Misskeyとの互換性を持たせるため
				//純正通知: https://github.com/misskey-dev/misskey/commit/e3f151e2307e4c0d7b9cdfc7deba2ff028adce03
				notify: relation.isNoteSubscribing ? 'normal' : 'none',
				withReplies: relation.following?.withReplies ?? false,
			} : {}),
		} as Promiseable<Packed<S>>;

		return await awaitAll(packed);
	}

	public async packMany<S extends 'MeDetailed' | 'UserDetailedNotMe' | 'UserDetailed' | 'UserLite' = 'UserLite'>(
		users: (MiUser['id'] | MiUser)[],
		me?: { id: MiUser['id'] } | null | undefined,
		options?: {
			schema?: S,
			includeSecrets?: boolean,
		},
	): Promise<Packed<S>[]> {
		// -- IDのみの要素を補完して完全なエンティティ一覧を作る

		const _users = users.filter((user): user is MiUser => typeof user !== 'string');
		if (_users.length !== users.length) {
			_users.push(
				...await this.usersRepository.findBy({
					id: In(users.filter((user): user is string => typeof user === 'string')),
				}),
			);
		}
		const _userIds = _users.map(u => u.id);

		// -- 実行者の有無や指定スキーマの種別によって要否が異なる値群を取得

		let profilesMap: Map<MiUser['id'], MiUserProfile> = new Map();
		let userRelations: Map<MiUser['id'], UserRelation> = new Map();
		let userMemos: Map<MiUser['id'], string | null> = new Map();
		let pinNotes: Map<MiUser['id'], MiUserNotePining[]> = new Map();

		if (options?.schema !== 'UserLite') {
			profilesMap = await this.userProfilesRepository.findBy({ userId: In(_userIds) })
				.then(profiles => new Map(profiles.map(p => [p.userId, p])));

			const meId = me ? me.id : null;
			if (meId) {
				userMemos = await this.userMemosRepository.findBy({ userId: meId })
					.then(memos => new Map(memos.map(memo => [memo.targetUserId, memo.memo])));

				if (_userIds.length > 0) {
					userRelations = await this.getRelations(meId, _userIds);
					pinNotes = await this.userNotePiningsRepository.createQueryBuilder('pin')
						.where('pin.userId IN (:...userIds)', { userIds: _userIds })
						.innerJoinAndSelect('pin.note', 'note')
						.getMany()
						.then(pinsNotes => {
							const map = new Map<MiUser['id'], MiUserNotePining[]>();
							for (const note of pinsNotes) {
								const notes = map.get(note.userId) ?? [];
								notes.push(note);
								map.set(note.userId, notes);
							}
							for (const [, notes] of map.entries()) {
								// pack側ではDESCで取得しているので、それに合わせて降順に並び替えておく
								notes.sort((a, b) => b.id.localeCompare(a.id));
							}
							return map;
						});
				}
			}
		}

		return Promise.all(
			_users.map(u => this.pack(
				u,
				me,
				{
					...options,
					userProfile: profilesMap.get(u.id),
					userRelations: userRelations,
					userMemos: userMemos,
					pinNotes: pinNotes,
				},
			)),
		);
	}
}<|MERGE_RESOLUTION|>--- conflicted
+++ resolved
@@ -15,10 +15,6 @@
 import { awaitAll } from '@/misc/prelude/await-all.js';
 import { USER_ACTIVE_THRESHOLD, USER_ONLINE_THRESHOLD } from '@/const.js';
 import type { MiLocalUser, MiPartialLocalUser, MiPartialRemoteUser, MiRemoteUser, MiUser } from '@/models/User.js';
-<<<<<<< HEAD
-import { birthdaySchema, descriptionSchema, localUsernameSchema, locationSchema, nameSchema, passwordSchema } from '@/models/User.js';
-import type { UsersRepository, UserSecurityKeysRepository, FollowingsRepository, FollowRequestsRepository, BlockingsRepository, MutingsRepository, DriveFilesRepository, NoteUnreadsRepository, UserNotePiningsRepository, UserProfilesRepository, AnnouncementReadsRepository, AnnouncementsRepository, MiUserProfile, RenoteMutingsRepository, NoteNotificationsRepository, UserMemoRepository } from '@/models/_.js';
-=======
 import {
 	birthdaySchema,
 	descriptionSchema,
@@ -40,10 +36,13 @@
 	UserMemoRepository,
 	UserNotePiningsRepository,
 	UserProfilesRepository,
+	AnnouncementReadsRepository,
+	AnnouncementsRepository,
 	UserSecurityKeysRepository,
 	UsersRepository,
+	NoteNotificationsRepository,
+	DriveFilesRepository,
 } from '@/models/_.js';
->>>>>>> 6078081c
 import { bindThis } from '@/decorators.js';
 import { RoleService } from '@/core/RoleService.js';
 import { ApPersonService } from '@/core/activitypub/models/ApPersonService.js';
@@ -84,6 +83,7 @@
 	isBlocked: boolean
 	isMuted: boolean
 	isRenoteMuted: boolean
+	isNoteSubscribing: boolean
 }
 
 @Injectable()
@@ -128,15 +128,12 @@
 		@Inject(DI.renoteMutingsRepository)
 		private renoteMutingsRepository: RenoteMutingsRepository,
 
-<<<<<<< HEAD
 		@Inject(DI.noteNotificationsRepository)
 		private noteNotificationsRepository: NoteNotificationsRepository,
 
 		@Inject(DI.driveFilesRepository)
 		private driveFilesRepository: DriveFilesRepository,
 
-=======
->>>>>>> 6078081c
 		@Inject(DI.noteUnreadsRepository)
 		private noteUnreadsRepository: NoteUnreadsRepository,
 
@@ -268,6 +265,7 @@
 			blockees,
 			muters,
 			renoteMuters,
+			noteSubscribings,
 		] = await Promise.all([
 			this.followingsRepository.findBy({ followerId: me })
 				.then(f => new Map(f.map(it => [it.followeeId, it]))),
@@ -306,6 +304,11 @@
 				.where('m.muterId = :me', { me })
 				.getRawMany<{ m_muteeId: string }>()
 				.then(it => it.map(it => it.m_muteeId)),
+			this.noteNotificationsRepository.createQueryBuilder('n')
+				.select('n.targetUserId')
+				.where('n.userId = :me', { me })
+				.getRawMany<{ n_targetUserId: string }>()
+				.then(it => it.map(it => it.n_targetUserId)),
 		]);
 
 		return new Map(
@@ -325,6 +328,7 @@
 						isBlocked: blockees.includes(target),
 						isMuted: muters.includes(target),
 						isRenoteMuted: renoteMuters.includes(target),
+						isNoteSubscribing: noteSubscribings.includes(target),
 					},
 				];
 			}),
