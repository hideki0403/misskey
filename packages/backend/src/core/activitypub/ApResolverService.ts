--- conflicted
+++ resolved
@@ -4,16 +4,10 @@
  */
 
 import { Inject, Injectable } from '@nestjs/common';
-<<<<<<< HEAD
-import type { MiLocalUser, MiRemoteUser } from '@/models/User.js';
-import { InstanceActorService } from '@/core/InstanceActorService.js';
-import type { NotesRepository, PollsRepository, NoteReactionsRepository, UsersRepository } from '@/models/_.js';
-=======
 import { IsNull, Not } from 'typeorm';
 import type { MiLocalUser, MiRemoteUser } from '@/models/User.js';
 import { InstanceActorService } from '@/core/InstanceActorService.js';
 import type { NotesRepository, PollsRepository, NoteReactionsRepository, UsersRepository, FollowRequestsRepository } from '@/models/_.js';
->>>>>>> f748c914
 import type { Config } from '@/config.js';
 import { MetaService } from '@/core/MetaService.js';
 import { HttpRequestService } from '@/core/HttpRequestService.js';
