/*
 * SPDX-FileCopyrightText: syuilo and misskey-project
 * SPDX-License-Identifier: AGPL-3.0-only
 */

import { Inject, Injectable, OnApplicationShutdown } from '@nestjs/common';
import * as Bull from 'bullmq';
import * as Sentry from '@sentry/node';
import type { Config } from '@/config.js';
import { DI } from '@/di-symbols.js';
import type Logger from '@/logger.js';
import { bindThis } from '@/decorators.js';
import { UserWebhookDeliverProcessorService } from './processors/UserWebhookDeliverProcessorService.js';
import { SystemWebhookDeliverProcessorService } from './processors/SystemWebhookDeliverProcessorService.js';
import { EndedPollNotificationProcessorService } from './processors/EndedPollNotificationProcessorService.js';
import { ScheduledNoteDeleteProcessorService } from './processors/ScheduledNoteDeleteProsessorService.js';
import { DeliverProcessorService } from './processors/DeliverProcessorService.js';
import { InboxProcessorService } from './processors/InboxProcessorService.js';
import { DeleteDriveFilesProcessorService } from './processors/DeleteDriveFilesProcessorService.js';
import { ExportCustomEmojisProcessorService } from './processors/ExportCustomEmojisProcessorService.js';
import { ExportNotesProcessorService } from './processors/ExportNotesProcessorService.js';
import { ExportClipsProcessorService } from './processors/ExportClipsProcessorService.js';
import { ExportFollowingProcessorService } from './processors/ExportFollowingProcessorService.js';
import { ExportMutingProcessorService } from './processors/ExportMutingProcessorService.js';
import { ExportBlockingProcessorService } from './processors/ExportBlockingProcessorService.js';
import { ExportUserListsProcessorService } from './processors/ExportUserListsProcessorService.js';
import { ExportAntennasProcessorService } from './processors/ExportAntennasProcessorService.js';
import { ImportFollowingProcessorService } from './processors/ImportFollowingProcessorService.js';
import { ImportMutingProcessorService } from './processors/ImportMutingProcessorService.js';
import { ImportBlockingProcessorService } from './processors/ImportBlockingProcessorService.js';
import { ImportUserListsProcessorService } from './processors/ImportUserListsProcessorService.js';
import { ImportCustomEmojisProcessorService } from './processors/ImportCustomEmojisProcessorService.js';
import { ImportAntennasProcessorService } from './processors/ImportAntennasProcessorService.js';
import { DeleteAccountProcessorService } from './processors/DeleteAccountProcessorService.js';
import { ExportFavoritesProcessorService } from './processors/ExportFavoritesProcessorService.js';
import { CleanRemoteFilesProcessorService } from './processors/CleanRemoteFilesProcessorService.js';
import { DeleteFileProcessorService } from './processors/DeleteFileProcessorService.js';
import { RelationshipProcessorService } from './processors/RelationshipProcessorService.js';
import { TickChartsProcessorService } from './processors/TickChartsProcessorService.js';
import { ResyncChartsProcessorService } from './processors/ResyncChartsProcessorService.js';
import { CleanChartsProcessorService } from './processors/CleanChartsProcessorService.js';
import { CheckExpiredMutingsProcessorService } from './processors/CheckExpiredMutingsProcessorService.js';
import { CleanProcessorService } from './processors/CleanProcessorService.js';
import { AggregateRetentionProcessorService } from './processors/AggregateRetentionProcessorService.js';
import { IntegrationDaemonProcessorService } from './processors/IntegrationDaemonProcessorService.js';
import { QueueLoggerService } from './QueueLoggerService.js';
import { QUEUE, baseQueueOptions } from './const.js';

// ref. https://github.com/misskey-dev/misskey/pull/7635#issue-971097019
function httpRelatedBackoff(attemptsMade: number) {
	const baseDelay = 60 * 1000;	// 1min
	const maxBackoff = 8 * 60 * 60 * 1000;	// 8hours
	let backoff = (Math.pow(2, attemptsMade) - 1) * baseDelay;
	backoff = Math.min(backoff, maxBackoff);
	backoff += Math.round(backoff * Math.random() * 0.2);
	return backoff;
}

function getJobInfo(job: Bull.Job | undefined, increment = false): string {
	if (job == null) return '-';

	const age = Date.now() - job.timestamp;

	const formated = age > 60000 ? `${Math.floor(age / 1000 / 60)}m`
		: age > 10000 ? `${Math.floor(age / 1000)}s`
		: `${age}ms`;

	// onActiveとかonCompletedのattemptsMadeがなぜか0始まりなのでインクリメントする
	const currentAttempts = job.attemptsMade + (increment ? 1 : 0);
	const maxAttempts = job.opts ? job.opts.attempts : 0;

	return `id=${job.id} attempts=${currentAttempts}/${maxAttempts} age=${formated}`;
}

@Injectable()
export class QueueProcessorService implements OnApplicationShutdown {
	private logger: Logger;
	private systemQueueWorker: Bull.Worker;
	private dbQueueWorker: Bull.Worker;
	private deliverQueueWorker: Bull.Worker;
	private inboxQueueWorker: Bull.Worker;
	private userWebhookDeliverQueueWorker: Bull.Worker;
	private systemWebhookDeliverQueueWorker: Bull.Worker;
	private relationshipQueueWorker: Bull.Worker;
	private objectStorageQueueWorker: Bull.Worker;
	private endedPollNotificationQueueWorker: Bull.Worker;
	private scheduledNoteDeleteQueueWorker: Bull.Worker;

	constructor(
		@Inject(DI.config)
		private config: Config,

		private queueLoggerService: QueueLoggerService,
		private userWebhookDeliverProcessorService: UserWebhookDeliverProcessorService,
		private systemWebhookDeliverProcessorService: SystemWebhookDeliverProcessorService,
		private endedPollNotificationProcessorService: EndedPollNotificationProcessorService,
		private scheduledNoteDeleteProcessorService: ScheduledNoteDeleteProcessorService,
		private deliverProcessorService: DeliverProcessorService,
		private inboxProcessorService: InboxProcessorService,
		private deleteDriveFilesProcessorService: DeleteDriveFilesProcessorService,
		private exportCustomEmojisProcessorService: ExportCustomEmojisProcessorService,
		private exportNotesProcessorService: ExportNotesProcessorService,
		private exportClipsProcessorService: ExportClipsProcessorService,
		private exportFavoritesProcessorService: ExportFavoritesProcessorService,
		private exportFollowingProcessorService: ExportFollowingProcessorService,
		private exportMutingProcessorService: ExportMutingProcessorService,
		private exportBlockingProcessorService: ExportBlockingProcessorService,
		private exportUserListsProcessorService: ExportUserListsProcessorService,
		private exportAntennasProcessorService: ExportAntennasProcessorService,
		private importFollowingProcessorService: ImportFollowingProcessorService,
		private importMutingProcessorService: ImportMutingProcessorService,
		private importBlockingProcessorService: ImportBlockingProcessorService,
		private importUserListsProcessorService: ImportUserListsProcessorService,
		private importCustomEmojisProcessorService: ImportCustomEmojisProcessorService,
		private importAntennasProcessorService: ImportAntennasProcessorService,
		private deleteAccountProcessorService: DeleteAccountProcessorService,
		private deleteFileProcessorService: DeleteFileProcessorService,
		private cleanRemoteFilesProcessorService: CleanRemoteFilesProcessorService,
		private relationshipProcessorService: RelationshipProcessorService,
		private tickChartsProcessorService: TickChartsProcessorService,
		private resyncChartsProcessorService: ResyncChartsProcessorService,
		private cleanChartsProcessorService: CleanChartsProcessorService,
		private aggregateRetentionProcessorService: AggregateRetentionProcessorService,
		private integrationDaemonProcessorService: IntegrationDaemonProcessorService,
		private checkExpiredMutingsProcessorService: CheckExpiredMutingsProcessorService,
		private cleanProcessorService: CleanProcessorService,
	) {
		this.logger = this.queueLoggerService.logger;

		function renderError(e: Error): any {
			if (e) { // 何故かeがundefinedで来ることがある
				return {
					stack: e.stack,
					message: e.message,
					name: e.name,
				};
			} else {
				return {
					stack: '?',
					message: '?',
					name: '?',
				};
			}
		}

		//#region system
<<<<<<< HEAD
		this.systemQueueWorker = new Bull.Worker(QUEUE.SYSTEM, (job) => {
			switch (job.name) {
				case 'tickCharts': return this.tickChartsProcessorService.process();
				case 'resyncCharts': return this.resyncChartsProcessorService.process();
				case 'cleanCharts': return this.cleanChartsProcessorService.process();
				case 'aggregateRetention': return this.aggregateRetentionProcessorService.process();
				case 'checkExpiredMutings': return this.checkExpiredMutingsProcessorService.process();
				case 'clean': return this.cleanProcessorService.process();
				case 'integrationDaemon': return this.integrationDaemonProcessorService.process();
				default: throw new Error(`unrecognized job type ${job.name} for system`);
			}
		}, {
			...baseQueueOptions(this.config, QUEUE.SYSTEM),
			autorun: false,
		});

		const systemLogger = this.logger.createSubLogger('system');

		this.systemQueueWorker
			.on('active', (job) => systemLogger.debug(`active id=${job.id}`))
			.on('completed', (job, result) => systemLogger.debug(`completed(${result}) id=${job.id}`))
			.on('failed', (job, err) => systemLogger.warn(`failed(${err.stack}) id=${job ? job.id : '-'}`, { job, e: renderError(err) }))
			.on('error', (err: Error) => systemLogger.error(`error ${err.stack}`, { e: renderError(err) }))
			.on('stalled', (jobId) => systemLogger.warn(`stalled id=${jobId}`));
=======
		{
			const processer = (job: Bull.Job) => {
				switch (job.name) {
					case 'tickCharts': return this.tickChartsProcessorService.process();
					case 'resyncCharts': return this.resyncChartsProcessorService.process();
					case 'cleanCharts': return this.cleanChartsProcessorService.process();
					case 'aggregateRetention': return this.aggregateRetentionProcessorService.process();
					case 'checkExpiredMutings': return this.checkExpiredMutingsProcessorService.process();
					case 'clean': return this.cleanProcessorService.process();
					default: throw new Error(`unrecognized job type ${job.name} for system`);
				}
			};

			this.systemQueueWorker = new Bull.Worker(QUEUE.SYSTEM, (job) => {
				if (this.config.sentryForBackend) {
					return Sentry.startSpan({ name: 'Queue: System: ' + job.name }, () => processer(job));
				} else {
					return processer(job);
				}
			}, {
				...baseQueueOptions(this.config, QUEUE.SYSTEM),
				autorun: false,
			});

			const logger = this.logger.createSubLogger('system');

			this.systemQueueWorker
				.on('active', (job) => logger.debug(`active id=${job.id}`))
				.on('completed', (job, result) => logger.debug(`completed(${result}) id=${job.id}`))
				.on('failed', (job, err: Error) => {
					logger.error(`failed(${err.stack}) id=${job ? job.id : '-'}`, { job, e: renderError(err) });
					if (config.sentryForBackend) {
						Sentry.captureMessage(`Queue: System: ${job?.name ?? '?'}: ${err.message}`, {
							level: 'error',
							extra: { job, err },
						});
					}
				})
				.on('error', (err: Error) => logger.error(`error ${err.stack}`, { e: renderError(err) }))
				.on('stalled', (jobId) => logger.warn(`stalled id=${jobId}`));
		}
>>>>>>> 59e2e43a
		//#endregion

		//#region db
		{
			const processer = (job: Bull.Job) => {
				switch (job.name) {
					case 'deleteDriveFiles': return this.deleteDriveFilesProcessorService.process(job);
					case 'exportCustomEmojis': return this.exportCustomEmojisProcessorService.process(job);
					case 'exportNotes': return this.exportNotesProcessorService.process(job);
					case 'exportClips': return this.exportClipsProcessorService.process(job);
					case 'exportFavorites': return this.exportFavoritesProcessorService.process(job);
					case 'exportFollowing': return this.exportFollowingProcessorService.process(job);
					case 'exportMuting': return this.exportMutingProcessorService.process(job);
					case 'exportBlocking': return this.exportBlockingProcessorService.process(job);
					case 'exportUserLists': return this.exportUserListsProcessorService.process(job);
					case 'exportAntennas': return this.exportAntennasProcessorService.process(job);
					case 'importFollowing': return this.importFollowingProcessorService.process(job);
					case 'importFollowingToDb': return this.importFollowingProcessorService.processDb(job);
					case 'importMuting': return this.importMutingProcessorService.process(job);
					case 'importBlocking': return this.importBlockingProcessorService.process(job);
					case 'importBlockingToDb': return this.importBlockingProcessorService.processDb(job);
					case 'importUserLists': return this.importUserListsProcessorService.process(job);
					case 'importCustomEmojis': return this.importCustomEmojisProcessorService.process(job);
					case 'importAntennas': return this.importAntennasProcessorService.process(job);
					case 'deleteAccount': return this.deleteAccountProcessorService.process(job);
					default: throw new Error(`unrecognized job type ${job.name} for db`);
				}
			};

			this.dbQueueWorker = new Bull.Worker(QUEUE.DB, (job) => {
				if (this.config.sentryForBackend) {
					return Sentry.startSpan({ name: 'Queue: DB: ' + job.name }, () => processer(job));
				} else {
					return processer(job);
				}
			}, {
				...baseQueueOptions(this.config, QUEUE.DB),
				autorun: false,
			});

			const logger = this.logger.createSubLogger('db');

			this.dbQueueWorker
				.on('active', (job) => logger.debug(`active id=${job.id}`))
				.on('completed', (job, result) => logger.debug(`completed(${result}) id=${job.id}`))
				.on('failed', (job, err) => {
					logger.error(`failed(${err.stack}) id=${job ? job.id : '-'}`, { job, e: renderError(err) });
					if (config.sentryForBackend) {
						Sentry.captureMessage(`Queue: DB: ${job?.name ?? '?'}: ${err.message}`, {
							level: 'error',
							extra: { job, err },
						});
					}
				})
				.on('error', (err: Error) => logger.error(`error ${err.stack}`, { e: renderError(err) }))
				.on('stalled', (jobId) => logger.warn(`stalled id=${jobId}`));
		}
		//#endregion

		//#region deliver
		{
			this.deliverQueueWorker = new Bull.Worker(QUEUE.DELIVER, (job) => {
				if (this.config.sentryForBackend) {
					return Sentry.startSpan({ name: 'Queue: Deliver' }, () => this.deliverProcessorService.process(job));
				} else {
					return this.deliverProcessorService.process(job);
				}
			}, {
				...baseQueueOptions(this.config, QUEUE.DELIVER),
				autorun: false,
				concurrency: this.config.deliverJobConcurrency ?? 128,
				limiter: {
					max: this.config.deliverJobPerSec ?? 128,
					duration: 1000,
				},
				settings: {
					backoffStrategy: httpRelatedBackoff,
				},
			});

			const logger = this.logger.createSubLogger('deliver');

			this.deliverQueueWorker
				.on('active', (job) => logger.debug(`active ${getJobInfo(job, true)} to=${job.data.to}`))
				.on('completed', (job, result) => logger.debug(`completed(${result}) ${getJobInfo(job, true)} to=${job.data.to}`))
				.on('failed', (job, err) => {
					logger.error(`failed(${err.stack}) ${getJobInfo(job)} to=${job ? job.data.to : '-'}`);
					if (config.sentryForBackend) {
						Sentry.captureMessage(`Queue: Deliver: ${err.message}`, {
							level: 'error',
							extra: { job, err },
						});
					}
				})
				.on('error', (err: Error) => logger.error(`error ${err.stack}`, { e: renderError(err) }))
				.on('stalled', (jobId) => logger.warn(`stalled id=${jobId}`));
		}
		//#endregion

		//#region inbox
		{
			this.inboxQueueWorker = new Bull.Worker(QUEUE.INBOX, (job) => {
				if (this.config.sentryForBackend) {
					return Sentry.startSpan({ name: 'Queue: Inbox' }, () => this.inboxProcessorService.process(job));
				} else {
					return this.inboxProcessorService.process(job);
				}
			}, {
				...baseQueueOptions(this.config, QUEUE.INBOX),
				autorun: false,
				concurrency: this.config.inboxJobConcurrency ?? 16,
				limiter: {
					max: this.config.inboxJobPerSec ?? 32,
					duration: 1000,
				},
				settings: {
					backoffStrategy: httpRelatedBackoff,
				},
			});

			const logger = this.logger.createSubLogger('inbox');

			this.inboxQueueWorker
				.on('active', (job) => logger.debug(`active ${getJobInfo(job, true)}`))
				.on('completed', (job, result) => logger.debug(`completed(${result}) ${getJobInfo(job, true)}`))
				.on('failed', (job, err) => {
					logger.error(`failed(${err.stack}) ${getJobInfo(job)} activity=${job ? (job.data.activity ? job.data.activity.id : 'none') : '-'}`, { job, e: renderError(err) });
					if (config.sentryForBackend) {
						Sentry.captureMessage(`Queue: Inbox: ${err.message}`, {
							level: 'error',
							extra: { job, err },
						});
					}
				})
				.on('error', (err: Error) => logger.error(`error ${err.stack}`, { e: renderError(err) }))
				.on('stalled', (jobId) => logger.warn(`stalled id=${jobId}`));
		}
		//#endregion

		//#region user-webhook deliver
		{
			this.userWebhookDeliverQueueWorker = new Bull.Worker(QUEUE.USER_WEBHOOK_DELIVER, (job) => {
				if (this.config.sentryForBackend) {
					return Sentry.startSpan({ name: 'Queue: UserWebhookDeliver' }, () => this.userWebhookDeliverProcessorService.process(job));
				} else {
					return this.userWebhookDeliverProcessorService.process(job);
				}
			}, {
				...baseQueueOptions(this.config, QUEUE.USER_WEBHOOK_DELIVER),
				autorun: false,
				concurrency: 64,
				limiter: {
					max: 64,
					duration: 1000,
				},
				settings: {
					backoffStrategy: httpRelatedBackoff,
				},
			});

			const logger = this.logger.createSubLogger('user-webhook');

			this.userWebhookDeliverQueueWorker
				.on('active', (job) => logger.debug(`active ${getJobInfo(job, true)} to=${job.data.to}`))
				.on('completed', (job, result) => logger.debug(`completed(${result}) ${getJobInfo(job, true)} to=${job.data.to}`))
				.on('failed', (job, err) => {
					logger.error(`failed(${err.stack}) ${getJobInfo(job)} to=${job ? job.data.to : '-'}`);
					if (config.sentryForBackend) {
						Sentry.captureMessage(`Queue: UserWebhookDeliver: ${err.message}`, {
							level: 'error',
							extra: { job, err },
						});
					}
				})
				.on('error', (err: Error) => logger.error(`error ${err.stack}`, { e: renderError(err) }))
				.on('stalled', (jobId) => logger.warn(`stalled id=${jobId}`));
		}
		//#endregion

		//#region system-webhook deliver
		{
			this.systemWebhookDeliverQueueWorker = new Bull.Worker(QUEUE.SYSTEM_WEBHOOK_DELIVER, (job) => {
				if (this.config.sentryForBackend) {
					return Sentry.startSpan({ name: 'Queue: SystemWebhookDeliver' }, () => this.systemWebhookDeliverProcessorService.process(job));
				} else {
					return this.systemWebhookDeliverProcessorService.process(job);
				}
			}, {
				...baseQueueOptions(this.config, QUEUE.SYSTEM_WEBHOOK_DELIVER),
				autorun: false,
				concurrency: 16,
				limiter: {
					max: 16,
					duration: 1000,
				},
				settings: {
					backoffStrategy: httpRelatedBackoff,
				},
			});

			const logger = this.logger.createSubLogger('system-webhook');

			this.systemWebhookDeliverQueueWorker
				.on('active', (job) => logger.debug(`active ${getJobInfo(job, true)} to=${job.data.to}`))
				.on('completed', (job, result) => logger.debug(`completed(${result}) ${getJobInfo(job, true)} to=${job.data.to}`))
				.on('failed', (job, err) => {
					logger.error(`failed(${err.stack}) ${getJobInfo(job)} to=${job ? job.data.to : '-'}`);
					if (config.sentryForBackend) {
						Sentry.captureMessage(`Queue: SystemWebhookDeliver: ${err.message}`, {
							level: 'error',
							extra: { job, err },
						});
					}
				})
				.on('error', (err: Error) => logger.error(`error ${err.stack}`, { e: renderError(err) }))
				.on('stalled', (jobId) => logger.warn(`stalled id=${jobId}`));
		}
		//#endregion

		//#region relationship
		{
			const processer = (job: Bull.Job) => {
				switch (job.name) {
					case 'follow': return this.relationshipProcessorService.processFollow(job);
					case 'unfollow': return this.relationshipProcessorService.processUnfollow(job);
					case 'block': return this.relationshipProcessorService.processBlock(job);
					case 'unblock': return this.relationshipProcessorService.processUnblock(job);
					default: throw new Error(`unrecognized job type ${job.name} for relationship`);
				}
			};

			this.relationshipQueueWorker = new Bull.Worker(QUEUE.RELATIONSHIP, (job) => {
				if (this.config.sentryForBackend) {
					return Sentry.startSpan({ name: 'Queue: Relationship: ' + job.name }, () => processer(job));
				} else {
					return processer(job);
				}
			}, {
				...baseQueueOptions(this.config, QUEUE.RELATIONSHIP),
				autorun: false,
				concurrency: this.config.relationshipJobConcurrency ?? 16,
				limiter: {
					max: this.config.relationshipJobPerSec ?? 64,
					duration: 1000,
				},
			});

			const logger = this.logger.createSubLogger('relationship');

			this.relationshipQueueWorker
				.on('active', (job) => logger.debug(`active id=${job.id}`))
				.on('completed', (job, result) => logger.debug(`completed(${result}) id=${job.id}`))
				.on('failed', (job, err) => {
					logger.error(`failed(${err.stack}) id=${job ? job.id : '-'}`, { job, e: renderError(err) });
					if (config.sentryForBackend) {
						Sentry.captureMessage(`Queue: Relationship: ${job?.name ?? '?'}: ${err.message}`, {
							level: 'error',
							extra: { job, err },
						});
					}
				})
				.on('error', (err: Error) => logger.error(`error ${err.stack}`, { e: renderError(err) }))
				.on('stalled', (jobId) => logger.warn(`stalled id=${jobId}`));
		}
		//#endregion

		//#region object storage
		{
			const processer = (job: Bull.Job) => {
				switch (job.name) {
					case 'deleteFile': return this.deleteFileProcessorService.process(job);
					case 'cleanRemoteFiles': return this.cleanRemoteFilesProcessorService.process(job);
					default: throw new Error(`unrecognized job type ${job.name} for objectStorage`);
				}
			};

			this.objectStorageQueueWorker = new Bull.Worker(QUEUE.OBJECT_STORAGE, (job) => {
				if (this.config.sentryForBackend) {
					return Sentry.startSpan({ name: 'Queue: ObjectStorage: ' + job.name }, () => processer(job));
				} else {
					return processer(job);
				}
			}, {
				...baseQueueOptions(this.config, QUEUE.OBJECT_STORAGE),
				autorun: false,
				concurrency: 16,
			});

			const logger = this.logger.createSubLogger('objectStorage');

			this.objectStorageQueueWorker
				.on('active', (job) => logger.debug(`active id=${job.id}`))
				.on('completed', (job, result) => logger.debug(`completed(${result}) id=${job.id}`))
				.on('failed', (job, err) => {
					logger.error(`failed(${err.stack}) id=${job ? job.id : '-'}`, { job, e: renderError(err) });
					if (config.sentryForBackend) {
						Sentry.captureMessage(`Queue: ObjectStorage: ${job?.name ?? '?'}: ${err.message}`, {
							level: 'error',
							extra: { job, err },
						});
					}
				})
				.on('error', (err: Error) => logger.error(`error ${err.stack}`, { e: renderError(err) }))
				.on('stalled', (jobId) => logger.warn(`stalled id=${jobId}`));
		}
		//#endregion

		//#region ended poll notification
		{
			this.endedPollNotificationQueueWorker = new Bull.Worker(QUEUE.ENDED_POLL_NOTIFICATION, (job) => {
				if (this.config.sentryForBackend) {
					return Sentry.startSpan({ name: 'Queue: EndedPollNotification' }, () => this.endedPollNotificationProcessorService.process(job));
				} else {
					return this.endedPollNotificationProcessorService.process(job);
				}
			}, {
				...baseQueueOptions(this.config, QUEUE.ENDED_POLL_NOTIFICATION),
				autorun: false,
			});
		}
		//#endregion

		//#region scheduled note delete
		this.scheduledNoteDeleteQueueWorker = new Bull.Worker(QUEUE.SCHEDULED_NOTE_DELETE, (job) => this.scheduledNoteDeleteProcessorService.process(job), {
			...baseQueueOptions(this.config, QUEUE.SCHEDULED_NOTE_DELETE),
			autorun: false,
		});
	}

	@bindThis
	public async start(): Promise<void> {
		await Promise.all([
			this.systemQueueWorker.run(),
			this.dbQueueWorker.run(),
			this.deliverQueueWorker.run(),
			this.inboxQueueWorker.run(),
			this.userWebhookDeliverQueueWorker.run(),
			this.systemWebhookDeliverQueueWorker.run(),
			this.relationshipQueueWorker.run(),
			this.objectStorageQueueWorker.run(),
			this.endedPollNotificationQueueWorker.run(),
			this.scheduledNoteDeleteQueueWorker.run(),
		]);
	}

	@bindThis
	public async stop(): Promise<void> {
		await Promise.all([
			this.systemQueueWorker.close(),
			this.dbQueueWorker.close(),
			this.deliverQueueWorker.close(),
			this.inboxQueueWorker.close(),
			this.userWebhookDeliverQueueWorker.close(),
			this.systemWebhookDeliverQueueWorker.close(),
			this.relationshipQueueWorker.close(),
			this.objectStorageQueueWorker.close(),
			this.endedPollNotificationQueueWorker.close(),
			this.scheduledNoteDeleteQueueWorker.close(),
		]);
	}

	@bindThis
	public async onApplicationShutdown(signal?: string | undefined): Promise<void> {
		await this.stop();
	}
}<|MERGE_RESOLUTION|>--- conflicted
+++ resolved
@@ -144,32 +144,6 @@
 		}
 
 		//#region system
-<<<<<<< HEAD
-		this.systemQueueWorker = new Bull.Worker(QUEUE.SYSTEM, (job) => {
-			switch (job.name) {
-				case 'tickCharts': return this.tickChartsProcessorService.process();
-				case 'resyncCharts': return this.resyncChartsProcessorService.process();
-				case 'cleanCharts': return this.cleanChartsProcessorService.process();
-				case 'aggregateRetention': return this.aggregateRetentionProcessorService.process();
-				case 'checkExpiredMutings': return this.checkExpiredMutingsProcessorService.process();
-				case 'clean': return this.cleanProcessorService.process();
-				case 'integrationDaemon': return this.integrationDaemonProcessorService.process();
-				default: throw new Error(`unrecognized job type ${job.name} for system`);
-			}
-		}, {
-			...baseQueueOptions(this.config, QUEUE.SYSTEM),
-			autorun: false,
-		});
-
-		const systemLogger = this.logger.createSubLogger('system');
-
-		this.systemQueueWorker
-			.on('active', (job) => systemLogger.debug(`active id=${job.id}`))
-			.on('completed', (job, result) => systemLogger.debug(`completed(${result}) id=${job.id}`))
-			.on('failed', (job, err) => systemLogger.warn(`failed(${err.stack}) id=${job ? job.id : '-'}`, { job, e: renderError(err) }))
-			.on('error', (err: Error) => systemLogger.error(`error ${err.stack}`, { e: renderError(err) }))
-			.on('stalled', (jobId) => systemLogger.warn(`stalled id=${jobId}`));
-=======
 		{
 			const processer = (job: Bull.Job) => {
 				switch (job.name) {
@@ -179,6 +153,7 @@
 					case 'aggregateRetention': return this.aggregateRetentionProcessorService.process();
 					case 'checkExpiredMutings': return this.checkExpiredMutingsProcessorService.process();
 					case 'clean': return this.cleanProcessorService.process();
+					case 'integrationDaemon': return this.integrationDaemonProcessorService.process();
 					default: throw new Error(`unrecognized job type ${job.name} for system`);
 				}
 			};
@@ -211,7 +186,6 @@
 				.on('error', (err: Error) => logger.error(`error ${err.stack}`, { e: renderError(err) }))
 				.on('stalled', (jobId) => logger.warn(`stalled id=${jobId}`));
 		}
->>>>>>> 59e2e43a
 		//#endregion
 
 		//#region db
