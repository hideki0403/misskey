/*
 * SPDX-FileCopyrightText: syuilo and other misskey contributors
 * SPDX-License-Identifier: AGPL-3.0-only
<<<<<<< HEAD
 */

/**
 * Config loader
=======
>>>>>>> 90b058e2
 */

import * as fs from 'node:fs';
import { fileURLToPath } from 'node:url';
import { dirname, resolve } from 'node:path';
import * as yaml from 'js-yaml';
import type { RedisOptions } from 'ioredis';

type RedisOptionsSource = Partial<RedisOptions> & {
	host: string;
	port: number;
	family?: number;
	pass: string;
	db?: number;
	prefix?: string;
};

/**
 * 設定ファイルの型
 */
type Source = {
	url: string;
	port?: number;
	socket?: string;
	chmodSocket?: string;
	disableHsts?: boolean;
	db: {
		host: string;
		port: number;
		db: string;
		user: string;
		pass: string;
		disableCache?: boolean;
		extra?: { [x: string]: string };
	};
	dbReplications?: boolean;
	dbSlaves?: {
		host: string;
		port: number;
		db: string;
		user: string;
		pass: string;
	}[];
	redis: RedisOptionsSource;
	redisForPubsub?: RedisOptionsSource;
	redisForJobQueue?: RedisOptionsSource;
	meilisearch?: {
		host: string;
		port: string;
		apiKey: string;
		ssl?: boolean;
		index: string;
		scope?: 'local' | 'global' | string[];
	};

	proxy?: string;
	proxySmtp?: string;
	proxyBypassHosts?: string[];

	allowedPrivateNetworks?: string[];

	maxFileSize?: number;

	clusterLimit?: number;

	id: string;

	outgoingAddress?: string;
	outgoingAddressFamily?: 'ipv4' | 'ipv6' | 'dual';

	deliverJobConcurrency?: number;
	inboxJobConcurrency?: number;
	relashionshipJobConcurrency?: number;
	deliverJobPerSec?: number;
	inboxJobPerSec?: number;
	relashionshipJobPerSec?: number;
	deliverJobMaxAttempts?: number;
	inboxJobMaxAttempts?: number;

	mediaProxy?: string;
	proxyRemoteFiles?: boolean;
	videoThumbnailGenerator?: string;

	signToActivityPubGet?: boolean;

	perChannelMaxNoteCacheCount?: number;
	perUserNotificationsMaxCount?: number;
	deactivateAntennaThreshold?: number;
};

export type Config = {
	url: string;
	port: number;
	socket: string | undefined;
	chmodSocket: string | undefined;
	disableHsts: boolean | undefined;
	db: {
		host: string;
		port: number;
		db: string;
		user: string;
		pass: string;
		disableCache?: boolean;
		extra?: { [x: string]: string };
	};
	dbReplications: boolean | undefined;
	dbSlaves: {
		host: string;
		port: number;
		db: string;
		user: string;
		pass: string;
	}[] | undefined;
	meilisearch: {
		host: string;
		port: string;
		apiKey: string;
		ssl?: boolean;
		index: string;
		scope?: 'local' | 'global' | string[];
	} | undefined;
	proxy: string | undefined;
	proxySmtp: string | undefined;
	proxyBypassHosts: string[] | undefined;
	allowedPrivateNetworks: string[] | undefined;
	maxFileSize: number | undefined;
	clusterLimit: number | undefined;
	id: string;
	outgoingAddress: string | undefined;
	outgoingAddressFamily: 'ipv4' | 'ipv6' | 'dual' | undefined;
	deliverJobConcurrency: number | undefined;
	inboxJobConcurrency: number | undefined;
	relashionshipJobConcurrency: number | undefined;
	deliverJobPerSec: number | undefined;
	inboxJobPerSec: number | undefined;
	relashionshipJobPerSec: number | undefined;
	deliverJobMaxAttempts: number | undefined;
	inboxJobMaxAttempts: number | undefined;
	proxyRemoteFiles: boolean | undefined;
	signToActivityPubGet: boolean | undefined;

	version: string;
	host: string;
	hostname: string;
	scheme: string;
	wsScheme: string;
	apiUrl: string;
	wsUrl: string;
	authUrl: string;
	driveUrl: string;
	userAgent: string;
	clientEntry: string;
	clientManifestExists: boolean;
	mediaProxy: string;
	externalMediaProxyEnabled: boolean;
	videoThumbnailGenerator: string | null;
	redis: RedisOptions & RedisOptionsSource;
	redisForPubsub: RedisOptions & RedisOptionsSource;
	redisForJobQueue: RedisOptions & RedisOptionsSource;
	perChannelMaxNoteCacheCount: number;
	perUserNotificationsMaxCount: number;
	deactivateAntennaThreshold: number;
};

const _filename = fileURLToPath(import.meta.url);
const _dirname = dirname(_filename);

/**
 * Path of configuration directory
 */
const dir = `${_dirname}/../../../.config`;

/**
 * Path of configuration file
 */
const path = process.env.MISSKEY_CONFIG_YML
	? resolve(dir, process.env.MISSKEY_CONFIG_YML)
	: process.env.NODE_ENV === 'test'
		? resolve(dir, 'test.yml')
		: resolve(dir, 'default.yml');

export function loadConfig(): Config {
	const meta = JSON.parse(fs.readFileSync(`${_dirname}/../../../built/meta.json`, 'utf-8'));
	const clientManifestExists = fs.existsSync(_dirname + '/../../../built/_vite_/manifest.json');
	const clientManifest = clientManifestExists ?
		JSON.parse(fs.readFileSync(`${_dirname}/../../../built/_vite_/manifest.json`, 'utf-8'))
		: { 'src/_boot_.ts': { file: 'src/_boot_.ts' } };
	const config = yaml.load(fs.readFileSync(path, 'utf-8')) as Source;

	const url = tryCreateUrl(config.url);
	const version = meta.version;
	const host = url.host;
	const hostname = url.hostname;
	const scheme = url.protocol.replace(/:$/, '');
	const wsScheme = scheme.replace('http', 'ws');

	const externalMediaProxy = config.mediaProxy ?
		config.mediaProxy.endsWith('/') ? config.mediaProxy.substring(0, config.mediaProxy.length - 1) : config.mediaProxy
		: null;
	const internalMediaProxy = `${scheme}://${host}/proxy`;
	const redis = convertRedisOptions(config.redis, host);

	return {
		version,
		url: url.origin,
		port: config.port ?? parseInt(process.env.PORT ?? '', 10),
		socket: config.socket,
		chmodSocket: config.chmodSocket,
		disableHsts: config.disableHsts,
		host,
		hostname,
		scheme,
		wsScheme,
		wsUrl: `${wsScheme}://${host}`,
		apiUrl: `${scheme}://${host}/api`,
		authUrl: `${scheme}://${host}/auth`,
		driveUrl: `${scheme}://${host}/files`,
		db: config.db,
		dbReplications: config.dbReplications,
		dbSlaves: config.dbSlaves,
		meilisearch: config.meilisearch,
		redis,
		redisForPubsub: config.redisForPubsub ? convertRedisOptions(config.redisForPubsub, host) : redis,
		redisForJobQueue: config.redisForJobQueue ? convertRedisOptions(config.redisForJobQueue, host) : redis,
		id: config.id,
		proxy: config.proxy,
		proxySmtp: config.proxySmtp,
		proxyBypassHosts: config.proxyBypassHosts,
		allowedPrivateNetworks: config.allowedPrivateNetworks,
		maxFileSize: config.maxFileSize,
		clusterLimit: config.clusterLimit,
		outgoingAddress: config.outgoingAddress,
		outgoingAddressFamily: config.outgoingAddressFamily,
		deliverJobConcurrency: config.deliverJobConcurrency,
		inboxJobConcurrency: config.inboxJobConcurrency,
		relashionshipJobConcurrency: config.relashionshipJobConcurrency,
		deliverJobPerSec: config.deliverJobPerSec,
		inboxJobPerSec: config.inboxJobPerSec,
		relashionshipJobPerSec: config.relashionshipJobPerSec,
		deliverJobMaxAttempts: config.deliverJobMaxAttempts,
		inboxJobMaxAttempts: config.inboxJobMaxAttempts,
		proxyRemoteFiles: config.proxyRemoteFiles,
		signToActivityPubGet: config.signToActivityPubGet,
		mediaProxy: externalMediaProxy ?? internalMediaProxy,
		externalMediaProxyEnabled: externalMediaProxy !== null && externalMediaProxy !== internalMediaProxy,
		videoThumbnailGenerator: config.videoThumbnailGenerator ?
			config.videoThumbnailGenerator.endsWith('/') ? config.videoThumbnailGenerator.substring(0, config.videoThumbnailGenerator.length - 1) : config.videoThumbnailGenerator
			: null,
		userAgent: `Misskey/${version} (${config.url})`,
		clientEntry: clientManifest['src/_boot_.ts'],
		clientManifestExists: clientManifestExists,
		perChannelMaxNoteCacheCount: config.perChannelMaxNoteCacheCount ?? 1000,
		perUserNotificationsMaxCount: config.perUserNotificationsMaxCount ?? 300,
		deactivateAntennaThreshold: config.deactivateAntennaThreshold ?? (1000 * 60 * 60 * 24 * 7),
	};
}

function tryCreateUrl(url: string) {
	try {
		return new URL(url);
	} catch (e) {
		throw new Error(`url="${url}" is not a valid URL.`);
	}
}

function convertRedisOptions(options: RedisOptionsSource, host: string): RedisOptions & RedisOptionsSource {
	return {
		...options,
		password: options.pass,
		prefix: options.prefix ?? host,
		family: options.family ?? 0,
		keyPrefix: `${options.prefix ?? host}:`,
		db: options.db ?? 0,
	};
}<|MERGE_RESOLUTION|>--- conflicted
+++ resolved
@@ -1,13 +1,6 @@
 /*
  * SPDX-FileCopyrightText: syuilo and other misskey contributors
  * SPDX-License-Identifier: AGPL-3.0-only
-<<<<<<< HEAD
- */
-
-/**
- * Config loader
-=======
->>>>>>> 90b058e2
  */
 
 import * as fs from 'node:fs';
