--- conflicted
+++ resolved
@@ -92,10 +92,6 @@
 
 		if (note.reply) {
 			const reply = note.reply;
-<<<<<<< HEAD
-			// 「チャンネル接続主への返信」でもなければ、「チャンネル接続主が行った返信」でもなければ、「投稿者の投稿者自身への返信」でもない場合
-			if (reply.userId !== this.user!.id && !isMe && reply.userId !== note.userId) return;
-=======
 			if (this.membershipsMap[note.userId]?.withReplies) {
 				// 自分のフォローしていないユーザーの visibility: followers な投稿への返信は弾く
 				if (reply.visibility === 'followers' && !Object.hasOwn(this.following, reply.userId)) return;
@@ -103,7 +99,6 @@
 				// 「チャンネル接続主への返信」でもなければ、「チャンネル接続主が行った返信」でもなければ、「投稿者の投稿者自身への返信」でもない場合
 				if (reply.userId !== this.user!.id && !isMe && reply.userId !== note.userId) return;
 			}
->>>>>>> 9ec667a8
 		}
 
 		// 流れてきたNoteがミュートしているユーザーが関わるものだったら無視する
