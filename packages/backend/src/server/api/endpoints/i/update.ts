/*
 * SPDX-FileCopyrightText: syuilo and other misskey contributors
 * SPDX-License-Identifier: AGPL-3.0-only
 */

import RE2 from 're2';
import * as mfm from 'mfm-js';
import { Inject, Injectable } from '@nestjs/common';
import ms from 'ms';
import { JSDOM } from 'jsdom';
import { extractCustomEmojisFromMfm } from '@/misc/extract-custom-emojis-from-mfm.js';
import { extractHashtags } from '@/misc/extract-hashtags.js';
import * as Acct from '@/misc/acct.js';
import type { UsersRepository, DriveFilesRepository, UserProfilesRepository, PagesRepository } from '@/models/_.js';
import type { MiLocalUser, MiUser } from '@/models/User.js';
import { birthdaySchema, descriptionSchema, locationSchema, nameSchema } from '@/models/User.js';
import type { MiUserProfile } from '@/models/UserProfile.js';
import { notificationTypes } from '@/types.js';
import { normalizeForSearch } from '@/misc/normalize-for-search.js';
import { langmap } from '@/misc/langmap.js';
import { Endpoint } from '@/server/api/endpoint-base.js';
import { UserEntityService } from '@/core/entities/UserEntityService.js';
import { GlobalEventService } from '@/core/GlobalEventService.js';
import { UserFollowingService } from '@/core/UserFollowingService.js';
import { AccountUpdateService } from '@/core/AccountUpdateService.js';
import { HashtagService } from '@/core/HashtagService.js';
import { DI } from '@/di-symbols.js';
import { RoleService } from '@/core/RoleService.js';
import { CacheService } from '@/core/CacheService.js';
import { RemoteUserResolveService } from '@/core/RemoteUserResolveService.js';
import { DriveFileEntityService } from '@/core/entities/DriveFileEntityService.js';
import { HttpRequestService } from '@/core/HttpRequestService.js';
import type { Config } from '@/config.js';
import { safeForSql } from '@/misc/safe-for-sql.js';
import { AvatarDecorationService } from '@/core/AvatarDecorationService.js';
import { ApiLoggerService } from '../../ApiLoggerService.js';
import { ApiError } from '../../error.js';

export const meta = {
	tags: ['account'],

	requireCredential: true,

	kind: 'write:account',

	limit: {
		duration: ms('1hour'),
		max: 20,
	},

	errors: {
		noSuchAvatar: {
			message: 'No such avatar file.',
			code: 'NO_SUCH_AVATAR',
			id: '539f3a45-f215-4f81-a9a8-31293640207f',
		},

		noSuchBanner: {
			message: 'No such banner file.',
			code: 'NO_SUCH_BANNER',
			id: '0d8f5629-f210-41c2-9433-735831a58595',
		},

		avatarNotAnImage: {
			message: 'The file specified as an avatar is not an image.',
			code: 'AVATAR_NOT_AN_IMAGE',
			id: 'f419f9f8-2f4d-46b1-9fb4-49d3a2fd7191',
		},

		bannerNotAnImage: {
			message: 'The file specified as a banner is not an image.',
			code: 'BANNER_NOT_AN_IMAGE',
			id: '75aedb19-2afd-4e6d-87fc-67941256fa60',
		},

		noSuchPage: {
			message: 'No such page.',
			code: 'NO_SUCH_PAGE',
			id: '8e01b590-7eb9-431b-a239-860e086c408e',
		},

		invalidRegexp: {
			message: 'Invalid Regular Expression.',
			code: 'INVALID_REGEXP',
			id: '0d786918-10df-41cd-8f33-8dec7d9a89a5',
		},

		tooManyMutedWords: {
			message: 'Too many muted words.',
			code: 'TOO_MANY_MUTED_WORDS',
			id: '010665b1-a211-42d2-bc64-8f6609d79785',
		},

		noSuchUser: {
			message: 'No such user.',
			code: 'NO_SUCH_USER',
			id: 'fcd2eef9-a9b2-4c4f-8624-038099e90aa5',
		},

		uriNull: {
			message: 'User ActivityPup URI is null.',
			code: 'URI_NULL',
			id: 'bf326f31-d430-4f97-9933-5d61e4d48a23',
		},

		forbiddenToSetYourself: {
			message: 'You can\'t set yourself as your own alias.',
			code: 'FORBIDDEN_TO_SET_YOURSELF',
			id: '25c90186-4ab0-49c8-9bba-a1fa6c202ba4',
		},

		restrictedByRole: {
			message: 'This feature is restricted by your role.',
			code: 'RESTRICTED_BY_ROLE',
			id: '8feff0ba-5ab5-585b-31f4-4df816663fad',
		},
	},

	res: {
		type: 'object',
		optional: false, nullable: false,
		ref: 'MeDetailed',
	},
} as const;

const muteWords = { type: 'array', items: { oneOf: [
	{ type: 'array', items: { type: 'string' } },
	{ type: 'string' },
] } } as const;

export const paramDef = {
	type: 'object',
	properties: {
		name: { ...nameSchema, nullable: true },
		description: { ...descriptionSchema, nullable: true },
		location: { ...locationSchema, nullable: true },
		birthday: { ...birthdaySchema, nullable: true },
		lang: { type: 'string', enum: [null, ...Object.keys(langmap)] as string[], nullable: true },
		avatarId: { type: 'string', format: 'misskey:id', nullable: true },
		avatarDecorations: { type: 'array', maxItems: 16, items: {
			type: 'object',
			properties: {
				id: { type: 'string', format: 'misskey:id' },
				angle: { type: 'number', nullable: true, maximum: 0.5, minimum: -0.5 },
				flipH: { type: 'boolean', nullable: true },
				offsetX: { type: 'number', nullable: true, maximum: 0.25, minimum: -0.25 },
				offsetY: { type: 'number', nullable: true, maximum: 0.25, minimum: -0.25 },
			},
			required: ['id'],
		} },
		bannerId: { type: 'string', format: 'misskey:id', nullable: true },
		fields: {
			type: 'array',
			minItems: 0,
			maxItems: 16,
			items: {
				type: 'object',
				properties: {
					name: { type: 'string' },
					value: { type: 'string' },
				},
				required: ['name', 'value'],
			},
		},
		isLocked: { type: 'boolean' },
		isExplorable: { type: 'boolean' },
		hideOnlineStatus: { type: 'boolean' },
		hideSearchResult: { type: 'boolean' },
		publicReactions: { type: 'boolean' },
		carefulBot: { type: 'boolean' },
		autoAcceptFollowed: { type: 'boolean' },
		autoRejectFollowRequest: { type: 'boolean' },
		noCrawle: { type: 'boolean' },
		preventAiLearning: { type: 'boolean' },
		isBot: { type: 'boolean' },
		isCat: { type: 'boolean' },
		injectFeaturedNote: { type: 'boolean' },
		receiveAnnouncementEmail: { type: 'boolean' },
		alwaysMarkNsfw: { type: 'boolean' },
		autoSensitive: { type: 'boolean' },
<<<<<<< HEAD
		ffVisibility: { type: 'string', enum: ['public', 'followers', 'private'] },
		enableGTL: { type: 'boolean', nullable: true },
		hideFromSupporterPage: { type: 'boolean' },
=======
		followingVisibility: { type: 'string', enum: ['public', 'followers', 'private'] },
		followersVisibility: { type: 'string', enum: ['public', 'followers', 'private'] },
>>>>>>> 0b5228f3
		pinnedPageId: { type: 'string', format: 'misskey:id', nullable: true },
		mutedWords: muteWords,
		hardMutedWords: muteWords,
		mutedInstances: { type: 'array', items: {
			type: 'string',
		} },
		notificationRecieveConfig: { type: 'object' },
		emailNotificationTypes: { type: 'array', items: {
			type: 'string',
		} },
		alsoKnownAs: {
			type: 'array',
			maxItems: 10,
			uniqueItems: true,
			items: { type: 'string' },
		},
	},
} as const;

@Injectable()
export default class extends Endpoint<typeof meta, typeof paramDef> { // eslint-disable-line import/no-default-export
	constructor(
		@Inject(DI.config)
		private config: Config,

		@Inject(DI.usersRepository)
		private usersRepository: UsersRepository,

		@Inject(DI.userProfilesRepository)
		private userProfilesRepository: UserProfilesRepository,

		@Inject(DI.driveFilesRepository)
		private driveFilesRepository: DriveFilesRepository,

		@Inject(DI.pagesRepository)
		private pagesRepository: PagesRepository,

		private userEntityService: UserEntityService,
		private driveFileEntityService: DriveFileEntityService,
		private globalEventService: GlobalEventService,
		private userFollowingService: UserFollowingService,
		private accountUpdateService: AccountUpdateService,
		private remoteUserResolveService: RemoteUserResolveService,
		private apiLoggerService: ApiLoggerService,
		private hashtagService: HashtagService,
		private roleService: RoleService,
		private cacheService: CacheService,
		private httpRequestService: HttpRequestService,
		private avatarDecorationService: AvatarDecorationService,
	) {
		super(meta, paramDef, async (ps, _user, token) => {
			const user = await this.usersRepository.findOneByOrFail({ id: _user.id }) as MiLocalUser;
			const isSecure = token == null;

			const updates = {} as Partial<MiUser>;
			const profileUpdates = {} as Partial<MiUserProfile>;

			const profile = await this.userProfilesRepository.findOneByOrFail({ userId: user.id });

			if (ps.name !== undefined) updates.name = ps.name;
			if (ps.description !== undefined) profileUpdates.description = ps.description;
			if (ps.lang !== undefined) profileUpdates.lang = ps.lang;
			if (ps.location !== undefined) profileUpdates.location = ps.location;
			if (ps.birthday !== undefined) profileUpdates.birthday = ps.birthday;
			if (ps.followingVisibility !== undefined) profileUpdates.followingVisibility = ps.followingVisibility;
			if (ps.followersVisibility !== undefined) profileUpdates.followersVisibility = ps.followersVisibility;

			function checkMuteWordCount(mutedWords: (string[] | string)[], limit: number) {
				// TODO: ちゃんと数える
				const length = JSON.stringify(mutedWords).length;
				if (length > limit) {
					throw new ApiError(meta.errors.tooManyMutedWords);
				}
			}

			function validateMuteWordRegex(mutedWords: (string[] | string)[]) {
				for (const mutedWord of mutedWords) {
					if (typeof mutedWord !== 'string') continue;

					const regexp = mutedWord.match(/^\/(.+)\/(.*)$/);
					if (!regexp) throw new ApiError(meta.errors.invalidRegexp);

					try {
						new RE2(regexp[1], regexp[2]);
					} catch (err) {
						throw new ApiError(meta.errors.invalidRegexp);
					}
				}
			}

			if (ps.mutedWords !== undefined) {
				checkMuteWordCount(ps.mutedWords, (await this.roleService.getUserPolicies(user.id)).wordMuteLimit);
				validateMuteWordRegex(ps.mutedWords);

				profileUpdates.mutedWords = ps.mutedWords;
				profileUpdates.enableWordMute = ps.mutedWords.length > 0;
			}
			if (ps.hardMutedWords !== undefined) {
				checkMuteWordCount(ps.hardMutedWords, (await this.roleService.getUserPolicies(user.id)).wordMuteLimit);
				validateMuteWordRegex(ps.hardMutedWords);
				profileUpdates.hardMutedWords = ps.hardMutedWords;
			}
			if (ps.mutedInstances !== undefined) profileUpdates.mutedInstances = ps.mutedInstances;
			if (ps.notificationRecieveConfig !== undefined) profileUpdates.notificationRecieveConfig = ps.notificationRecieveConfig;
			if (typeof ps.isLocked === 'boolean') updates.isLocked = ps.isLocked;
			if (typeof ps.isExplorable === 'boolean') updates.isExplorable = ps.isExplorable;
			if (typeof ps.hideOnlineStatus === 'boolean') updates.hideOnlineStatus = ps.hideOnlineStatus;
			if (typeof ps.hideSearchResult === 'boolean') updates.hideSearchResult = ps.hideSearchResult;
			if (typeof ps.publicReactions === 'boolean') profileUpdates.publicReactions = ps.publicReactions;
			if (typeof ps.isBot === 'boolean') updates.isBot = ps.isBot;
			if (typeof ps.carefulBot === 'boolean') profileUpdates.carefulBot = ps.carefulBot;
			if (typeof ps.autoAcceptFollowed === 'boolean') profileUpdates.autoAcceptFollowed = ps.autoAcceptFollowed;
			if (typeof ps.autoRejectFollowRequest === 'boolean') profileUpdates.autoRejectFollowRequest = ps.autoRejectFollowRequest;
			if (typeof ps.noCrawle === 'boolean') profileUpdates.noCrawle = ps.noCrawle;
			if (typeof ps.preventAiLearning === 'boolean') profileUpdates.preventAiLearning = ps.preventAiLearning;
			if (typeof ps.isCat === 'boolean') updates.isCat = ps.isCat;
			if (typeof ps.injectFeaturedNote === 'boolean') profileUpdates.injectFeaturedNote = ps.injectFeaturedNote;
			if (typeof ps.receiveAnnouncementEmail === 'boolean') profileUpdates.receiveAnnouncementEmail = ps.receiveAnnouncementEmail;
			if (typeof ps.alwaysMarkNsfw === 'boolean') {
				if ((await roleService.getUserPolicies(user.id)).alwaysMarkNsfw) throw new ApiError(meta.errors.restrictedByRole);
				profileUpdates.alwaysMarkNsfw = ps.alwaysMarkNsfw;
			}
			if (typeof ps.autoSensitive === 'boolean') profileUpdates.autoSensitive = ps.autoSensitive;
			if (ps.emailNotificationTypes !== undefined) profileUpdates.emailNotificationTypes = ps.emailNotificationTypes;
			if (typeof ps.hideFromSupporterPage === 'boolean') profileUpdates.hideFromSupporterPage = ps.hideFromSupporterPage;

			if (ps.enableGTL !== undefined) {
				if (typeof ps.enableGTL === 'boolean') {
					profileUpdates.enableGTL = ps.enableGTL;
				} else {
					profileUpdates.enableGTL = null;
				}
			}

			if (ps.avatarId) {
				const avatar = await this.driveFilesRepository.findOneBy({ id: ps.avatarId });

				if (avatar == null || avatar.userId !== user.id) throw new ApiError(meta.errors.noSuchAvatar);
				if (!avatar.type.startsWith('image/')) throw new ApiError(meta.errors.avatarNotAnImage);

				updates.avatarId = avatar.id;
				updates.avatarUrl = this.driveFileEntityService.getPublicUrl(avatar, 'avatar');
				updates.avatarBlurhash = avatar.blurhash;
			} else if (ps.avatarId === null) {
				updates.avatarId = null;
				updates.avatarUrl = null;
				updates.avatarBlurhash = null;
			}

			if (ps.bannerId) {
				const banner = await this.driveFilesRepository.findOneBy({ id: ps.bannerId });

				if (banner == null || banner.userId !== user.id) throw new ApiError(meta.errors.noSuchBanner);
				if (!banner.type.startsWith('image/')) throw new ApiError(meta.errors.bannerNotAnImage);

				updates.bannerId = banner.id;
				updates.bannerUrl = this.driveFileEntityService.getPublicUrl(banner);
				updates.bannerBlurhash = banner.blurhash;
			} else if (ps.bannerId === null) {
				updates.bannerId = null;
				updates.bannerUrl = null;
				updates.bannerBlurhash = null;
			}

			if (ps.avatarDecorations) {
				const decorations = await this.avatarDecorationService.getAll(true);
				const [myRoles, myPolicies] = await Promise.all([this.roleService.getUserRoles(user.id), this.roleService.getUserPolicies(user.id)]);
				const allRoles = await this.roleService.getRoles();
				const decorationIds = decorations
					.filter(d => d.roleIdsThatCanBeUsedThisDecoration.filter(roleId => allRoles.some(r => r.id === roleId)).length === 0 || myRoles.some(r => d.roleIdsThatCanBeUsedThisDecoration.includes(r.id)))
					.map(d => d.id);

				if (ps.avatarDecorations.length > myPolicies.avatarDecorationLimit) throw new ApiError(meta.errors.restrictedByRole);

				updates.avatarDecorations = ps.avatarDecorations.filter(d => decorationIds.includes(d.id)).map(d => ({
					id: d.id,
					angle: d.angle ?? 0,
					flipH: d.flipH ?? false,
					offsetX: d.offsetX ?? 0,
					offsetY: d.offsetY ?? 0,
				}));
			}

			if (ps.pinnedPageId) {
				const page = await this.pagesRepository.findOneBy({ id: ps.pinnedPageId });

				if (page == null || page.userId !== user.id) throw new ApiError(meta.errors.noSuchPage);

				profileUpdates.pinnedPageId = page.id;
			} else if (ps.pinnedPageId === null) {
				profileUpdates.pinnedPageId = null;
			}

			if (ps.fields) {
				profileUpdates.fields = ps.fields
					.filter(x => typeof x.name === 'string' && x.name.trim() !== '' && typeof x.value === 'string' && x.value.trim() !== '')
					.map(x => {
						return { name: x.name.trim(), value: x.value.trim() };
					});
			}

			if (ps.alsoKnownAs) {
				if (_user.movedToUri) {
					throw new ApiError({
						message: 'You have moved your account.',
						code: 'YOUR_ACCOUNT_MOVED',
						id: '56f20ec9-fd06-4fa5-841b-edd6d7d4fa31',
						httpStatusCode: 403,
					});
				}

				// Parse user's input into the old account
				const newAlsoKnownAs = new Set<string>();
				for (const line of ps.alsoKnownAs) {
					if (!line) throw new ApiError(meta.errors.noSuchUser);
					const { username, host } = Acct.parse(line);

					// Retrieve the old account
					const knownAs = await this.remoteUserResolveService.resolveUser(username, host).catch((e) => {
						this.apiLoggerService.logger.warn(`failed to resolve dstination user: ${e}`);
						throw new ApiError(meta.errors.noSuchUser);
					});
					if (knownAs.id === _user.id) throw new ApiError(meta.errors.forbiddenToSetYourself);

					const toUrl = this.userEntityService.getUserUri(knownAs);
					if (!toUrl) throw new ApiError(meta.errors.uriNull);

					newAlsoKnownAs.add(toUrl);
				}

				updates.alsoKnownAs = newAlsoKnownAs.size > 0 ? Array.from(newAlsoKnownAs) : null;
			}

			//#region emojis/tags

			let emojis = [] as string[];
			let tags = [] as string[];

			const newName = updates.name === undefined ? user.name : updates.name;
			const newDescription = profileUpdates.description === undefined ? profile.description : profileUpdates.description;
			const newFields = profileUpdates.fields === undefined ? profile.fields : profileUpdates.fields;

			if (newName != null) {
				const tokens = mfm.parseSimple(newName);
				emojis = emojis.concat(extractCustomEmojisFromMfm(tokens));
			}

			if (newDescription != null) {
				const tokens = mfm.parse(newDescription);
				emojis = emojis.concat(extractCustomEmojisFromMfm(tokens));
				tags = extractHashtags(tokens).map(tag => normalizeForSearch(tag)).splice(0, 32);
			}

			for (const field of newFields) {
				const nameTokens = mfm.parseSimple(field.name);
				const valueTokens = mfm.parseSimple(field.value);
				emojis = emojis.concat([
					...extractCustomEmojisFromMfm(nameTokens),
					...extractCustomEmojisFromMfm(valueTokens),
				]);
			}

			updates.emojis = emojis;
			updates.tags = tags;

			// ハッシュタグ更新
			this.hashtagService.updateUsertags(user, tags);
			//#endregion

			if (Object.keys(updates).length > 0) await this.usersRepository.update(user.id, updates);
			if (Object.keys(updates).includes('alsoKnownAs')) {
				this.cacheService.uriPersonCache.set(this.userEntityService.genLocalUserUri(user.id), { ...user, ...updates });
			}

			await this.userProfilesRepository.update(user.id, {
				...profileUpdates,
				verifiedLinks: [],
			});

			const iObj = await this.userEntityService.pack<true, true>(user.id, user, {
				detail: true,
				includeSecrets: isSecure,
			});

			const updatedProfile = await this.userProfilesRepository.findOneByOrFail({ userId: user.id });

			this.cacheService.userProfileCache.set(user.id, updatedProfile);

			// Publish meUpdated event
			this.globalEventService.publishMainStream(user.id, 'meUpdated', iObj);

			// 鍵垢を解除したとき、溜まっていたフォローリクエストがあるならすべて承認
			if (user.isLocked && ps.isLocked === false) {
				this.userFollowingService.acceptAllFollowRequests(user);
			}

			// フォロワーにUpdateを配信
			this.accountUpdateService.publishToFollowers(user.id);

			const urls = updatedProfile.fields.filter(x => x.value.startsWith('https://'));
			for (const url of urls) {
				this.verifyLink(url.value, user);
			}

			return iObj;
		});
	}

	private async verifyLink(url: string, user: MiLocalUser) {
		if (!safeForSql(url)) return;

		const html = await this.httpRequestService.getHtml(url);

		const { window } = new JSDOM(html);
		const doc = window.document;

		const myLink = `${this.config.url}/@${user.username}`;

		const aEls = Array.from(doc.getElementsByTagName('a'));
		const linkEls = Array.from(doc.getElementsByTagName('link'));

		const includesMyLink = aEls.some(a => a.href === myLink);
		const includesRelMeLinks = [...aEls, ...linkEls].some(link => link.rel === 'me' && link.href === myLink);

		if (includesMyLink || includesRelMeLinks) {
			await this.userProfilesRepository.createQueryBuilder('profile').update()
				.where('userId = :userId', { userId: user.id })
				.set({
					verifiedLinks: () => `array_append("verifiedLinks", '${url}')`, // ここでSQLインジェクションされそうなのでとりあえず safeForSql で弾いている
				})
				.execute();
		}
	}
}<|MERGE_RESOLUTION|>--- conflicted
+++ resolved
@@ -178,14 +178,10 @@
 		receiveAnnouncementEmail: { type: 'boolean' },
 		alwaysMarkNsfw: { type: 'boolean' },
 		autoSensitive: { type: 'boolean' },
-<<<<<<< HEAD
-		ffVisibility: { type: 'string', enum: ['public', 'followers', 'private'] },
 		enableGTL: { type: 'boolean', nullable: true },
 		hideFromSupporterPage: { type: 'boolean' },
-=======
 		followingVisibility: { type: 'string', enum: ['public', 'followers', 'private'] },
 		followersVisibility: { type: 'string', enum: ['public', 'followers', 'private'] },
->>>>>>> 0b5228f3
 		pinnedPageId: { type: 'string', format: 'misskey:id', nullable: true },
 		mutedWords: muteWords,
 		hardMutedWords: muteWords,
