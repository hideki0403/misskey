--- conflicted
+++ resolved
@@ -12,10 +12,7 @@
 import type { UserProfilesRepository, UserSecurityKeysRepository } from '@/models/_.js';
 import { WebAuthnService } from '@/core/WebAuthnService.js';
 import { ApiError } from '@/server/api/error.js';
-<<<<<<< HEAD
-=======
 import { UserAuthService } from '@/core/UserAuthService.js';
->>>>>>> f748c914
 
 export const meta = {
 	requireCredential: true,
@@ -41,10 +38,7 @@
 	type: 'object',
 	properties: {
 		password: { type: 'string' },
-<<<<<<< HEAD
-=======
 		token: { type: 'string', nullable: true },
->>>>>>> f748c914
 		name: { type: 'string', minLength: 1, maxLength: 30 },
 		credential: { type: 'object' },
 	},
@@ -62,22 +56,11 @@
 		private userSecurityKeysRepository: UserSecurityKeysRepository,
 
 		private webAuthnService: WebAuthnService,
-<<<<<<< HEAD
-=======
 		private userAuthService: UserAuthService,
->>>>>>> f748c914
 		private userEntityService: UserEntityService,
 		private globalEventService: GlobalEventService,
 	) {
 		super(meta, paramDef, async (ps, me) => {
-<<<<<<< HEAD
-			const profile = await this.userProfilesRepository.findOneByOrFail({ userId: me.id });
-
-			// Compare password
-			const same = await bcrypt.compare(ps.password, profile.password ?? '');
-
-			if (!same) {
-=======
 			const token = ps.token;
 			const profile = await this.userProfilesRepository.findOneByOrFail({ userId: me.id });
 
@@ -95,7 +78,6 @@
 
 			const passwordMatched = await bcrypt.compare(ps.password, profile.password ?? '');
 			if (!passwordMatched) {
->>>>>>> f748c914
 				throw new ApiError(meta.errors.incorrectPassword);
 			}
 
