--- conflicted
+++ resolved
@@ -97,17 +97,14 @@
 		objectStorageS3ForcePathStyle: { type: 'boolean' },
 		enableIpLogging: { type: 'boolean' },
 		enableActiveEmailValidation: { type: 'boolean' },
-<<<<<<< HEAD
 		enableSupporterPage: { type: 'boolean' },
 		supporterRoles: { type: 'array', nullable: true, items: {
 			type: 'string',
 		} },
 		supporterNameThreshold: { type: 'integer', nullable: true },
 		supporterNameWithIconThreshold: { type: 'integer', nullable: true },
-=======
 		enableChartsForRemoteUser: { type: 'boolean' },
 		enableChartsForFederatedInstances: { type: 'boolean' },
->>>>>>> f54a9542
 	},
 	required: [],
 } as const;
@@ -413,7 +410,6 @@
 				set.enableActiveEmailValidation = ps.enableActiveEmailValidation;
 			}
 
-<<<<<<< HEAD
 			if (ps.enableSupporterPage !== undefined) {
 				set.enableSupporterPage = ps.enableSupporterPage;
 			}
@@ -428,14 +424,14 @@
 
 			if (ps.supporterNameWithIconThreshold !== undefined) {
 				set.supporterNameWithIconThreshold = ps.supporterNameWithIconThreshold;
-=======
+			}
+			
 			if (ps.enableChartsForRemoteUser !== undefined) {
 				set.enableChartsForRemoteUser = ps.enableChartsForRemoteUser;
 			}
 
 			if (ps.enableChartsForFederatedInstances !== undefined) {
 				set.enableChartsForFederatedInstances = ps.enableChartsForFederatedInstances;
->>>>>>> f54a9542
 			}
 
 			await this.metaService.update(set);
