/*
 * SPDX-FileCopyrightText: syuilo and other misskey contributors
 * SPDX-License-Identifier: AGPL-3.0-only
 */

import { Injectable } from '@nestjs/common';
import type { MiMeta } from '@/models/Meta.js';
import { ModerationLogService } from '@/core/ModerationLogService.js';
import { Endpoint } from '@/server/api/endpoint-base.js';
import { MetaService } from '@/core/MetaService.js';

export const meta = {
	tags: ['admin'],

	requireCredential: true,
	requireAdmin: true,
} as const;

export const paramDef = {
	type: 'object',
	properties: {
		disableRegistration: { type: 'boolean', nullable: true },
		enableRegistrationLimit: { type: 'boolean', nullable: true },
		registrationLimit: { type: 'integer', nullable: true },
		registrationLimitCooldown: { type: 'integer', nullable: true },
		pinnedUsers: {
			type: 'array', nullable: true, items: {
				type: 'string',
			},
		},
		hiddenTags: {
			type: 'array', nullable: true, items: {
				type: 'string',
			},
		},
		blockedHosts: {
			type: 'array', nullable: true, items: {
				type: 'string',
			},
		},
		sensitiveWords: {
			type: 'array', nullable: true, items: {
				type: 'string',
			},
		},
		themeColor: { type: 'string', nullable: true, pattern: '^#[0-9a-fA-F]{6}$' },
		mascotImageUrl: { type: 'string', nullable: true },
		bannerUrl: { type: 'string', nullable: true },
		serverErrorImageUrl: { type: 'string', nullable: true },
		infoImageUrl: { type: 'string', nullable: true },
		notFoundImageUrl: { type: 'string', nullable: true },
		iconUrl: { type: 'string', nullable: true },
		app192IconUrl: { type: 'string', nullable: true },
		app512IconUrl: { type: 'string', nullable: true },
		backgroundImageUrl: { type: 'string', nullable: true },
		logoImageUrl: { type: 'string', nullable: true },
		name: { type: 'string', nullable: true },
		shortName: { type: 'string', nullable: true },
		description: { type: 'string', nullable: true },
		defaultLightTheme: { type: 'string', nullable: true },
		defaultDarkTheme: { type: 'string', nullable: true },
		cacheRemoteFiles: { type: 'boolean' },
		cacheRemoteSensitiveFiles: { type: 'boolean' },
		emailRequiredForSignup: { type: 'boolean' },
		enableHcaptcha: { type: 'boolean' },
		hcaptchaSiteKey: { type: 'string', nullable: true },
		hcaptchaSecretKey: { type: 'string', nullable: true },
		enableRecaptcha: { type: 'boolean' },
		recaptchaSiteKey: { type: 'string', nullable: true },
		recaptchaSecretKey: { type: 'string', nullable: true },
		enableTurnstile: { type: 'boolean' },
		turnstileSiteKey: { type: 'string', nullable: true },
		turnstileSecretKey: { type: 'string', nullable: true },
		sensitiveMediaDetection: { type: 'string', enum: ['none', 'all', 'local', 'remote'] },
		sensitiveMediaDetectionSensitivity: { type: 'string', enum: ['medium', 'low', 'high', 'veryLow', 'veryHigh'] },
		setSensitiveFlagAutomatically: { type: 'boolean' },
		enableSensitiveMediaDetectionForVideos: { type: 'boolean' },
		proxyAccountId: { type: 'string', format: 'misskey:id', nullable: true },
		maintainerName: { type: 'string', nullable: true },
		maintainerEmail: { type: 'string', nullable: true },
		langs: {
			type: 'array', items: {
				type: 'string',
			},
		},
		summalyProxy: { type: 'string', nullable: true },
		deeplAuthKey: { type: 'string', nullable: true },
		deeplIsPro: { type: 'boolean' },
		enablePatreonIntegration: { type: 'boolean' },
		enableSentryLogging: { type: 'boolean' },
		sentryDsn: { type: 'string', nullable: true },
		patreonClientId: { type: 'string', nullable: true },
		patreonClientSecret: { type: 'string', nullable: true },
		patreonAccessToken: { type: 'string', nullable: true },
		patreonRefreshToken: { type: 'string', nullable: true },
		enableFanboxIntegration: { type: 'boolean' },
		fanboxApiBackendUrl: { type: 'string', nullable: true },
		enableEmail: { type: 'boolean' },
		email: { type: 'string', nullable: true },
		smtpSecure: { type: 'boolean' },
		smtpHost: { type: 'string', nullable: true },
		smtpPort: { type: 'integer', nullable: true },
		smtpUser: { type: 'string', nullable: true },
		smtpPass: { type: 'string', nullable: true },
		enableServiceWorker: { type: 'boolean' },
		swPublicKey: { type: 'string', nullable: true },
		swPrivateKey: { type: 'string', nullable: true },
		tosUrl: { type: 'string', nullable: true },
		repositoryUrl: { type: 'string' },
		feedbackUrl: { type: 'string' },
		impressumUrl: { type: 'string', nullable: true },
		privacyPolicyUrl: { type: 'string', nullable: true },
		useObjectStorage: { type: 'boolean' },
		objectStorageBaseUrl: { type: 'string', nullable: true },
		objectStorageBucket: { type: 'string', nullable: true },
		objectStoragePrefix: { type: 'string', nullable: true },
		objectStorageEndpoint: { type: 'string', nullable: true },
		objectStorageRegion: { type: 'string', nullable: true },
		objectStoragePort: { type: 'integer', nullable: true },
		objectStorageAccessKey: { type: 'string', nullable: true },
		objectStorageSecretKey: { type: 'string', nullable: true },
		objectStorageUseSSL: { type: 'boolean' },
		objectStorageUseProxy: { type: 'boolean' },
		objectStorageSetPublicRead: { type: 'boolean' },
		objectStorageS3ForcePathStyle: { type: 'boolean' },
		enableIpLogging: { type: 'boolean' },
		enableActiveEmailValidation: { type: 'boolean' },
<<<<<<< HEAD
		enableSupporterPage: { type: 'boolean' },
		supporterRoles: { type: 'array', nullable: true, items: {
			type: 'string',
		} },
		supporterNameThreshold: { type: 'integer', nullable: true },
		supporterNameWithIconThreshold: { type: 'integer', nullable: true },
=======
		enableVerifymailApi: { type: 'boolean' },
		verifymailAuthKey: { type: 'string', nullable: true },
>>>>>>> b72f9186
		enableChartsForRemoteUser: { type: 'boolean' },
		enableChartsForFederatedInstances: { type: 'boolean' },
		enableServerMachineStats: { type: 'boolean' },
		enableIdenticonGeneration: { type: 'boolean' },
		serverRules: { type: 'array', items: { type: 'string' } },
		preservedUsernames: { type: 'array', items: { type: 'string' } },
		manifestJsonOverride: { type: 'string' },
		enableFanoutTimeline: { type: 'boolean' },
		enableFanoutTimelineDbFallback: { type: 'boolean' },
		perLocalUserUserTimelineCacheMax: { type: 'integer' },
		perRemoteUserUserTimelineCacheMax: { type: 'integer' },
		perUserHomeTimelineCacheMax: { type: 'integer' },
		perUserListTimelineCacheMax: { type: 'integer' },
		notesPerOneAd: { type: 'integer' },
		disableExploreLocalUsers: { type: 'boolean' },
		disableEntranceFeatureTimeline: { type: 'boolean' },
		enableAgeRestriction: { type: 'boolean' },
		ageRestrictionThreshold: { type: 'integer' },
		silencedHosts: {
			type: 'array',
			nullable: true,
			items: {
				type: 'string',
			},
		},
	},
	required: [],
} as const;

@Injectable()
export default class extends Endpoint<typeof meta, typeof paramDef> { // eslint-disable-line import/no-default-export
	constructor(
		private metaService: MetaService,
		private moderationLogService: ModerationLogService,
	) {
		super(meta, paramDef, async (ps, me) => {
			const set = {} as Partial<MiMeta>;

			if (typeof ps.disableRegistration === 'boolean') {
				set.disableRegistration = ps.disableRegistration;
			}

			if (typeof ps.enableRegistrationLimit === 'boolean') {
				set.enableRegistrationLimit = ps.enableRegistrationLimit;
			}

			if (typeof ps.registrationLimit === 'number') {
				set.registrationLimit = ps.registrationLimit;
			}

			if (typeof ps.registrationLimitCooldown === 'number') {
				set.registrationLimitCooldown = ps.registrationLimitCooldown;
			}

			if (Array.isArray(ps.pinnedUsers)) {
				set.pinnedUsers = ps.pinnedUsers.filter(Boolean);
			}

			if (Array.isArray(ps.hiddenTags)) {
				set.hiddenTags = ps.hiddenTags.filter(Boolean);
			}

			if (Array.isArray(ps.blockedHosts)) {
				set.blockedHosts = ps.blockedHosts.filter(Boolean).map(x => x.toLowerCase());
			}

			if (Array.isArray(ps.sensitiveWords)) {
				set.sensitiveWords = ps.sensitiveWords.filter(Boolean);
			}
			if (Array.isArray(ps.silencedHosts)) {
				let lastValue = '';
				set.silencedHosts = ps.silencedHosts.sort().filter((h) => {
					const lv = lastValue;
					lastValue = h;
					return h !== '' && h !== lv && !set.blockedHosts?.includes(h);
				});
			}
			if (ps.themeColor !== undefined) {
				set.themeColor = ps.themeColor;
			}

			if (ps.mascotImageUrl !== undefined) {
				set.mascotImageUrl = ps.mascotImageUrl;
			}

			if (ps.bannerUrl !== undefined) {
				set.bannerUrl = ps.bannerUrl;
			}

			if (ps.iconUrl !== undefined) {
				set.iconUrl = ps.iconUrl;
			}

			if (ps.app192IconUrl !== undefined) {
				set.app192IconUrl = ps.app192IconUrl;
			}

			if (ps.app512IconUrl !== undefined) {
				set.app512IconUrl = ps.app512IconUrl;
			}

			if (ps.serverErrorImageUrl !== undefined) {
				set.serverErrorImageUrl = ps.serverErrorImageUrl;
			}

			if (ps.infoImageUrl !== undefined) {
				set.infoImageUrl = ps.infoImageUrl;
			}

			if (ps.notFoundImageUrl !== undefined) {
				set.notFoundImageUrl = ps.notFoundImageUrl;
			}

			if (ps.backgroundImageUrl !== undefined) {
				set.backgroundImageUrl = ps.backgroundImageUrl;
			}

			if (ps.logoImageUrl !== undefined) {
				set.logoImageUrl = ps.logoImageUrl;
			}

			if (ps.name !== undefined) {
				set.name = ps.name;
			}

			if (ps.shortName !== undefined) {
				set.shortName = ps.shortName;
			}

			if (ps.description !== undefined) {
				set.description = ps.description;
			}

			if (ps.defaultLightTheme !== undefined) {
				set.defaultLightTheme = ps.defaultLightTheme;
			}

			if (ps.defaultDarkTheme !== undefined) {
				set.defaultDarkTheme = ps.defaultDarkTheme;
			}

			if (ps.cacheRemoteFiles !== undefined) {
				set.cacheRemoteFiles = ps.cacheRemoteFiles;
			}

			if (ps.cacheRemoteSensitiveFiles !== undefined) {
				set.cacheRemoteSensitiveFiles = ps.cacheRemoteSensitiveFiles;
			}

			if (ps.emailRequiredForSignup !== undefined) {
				set.emailRequiredForSignup = ps.emailRequiredForSignup;
			}

			if (ps.enableHcaptcha !== undefined) {
				set.enableHcaptcha = ps.enableHcaptcha;
			}

			if (ps.hcaptchaSiteKey !== undefined) {
				set.hcaptchaSiteKey = ps.hcaptchaSiteKey;
			}

			if (ps.hcaptchaSecretKey !== undefined) {
				set.hcaptchaSecretKey = ps.hcaptchaSecretKey;
			}

			if (ps.enableRecaptcha !== undefined) {
				set.enableRecaptcha = ps.enableRecaptcha;
			}

			if (ps.recaptchaSiteKey !== undefined) {
				set.recaptchaSiteKey = ps.recaptchaSiteKey;
			}

			if (ps.recaptchaSecretKey !== undefined) {
				set.recaptchaSecretKey = ps.recaptchaSecretKey;
			}

			if (ps.enableTurnstile !== undefined) {
				set.enableTurnstile = ps.enableTurnstile;
			}

			if (ps.turnstileSiteKey !== undefined) {
				set.turnstileSiteKey = ps.turnstileSiteKey;
			}

			if (ps.turnstileSecretKey !== undefined) {
				set.turnstileSecretKey = ps.turnstileSecretKey;
			}

			if (ps.sensitiveMediaDetection !== undefined) {
				set.sensitiveMediaDetection = ps.sensitiveMediaDetection;
			}

			if (ps.sensitiveMediaDetectionSensitivity !== undefined) {
				set.sensitiveMediaDetectionSensitivity = ps.sensitiveMediaDetectionSensitivity;
			}

			if (ps.setSensitiveFlagAutomatically !== undefined) {
				set.setSensitiveFlagAutomatically = ps.setSensitiveFlagAutomatically;
			}

			if (ps.enableSensitiveMediaDetectionForVideos !== undefined) {
				set.enableSensitiveMediaDetectionForVideos = ps.enableSensitiveMediaDetectionForVideos;
			}

			if (ps.proxyAccountId !== undefined) {
				set.proxyAccountId = ps.proxyAccountId;
			}

			if (ps.maintainerName !== undefined) {
				set.maintainerName = ps.maintainerName;
			}

			if (ps.maintainerEmail !== undefined) {
				set.maintainerEmail = ps.maintainerEmail;
			}

			if (Array.isArray(ps.langs)) {
				set.langs = ps.langs.filter(Boolean);
			}

			if (ps.summalyProxy !== undefined) {
				set.summalyProxy = ps.summalyProxy;
			}

			if (ps.enablePatreonIntegration !== undefined) {
				set.enablePatreonIntegration = ps.enablePatreonIntegration;
			}

			if (ps.enableSentryLogging !== undefined) {
				set.enableSentryLogging = ps.enableSentryLogging;
			}

			if (ps.sentryDsn !== undefined) {
				set.sentryDsn = ps.sentryDsn;
			}

			if (ps.patreonClientId !== undefined) {
				set.patreonClientId = ps.patreonClientId;
			}

			if (ps.patreonClientSecret !== undefined) {
				set.patreonClientSecret = ps.patreonClientSecret;
			}

			if (ps.patreonAccessToken !== undefined) {
				set.patreonAccessToken = ps.patreonAccessToken;
			}

			if (ps.patreonRefreshToken !== undefined) {
				set.patreonRefreshToken = ps.patreonRefreshToken;
			}

			if (ps.enableFanboxIntegration !== undefined) {
				set.enableFanboxIntegration = ps.enableFanboxIntegration;
			}

			if (ps.fanboxApiBackendUrl !== undefined) {
				set.fanboxApiBackendUrl = ps.fanboxApiBackendUrl;
			}

			if (ps.enableEmail !== undefined) {
				set.enableEmail = ps.enableEmail;
			}

			if (ps.email !== undefined) {
				set.email = ps.email;
			}

			if (ps.smtpSecure !== undefined) {
				set.smtpSecure = ps.smtpSecure;
			}

			if (ps.smtpHost !== undefined) {
				set.smtpHost = ps.smtpHost;
			}

			if (ps.smtpPort !== undefined) {
				set.smtpPort = ps.smtpPort;
			}

			if (ps.smtpUser !== undefined) {
				set.smtpUser = ps.smtpUser;
			}

			if (ps.smtpPass !== undefined) {
				set.smtpPass = ps.smtpPass;
			}

			if (ps.enableServiceWorker !== undefined) {
				set.enableServiceWorker = ps.enableServiceWorker;
			}

			if (ps.swPublicKey !== undefined) {
				set.swPublicKey = ps.swPublicKey;
			}

			if (ps.swPrivateKey !== undefined) {
				set.swPrivateKey = ps.swPrivateKey;
			}

			if (ps.tosUrl !== undefined) {
				set.termsOfServiceUrl = ps.tosUrl;
			}

			if (ps.repositoryUrl !== undefined) {
				set.repositoryUrl = ps.repositoryUrl;
			}

			if (ps.feedbackUrl !== undefined) {
				set.feedbackUrl = ps.feedbackUrl;
			}

			if (ps.impressumUrl !== undefined) {
				set.impressumUrl = ps.impressumUrl;
			}

			if (ps.privacyPolicyUrl !== undefined) {
				set.privacyPolicyUrl = ps.privacyPolicyUrl;
			}

			if (ps.useObjectStorage !== undefined) {
				set.useObjectStorage = ps.useObjectStorage;
			}

			if (ps.objectStorageBaseUrl !== undefined) {
				set.objectStorageBaseUrl = ps.objectStorageBaseUrl;
			}

			if (ps.objectStorageBucket !== undefined) {
				set.objectStorageBucket = ps.objectStorageBucket;
			}

			if (ps.objectStoragePrefix !== undefined) {
				set.objectStoragePrefix = ps.objectStoragePrefix;
			}

			if (ps.objectStorageEndpoint !== undefined) {
				set.objectStorageEndpoint = ps.objectStorageEndpoint;
			}

			if (ps.objectStorageRegion !== undefined) {
				set.objectStorageRegion = ps.objectStorageRegion;
			}

			if (ps.objectStoragePort !== undefined) {
				set.objectStoragePort = ps.objectStoragePort;
			}

			if (ps.objectStorageAccessKey !== undefined) {
				set.objectStorageAccessKey = ps.objectStorageAccessKey;
			}

			if (ps.objectStorageSecretKey !== undefined) {
				set.objectStorageSecretKey = ps.objectStorageSecretKey;
			}

			if (ps.objectStorageUseSSL !== undefined) {
				set.objectStorageUseSSL = ps.objectStorageUseSSL;
			}

			if (ps.objectStorageUseProxy !== undefined) {
				set.objectStorageUseProxy = ps.objectStorageUseProxy;
			}

			if (ps.objectStorageSetPublicRead !== undefined) {
				set.objectStorageSetPublicRead = ps.objectStorageSetPublicRead;
			}

			if (ps.objectStorageS3ForcePathStyle !== undefined) {
				set.objectStorageS3ForcePathStyle = ps.objectStorageS3ForcePathStyle;
			}

			if (ps.deeplAuthKey !== undefined) {
				if (ps.deeplAuthKey === '') {
					set.deeplAuthKey = null;
				} else {
					set.deeplAuthKey = ps.deeplAuthKey;
				}
			}

			if (ps.deeplIsPro !== undefined) {
				set.deeplIsPro = ps.deeplIsPro;
			}

			if (ps.enableIpLogging !== undefined) {
				set.enableIpLogging = ps.enableIpLogging;
			}

			if (ps.enableActiveEmailValidation !== undefined) {
				set.enableActiveEmailValidation = ps.enableActiveEmailValidation;
			}

<<<<<<< HEAD
			if (ps.enableSupporterPage !== undefined) {
				set.enableSupporterPage = ps.enableSupporterPage;
			}

			if (Array.isArray(ps.supporterRoles)) {
				set.supporterRoles = ps.supporterRoles.filter(Boolean);
			}

			if (ps.supporterNameThreshold !== undefined) {
				set.supporterNameThreshold = ps.supporterNameThreshold;
			}

			if (ps.supporterNameWithIconThreshold !== undefined) {
				set.supporterNameWithIconThreshold = ps.supporterNameWithIconThreshold;
=======
			if (ps.enableVerifymailApi !== undefined) {
				set.enableVerifymailApi = ps.enableVerifymailApi;
			}

			if (ps.verifymailAuthKey !== undefined) {
				if (ps.verifymailAuthKey === '') {
					set.verifymailAuthKey = null;
				} else {
					set.verifymailAuthKey = ps.verifymailAuthKey;
				}
>>>>>>> b72f9186
			}

			if (ps.enableChartsForRemoteUser !== undefined) {
				set.enableChartsForRemoteUser = ps.enableChartsForRemoteUser;
			}

			if (ps.enableChartsForFederatedInstances !== undefined) {
				set.enableChartsForFederatedInstances = ps.enableChartsForFederatedInstances;
			}

			if (ps.enableServerMachineStats !== undefined) {
				set.enableServerMachineStats = ps.enableServerMachineStats;
			}

			if (ps.enableIdenticonGeneration !== undefined) {
				set.enableIdenticonGeneration = ps.enableIdenticonGeneration;
			}

			if (ps.serverRules !== undefined) {
				set.serverRules = ps.serverRules;
			}

			if (ps.preservedUsernames !== undefined) {
				set.preservedUsernames = ps.preservedUsernames;
			}

			if (ps.manifestJsonOverride !== undefined) {
				set.manifestJsonOverride = ps.manifestJsonOverride;
			}

			if (ps.enableFanoutTimeline !== undefined) {
				set.enableFanoutTimeline = ps.enableFanoutTimeline;
			}

			if (ps.enableFanoutTimelineDbFallback !== undefined) {
				set.enableFanoutTimelineDbFallback = ps.enableFanoutTimelineDbFallback;
			}

			if (ps.perLocalUserUserTimelineCacheMax !== undefined) {
				set.perLocalUserUserTimelineCacheMax = ps.perLocalUserUserTimelineCacheMax;
			}

			if (ps.perRemoteUserUserTimelineCacheMax !== undefined) {
				set.perRemoteUserUserTimelineCacheMax = ps.perRemoteUserUserTimelineCacheMax;
			}

			if (ps.perUserHomeTimelineCacheMax !== undefined) {
				set.perUserHomeTimelineCacheMax = ps.perUserHomeTimelineCacheMax;
			}

			if (ps.perUserListTimelineCacheMax !== undefined) {
				set.perUserListTimelineCacheMax = ps.perUserListTimelineCacheMax;
			}

			if (ps.notesPerOneAd !== undefined) {
				set.notesPerOneAd = ps.notesPerOneAd;
			}

			if (ps.disableExploreLocalUsers !== undefined) {
				set.disableExploreLocalUsers = ps.disableExploreLocalUsers;
			}

			if (ps.disableEntranceFeatureTimeline !== undefined) {
				set.disableEntranceFeatureTimeline = ps.disableEntranceFeatureTimeline;
			}

			if (ps.enableAgeRestriction !== undefined) {
				set.enableAgeRestriction = ps.enableAgeRestriction;
			}

			if (ps.ageRestrictionThreshold !== undefined) {
				set.ageRestrictionThreshold = ps.ageRestrictionThreshold;
			}

			const before = await this.metaService.fetch(true);

			await this.metaService.update(set);

			const after = await this.metaService.fetch(true);

			this.moderationLogService.log(me, 'updateServerSettings', {
				before,
				after,
			});
		});
	}
}<|MERGE_RESOLUTION|>--- conflicted
+++ resolved
@@ -125,17 +125,14 @@
 		objectStorageS3ForcePathStyle: { type: 'boolean' },
 		enableIpLogging: { type: 'boolean' },
 		enableActiveEmailValidation: { type: 'boolean' },
-<<<<<<< HEAD
 		enableSupporterPage: { type: 'boolean' },
 		supporterRoles: { type: 'array', nullable: true, items: {
 			type: 'string',
 		} },
 		supporterNameThreshold: { type: 'integer', nullable: true },
 		supporterNameWithIconThreshold: { type: 'integer', nullable: true },
-=======
 		enableVerifymailApi: { type: 'boolean' },
 		verifymailAuthKey: { type: 'string', nullable: true },
->>>>>>> b72f9186
 		enableChartsForRemoteUser: { type: 'boolean' },
 		enableChartsForFederatedInstances: { type: 'boolean' },
 		enableServerMachineStats: { type: 'boolean' },
@@ -529,7 +526,6 @@
 				set.enableActiveEmailValidation = ps.enableActiveEmailValidation;
 			}
 
-<<<<<<< HEAD
 			if (ps.enableSupporterPage !== undefined) {
 				set.enableSupporterPage = ps.enableSupporterPage;
 			}
@@ -544,7 +540,8 @@
 
 			if (ps.supporterNameWithIconThreshold !== undefined) {
 				set.supporterNameWithIconThreshold = ps.supporterNameWithIconThreshold;
-=======
+			}
+
 			if (ps.enableVerifymailApi !== undefined) {
 				set.enableVerifymailApi = ps.enableVerifymailApi;
 			}
@@ -555,7 +552,6 @@
 				} else {
 					set.verifymailAuthKey = ps.verifymailAuthKey;
 				}
->>>>>>> b72f9186
 			}
 
 			if (ps.enableChartsForRemoteUser !== undefined) {
