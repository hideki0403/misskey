/*
 * SPDX-FileCopyrightText: syuilo and other misskey contributors
 * SPDX-License-Identifier: AGPL-3.0-only
 */

import { Injectable } from '@nestjs/common';
import type { MiMeta } from '@/models/Meta.js';
import { ModerationLogService } from '@/core/ModerationLogService.js';
import { Endpoint } from '@/server/api/endpoint-base.js';
import { MetaService } from '@/core/MetaService.js';

export const meta = {
	tags: ['admin'],

	kind: 'write:admin',

	requireCredential: true,
	requireAdmin: true,
} as const;

export const paramDef = {
	type: 'object',
	properties: {
		disableRegistration: { type: 'boolean', nullable: true },
		enableRegistrationLimit: { type: 'boolean', nullable: true },
		registrationLimit: { type: 'integer', nullable: true },
		registrationLimitCooldown: { type: 'integer', nullable: true },
		pinnedUsers: {
			type: 'array', nullable: true, items: {
				type: 'string',
			},
		},
		hiddenTags: {
			type: 'array', nullable: true, items: {
				type: 'string',
			},
		},
		blockedHosts: {
			type: 'array', nullable: true, items: {
				type: 'string',
			},
		},
		sensitiveWords: {
			type: 'array', nullable: true, items: {
				type: 'string',
			},
		},
		themeColor: { type: 'string', nullable: true, pattern: '^#[0-9a-fA-F]{6}$' },
		mascotImageUrl: { type: 'string', nullable: true },
		bannerUrl: { type: 'string', nullable: true },
		serverErrorImageUrl: { type: 'string', nullable: true },
		infoImageUrl: { type: 'string', nullable: true },
		notFoundImageUrl: { type: 'string', nullable: true },
		iconUrl: { type: 'string', nullable: true },
		app192IconUrl: { type: 'string', nullable: true },
		app512IconUrl: { type: 'string', nullable: true },
		backgroundImageUrl: { type: 'string', nullable: true },
		logoImageUrl: { type: 'string', nullable: true },
		name: { type: 'string', nullable: true },
		shortName: { type: 'string', nullable: true },
		description: { type: 'string', nullable: true },
		defaultLightTheme: { type: 'string', nullable: true },
		defaultDarkTheme: { type: 'string', nullable: true },
		cacheRemoteFiles: { type: 'boolean' },
		cacheRemoteSensitiveFiles: { type: 'boolean' },
		emailRequiredForSignup: { type: 'boolean' },
		enableHcaptcha: { type: 'boolean' },
		hcaptchaSiteKey: { type: 'string', nullable: true },
		hcaptchaSecretKey: { type: 'string', nullable: true },
		enableRecaptcha: { type: 'boolean' },
		recaptchaSiteKey: { type: 'string', nullable: true },
		recaptchaSecretKey: { type: 'string', nullable: true },
		enableTurnstile: { type: 'boolean' },
		turnstileSiteKey: { type: 'string', nullable: true },
		turnstileSecretKey: { type: 'string', nullable: true },
		sensitiveMediaDetection: { type: 'string', enum: ['none', 'all', 'local', 'remote'] },
		sensitiveMediaDetectionSensitivity: { type: 'string', enum: ['medium', 'low', 'high', 'veryLow', 'veryHigh'] },
		setSensitiveFlagAutomatically: { type: 'boolean' },
		enableSensitiveMediaDetectionForVideos: { type: 'boolean' },
		proxyAccountId: { type: 'string', format: 'misskey:id', nullable: true },
		maintainerName: { type: 'string', nullable: true },
		maintainerEmail: { type: 'string', nullable: true },
		langs: {
			type: 'array', items: {
				type: 'string',
			},
		},
		summalyProxy: { type: 'string', nullable: true },
		deeplAuthKey: { type: 'string', nullable: true },
		deeplIsPro: { type: 'boolean' },
		enablePatreonIntegration: { type: 'boolean' },
		enableSentryLogging: { type: 'boolean' },
		sentryDsn: { type: 'string', nullable: true },
		patreonClientId: { type: 'string', nullable: true },
		patreonClientSecret: { type: 'string', nullable: true },
		patreonAccessToken: { type: 'string', nullable: true },
		patreonRefreshToken: { type: 'string', nullable: true },
		enableFanboxIntegration: { type: 'boolean' },
		fanboxApiBackendUrl: { type: 'string', nullable: true },
		enableEmail: { type: 'boolean' },
		email: { type: 'string', nullable: true },
		smtpSecure: { type: 'boolean' },
		smtpHost: { type: 'string', nullable: true },
		smtpPort: { type: 'integer', nullable: true },
		smtpUser: { type: 'string', nullable: true },
		smtpPass: { type: 'string', nullable: true },
		enableServiceWorker: { type: 'boolean' },
		swPublicKey: { type: 'string', nullable: true },
		swPrivateKey: { type: 'string', nullable: true },
		tosUrl: { type: 'string', nullable: true },
		repositoryUrl: { type: 'string' },
		feedbackUrl: { type: 'string' },
		impressumUrl: { type: 'string', nullable: true },
		privacyPolicyUrl: { type: 'string', nullable: true },
		useObjectStorage: { type: 'boolean' },
		objectStorageBaseUrl: { type: 'string', nullable: true },
		objectStorageBucket: { type: 'string', nullable: true },
		objectStoragePrefix: { type: 'string', nullable: true },
		objectStorageEndpoint: { type: 'string', nullable: true },
		objectStorageRegion: { type: 'string', nullable: true },
		objectStoragePort: { type: 'integer', nullable: true },
		objectStorageAccessKey: { type: 'string', nullable: true },
		objectStorageSecretKey: { type: 'string', nullable: true },
		objectStorageUseSSL: { type: 'boolean' },
		objectStorageUseProxy: { type: 'boolean' },
		objectStorageSetPublicRead: { type: 'boolean' },
		objectStorageS3ForcePathStyle: { type: 'boolean' },
		enableIpLogging: { type: 'boolean' },
		enableActiveEmailValidation: { type: 'boolean' },
		enableSupporterPage: { type: 'boolean' },
		supporterRoles: { type: 'array', nullable: true, items: {
			type: 'string',
		} },
		supporterNameThreshold: { type: 'integer', nullable: true },
		supporterNameWithIconThreshold: { type: 'integer', nullable: true },
		enableVerifymailApi: { type: 'boolean' },
		verifymailAuthKey: { type: 'string', nullable: true },
		enableChartsForRemoteUser: { type: 'boolean' },
		enableChartsForFederatedInstances: { type: 'boolean' },
		enableServerMachineStats: { type: 'boolean' },
		enableIdenticonGeneration: { type: 'boolean' },
		serverRules: { type: 'array', items: { type: 'string' } },
		bannedEmailDomains: { type: 'array', items: { type: 'string' } },
		preservedUsernames: { type: 'array', items: { type: 'string' } },
		manifestJsonOverride: { type: 'string' },
		enableFanoutTimeline: { type: 'boolean' },
		enableFanoutTimelineDbFallback: { type: 'boolean' },
		perLocalUserUserTimelineCacheMax: { type: 'integer' },
		perRemoteUserUserTimelineCacheMax: { type: 'integer' },
		perUserHomeTimelineCacheMax: { type: 'integer' },
		perUserListTimelineCacheMax: { type: 'integer' },
		notesPerOneAd: { type: 'integer' },
		disableExploreLocalUsers: { type: 'boolean' },
		disableEntranceFeatureTimeline: { type: 'boolean' },
		enableAgeRestriction: { type: 'boolean' },
		ageRestrictionThreshold: { type: 'integer' },
		silencedHosts: {
			type: 'array',
			nullable: true,
			items: {
				type: 'string',
			},
		},
	},
	required: [],
} as const;

@Injectable()
export default class extends Endpoint<typeof meta, typeof paramDef> { // eslint-disable-line import/no-default-export
	constructor(
		private metaService: MetaService,
		private moderationLogService: ModerationLogService,
	) {
		super(meta, paramDef, async (ps, me) => {
			const set = {} as Partial<MiMeta>;

			if (typeof ps.disableRegistration === 'boolean') {
				set.disableRegistration = ps.disableRegistration;
			}

			if (typeof ps.enableRegistrationLimit === 'boolean') {
				set.enableRegistrationLimit = ps.enableRegistrationLimit;
			}

			if (typeof ps.registrationLimit === 'number') {
				set.registrationLimit = ps.registrationLimit;
			}

			if (typeof ps.registrationLimitCooldown === 'number') {
				set.registrationLimitCooldown = ps.registrationLimitCooldown;
			}

			if (Array.isArray(ps.pinnedUsers)) {
				set.pinnedUsers = ps.pinnedUsers.filter(Boolean);
			}

			if (Array.isArray(ps.hiddenTags)) {
				set.hiddenTags = ps.hiddenTags.filter(Boolean);
			}

			if (Array.isArray(ps.blockedHosts)) {
				set.blockedHosts = ps.blockedHosts.filter(Boolean).map(x => x.toLowerCase());
			}

			if (Array.isArray(ps.sensitiveWords)) {
				set.sensitiveWords = ps.sensitiveWords.filter(Boolean);
			}
			if (Array.isArray(ps.silencedHosts)) {
				let lastValue = '';
				set.silencedHosts = ps.silencedHosts.sort().filter((h) => {
					const lv = lastValue;
					lastValue = h;
					return h !== '' && h !== lv && !set.blockedHosts?.includes(h);
				});
			}
			if (ps.themeColor !== undefined) {
				set.themeColor = ps.themeColor;
			}

			if (ps.mascotImageUrl !== undefined) {
				set.mascotImageUrl = ps.mascotImageUrl;
			}

			if (ps.bannerUrl !== undefined) {
				set.bannerUrl = ps.bannerUrl;
			}

			if (ps.iconUrl !== undefined) {
				set.iconUrl = ps.iconUrl;
			}

			if (ps.app192IconUrl !== undefined) {
				set.app192IconUrl = ps.app192IconUrl;
			}

			if (ps.app512IconUrl !== undefined) {
				set.app512IconUrl = ps.app512IconUrl;
			}

			if (ps.serverErrorImageUrl !== undefined) {
				set.serverErrorImageUrl = ps.serverErrorImageUrl;
			}

			if (ps.infoImageUrl !== undefined) {
				set.infoImageUrl = ps.infoImageUrl;
			}

			if (ps.notFoundImageUrl !== undefined) {
				set.notFoundImageUrl = ps.notFoundImageUrl;
			}

			if (ps.backgroundImageUrl !== undefined) {
				set.backgroundImageUrl = ps.backgroundImageUrl;
			}

			if (ps.logoImageUrl !== undefined) {
				set.logoImageUrl = ps.logoImageUrl;
			}

			if (ps.name !== undefined) {
				set.name = ps.name;
			}

			if (ps.shortName !== undefined) {
				set.shortName = ps.shortName;
			}

			if (ps.description !== undefined) {
				set.description = ps.description;
			}

			if (ps.defaultLightTheme !== undefined) {
				set.defaultLightTheme = ps.defaultLightTheme;
			}

			if (ps.defaultDarkTheme !== undefined) {
				set.defaultDarkTheme = ps.defaultDarkTheme;
			}

			if (ps.cacheRemoteFiles !== undefined) {
				set.cacheRemoteFiles = ps.cacheRemoteFiles;
			}

			if (ps.cacheRemoteSensitiveFiles !== undefined) {
				set.cacheRemoteSensitiveFiles = ps.cacheRemoteSensitiveFiles;
			}

			if (ps.emailRequiredForSignup !== undefined) {
				set.emailRequiredForSignup = ps.emailRequiredForSignup;
			}

			if (ps.enableHcaptcha !== undefined) {
				set.enableHcaptcha = ps.enableHcaptcha;
			}

			if (ps.hcaptchaSiteKey !== undefined) {
				set.hcaptchaSiteKey = ps.hcaptchaSiteKey;
			}

			if (ps.hcaptchaSecretKey !== undefined) {
				set.hcaptchaSecretKey = ps.hcaptchaSecretKey;
			}

			if (ps.enableRecaptcha !== undefined) {
				set.enableRecaptcha = ps.enableRecaptcha;
			}

			if (ps.recaptchaSiteKey !== undefined) {
				set.recaptchaSiteKey = ps.recaptchaSiteKey;
			}

			if (ps.recaptchaSecretKey !== undefined) {
				set.recaptchaSecretKey = ps.recaptchaSecretKey;
			}

			if (ps.enableTurnstile !== undefined) {
				set.enableTurnstile = ps.enableTurnstile;
			}

			if (ps.turnstileSiteKey !== undefined) {
				set.turnstileSiteKey = ps.turnstileSiteKey;
			}

			if (ps.turnstileSecretKey !== undefined) {
				set.turnstileSecretKey = ps.turnstileSecretKey;
			}

			if (ps.sensitiveMediaDetection !== undefined) {
				set.sensitiveMediaDetection = ps.sensitiveMediaDetection;
			}

			if (ps.sensitiveMediaDetectionSensitivity !== undefined) {
				set.sensitiveMediaDetectionSensitivity = ps.sensitiveMediaDetectionSensitivity;
			}

			if (ps.setSensitiveFlagAutomatically !== undefined) {
				set.setSensitiveFlagAutomatically = ps.setSensitiveFlagAutomatically;
			}

			if (ps.enableSensitiveMediaDetectionForVideos !== undefined) {
				set.enableSensitiveMediaDetectionForVideos = ps.enableSensitiveMediaDetectionForVideos;
			}

			if (ps.proxyAccountId !== undefined) {
				set.proxyAccountId = ps.proxyAccountId;
			}

			if (ps.maintainerName !== undefined) {
				set.maintainerName = ps.maintainerName;
			}

			if (ps.maintainerEmail !== undefined) {
				set.maintainerEmail = ps.maintainerEmail;
			}

			if (Array.isArray(ps.langs)) {
				set.langs = ps.langs.filter(Boolean);
			}

			if (ps.summalyProxy !== undefined) {
				set.summalyProxy = ps.summalyProxy;
			}

			if (ps.enablePatreonIntegration !== undefined) {
				set.enablePatreonIntegration = ps.enablePatreonIntegration;
			}

			if (ps.enableSentryLogging !== undefined) {
				set.enableSentryLogging = ps.enableSentryLogging;
			}

			if (ps.sentryDsn !== undefined) {
				set.sentryDsn = ps.sentryDsn;
			}

			if (ps.patreonClientId !== undefined) {
				set.patreonClientId = ps.patreonClientId;
			}

			if (ps.patreonClientSecret !== undefined) {
				set.patreonClientSecret = ps.patreonClientSecret;
			}

			if (ps.patreonAccessToken !== undefined) {
				set.patreonAccessToken = ps.patreonAccessToken;
			}

			if (ps.patreonRefreshToken !== undefined) {
				set.patreonRefreshToken = ps.patreonRefreshToken;
			}

			if (ps.enableFanboxIntegration !== undefined) {
				set.enableFanboxIntegration = ps.enableFanboxIntegration;
			}

			if (ps.fanboxApiBackendUrl !== undefined) {
				set.fanboxApiBackendUrl = ps.fanboxApiBackendUrl;
			}

			if (ps.enableEmail !== undefined) {
				set.enableEmail = ps.enableEmail;
			}

			if (ps.email !== undefined) {
				set.email = ps.email;
			}

			if (ps.smtpSecure !== undefined) {
				set.smtpSecure = ps.smtpSecure;
			}

			if (ps.smtpHost !== undefined) {
				set.smtpHost = ps.smtpHost;
			}

			if (ps.smtpPort !== undefined) {
				set.smtpPort = ps.smtpPort;
			}

			if (ps.smtpUser !== undefined) {
				set.smtpUser = ps.smtpUser;
			}

			if (ps.smtpPass !== undefined) {
				set.smtpPass = ps.smtpPass;
			}

			if (ps.enableServiceWorker !== undefined) {
				set.enableServiceWorker = ps.enableServiceWorker;
			}

			if (ps.swPublicKey !== undefined) {
				set.swPublicKey = ps.swPublicKey;
			}

			if (ps.swPrivateKey !== undefined) {
				set.swPrivateKey = ps.swPrivateKey;
			}

			if (ps.tosUrl !== undefined) {
				set.termsOfServiceUrl = ps.tosUrl;
			}

			if (ps.repositoryUrl !== undefined) {
				set.repositoryUrl = ps.repositoryUrl;
			}

			if (ps.feedbackUrl !== undefined) {
				set.feedbackUrl = ps.feedbackUrl;
			}

			if (ps.impressumUrl !== undefined) {
				set.impressumUrl = ps.impressumUrl;
			}

			if (ps.privacyPolicyUrl !== undefined) {
				set.privacyPolicyUrl = ps.privacyPolicyUrl;
			}

			if (ps.useObjectStorage !== undefined) {
				set.useObjectStorage = ps.useObjectStorage;
			}

			if (ps.objectStorageBaseUrl !== undefined) {
				set.objectStorageBaseUrl = ps.objectStorageBaseUrl;
			}

			if (ps.objectStorageBucket !== undefined) {
				set.objectStorageBucket = ps.objectStorageBucket;
			}

			if (ps.objectStoragePrefix !== undefined) {
				set.objectStoragePrefix = ps.objectStoragePrefix;
			}

			if (ps.objectStorageEndpoint !== undefined) {
				set.objectStorageEndpoint = ps.objectStorageEndpoint;
			}

			if (ps.objectStorageRegion !== undefined) {
				set.objectStorageRegion = ps.objectStorageRegion;
			}

			if (ps.objectStoragePort !== undefined) {
				set.objectStoragePort = ps.objectStoragePort;
			}

			if (ps.objectStorageAccessKey !== undefined) {
				set.objectStorageAccessKey = ps.objectStorageAccessKey;
			}

			if (ps.objectStorageSecretKey !== undefined) {
				set.objectStorageSecretKey = ps.objectStorageSecretKey;
			}

			if (ps.objectStorageUseSSL !== undefined) {
				set.objectStorageUseSSL = ps.objectStorageUseSSL;
			}

			if (ps.objectStorageUseProxy !== undefined) {
				set.objectStorageUseProxy = ps.objectStorageUseProxy;
			}

			if (ps.objectStorageSetPublicRead !== undefined) {
				set.objectStorageSetPublicRead = ps.objectStorageSetPublicRead;
			}

			if (ps.objectStorageS3ForcePathStyle !== undefined) {
				set.objectStorageS3ForcePathStyle = ps.objectStorageS3ForcePathStyle;
			}

			if (ps.deeplAuthKey !== undefined) {
				if (ps.deeplAuthKey === '') {
					set.deeplAuthKey = null;
				} else {
					set.deeplAuthKey = ps.deeplAuthKey;
				}
			}

			if (ps.deeplIsPro !== undefined) {
				set.deeplIsPro = ps.deeplIsPro;
			}

			if (ps.enableIpLogging !== undefined) {
				set.enableIpLogging = ps.enableIpLogging;
			}

			if (ps.enableActiveEmailValidation !== undefined) {
				set.enableActiveEmailValidation = ps.enableActiveEmailValidation;
			}

			if (ps.enableSupporterPage !== undefined) {
				set.enableSupporterPage = ps.enableSupporterPage;
			}

			if (Array.isArray(ps.supporterRoles)) {
				set.supporterRoles = ps.supporterRoles.filter(Boolean);
			}

			if (ps.supporterNameThreshold !== undefined) {
				set.supporterNameThreshold = ps.supporterNameThreshold;
			}

			if (ps.supporterNameWithIconThreshold !== undefined) {
				set.supporterNameWithIconThreshold = ps.supporterNameWithIconThreshold;
			}

			if (ps.enableVerifymailApi !== undefined) {
				set.enableVerifymailApi = ps.enableVerifymailApi;
			}

			if (ps.verifymailAuthKey !== undefined) {
				if (ps.verifymailAuthKey === '') {
					set.verifymailAuthKey = null;
				} else {
					set.verifymailAuthKey = ps.verifymailAuthKey;
				}
			}

			if (ps.enableChartsForRemoteUser !== undefined) {
				set.enableChartsForRemoteUser = ps.enableChartsForRemoteUser;
			}

			if (ps.enableChartsForFederatedInstances !== undefined) {
				set.enableChartsForFederatedInstances = ps.enableChartsForFederatedInstances;
			}

			if (ps.enableServerMachineStats !== undefined) {
				set.enableServerMachineStats = ps.enableServerMachineStats;
			}

			if (ps.enableIdenticonGeneration !== undefined) {
				set.enableIdenticonGeneration = ps.enableIdenticonGeneration;
			}

			if (ps.serverRules !== undefined) {
				set.serverRules = ps.serverRules;
			}

			if (ps.preservedUsernames !== undefined) {
				set.preservedUsernames = ps.preservedUsernames;
			}

			if (ps.manifestJsonOverride !== undefined) {
				set.manifestJsonOverride = ps.manifestJsonOverride;
			}

			if (ps.enableFanoutTimeline !== undefined) {
				set.enableFanoutTimeline = ps.enableFanoutTimeline;
			}

			if (ps.enableFanoutTimelineDbFallback !== undefined) {
				set.enableFanoutTimelineDbFallback = ps.enableFanoutTimelineDbFallback;
			}

			if (ps.perLocalUserUserTimelineCacheMax !== undefined) {
				set.perLocalUserUserTimelineCacheMax = ps.perLocalUserUserTimelineCacheMax;
			}

			if (ps.perRemoteUserUserTimelineCacheMax !== undefined) {
				set.perRemoteUserUserTimelineCacheMax = ps.perRemoteUserUserTimelineCacheMax;
			}

			if (ps.perUserHomeTimelineCacheMax !== undefined) {
				set.perUserHomeTimelineCacheMax = ps.perUserHomeTimelineCacheMax;
			}

			if (ps.perUserListTimelineCacheMax !== undefined) {
				set.perUserListTimelineCacheMax = ps.perUserListTimelineCacheMax;
			}

			if (ps.notesPerOneAd !== undefined) {
				set.notesPerOneAd = ps.notesPerOneAd;
			}

<<<<<<< HEAD
			if (ps.disableExploreLocalUsers !== undefined) {
				set.disableExploreLocalUsers = ps.disableExploreLocalUsers;
			}

			if (ps.disableEntranceFeatureTimeline !== undefined) {
				set.disableEntranceFeatureTimeline = ps.disableEntranceFeatureTimeline;
			}

			if (ps.enableAgeRestriction !== undefined) {
				set.enableAgeRestriction = ps.enableAgeRestriction;
			}

			if (ps.ageRestrictionThreshold !== undefined) {
				set.ageRestrictionThreshold = ps.ageRestrictionThreshold;
=======
			if (ps.bannedEmailDomains !== undefined) {
				set.bannedEmailDomains = ps.bannedEmailDomains;
>>>>>>> 0b5228f3
			}

			const before = await this.metaService.fetch(true);

			await this.metaService.update(set);

			const after = await this.metaService.fetch(true);

			this.moderationLogService.log(me, 'updateServerSettings', {
				before,
				after,
			});
		});
	}
}<|MERGE_RESOLUTION|>--- conflicted
+++ resolved
@@ -613,7 +613,6 @@
 				set.notesPerOneAd = ps.notesPerOneAd;
 			}
 
-<<<<<<< HEAD
 			if (ps.disableExploreLocalUsers !== undefined) {
 				set.disableExploreLocalUsers = ps.disableExploreLocalUsers;
 			}
@@ -628,10 +627,10 @@
 
 			if (ps.ageRestrictionThreshold !== undefined) {
 				set.ageRestrictionThreshold = ps.ageRestrictionThreshold;
-=======
+			}
+
 			if (ps.bannedEmailDomains !== undefined) {
 				set.bannedEmailDomains = ps.bannedEmailDomains;
->>>>>>> 0b5228f3
 			}
 
 			const before = await this.metaService.fetch(true);
