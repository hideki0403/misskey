--- conflicted
+++ resolved
@@ -403,7 +403,6 @@
 				type: 'number',
 				optional: false, nullable: false,
 			},
-<<<<<<< HEAD
 			disableExploreLocalUsers: {
 				type: 'boolean',
 				optional: false, nullable: false,
@@ -418,7 +417,8 @@
 			},
 			ageRestrictionThreshold: {
 				type: 'number',
-=======
+				optional: false, nullable: false,
+			},
 			backgroundImageUrl: {
 				type: 'string',
 				optional: false, nullable: true,
@@ -443,10 +443,6 @@
 				type: 'string',
 				optional: false, nullable: true,
 			},
-			disableRegistration: {
-				type: 'boolean',
-				optional: false, nullable: false,
-			},
 			impressumUrl: {
 				type: 'string',
 				optional: false, nullable: true,
@@ -493,7 +489,6 @@
 			},
 			version: {
 				type: 'string',
->>>>>>> b72f9186
 				optional: false, nullable: false,
 			},
 		},
