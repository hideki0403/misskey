/*
 * SPDX-FileCopyrightText: syuilo and misskey-project
 * SPDX-License-Identifier: AGPL-3.0-only
 */

import { Inject, Injectable } from '@nestjs/common';
import { Endpoint } from '@/server/api/endpoint-base.js';
import { MetaService } from '@/core/MetaService.js';
import type { Config } from '@/config.js';
import { DI } from '@/di-symbols.js';
import { DEFAULT_POLICIES } from '@/core/RoleService.js';

export const meta = {
	tags: ['meta'],

	requireCredential: true,
	requireAdmin: true,
	kind: 'read:admin:meta',

	res: {
		type: 'object',
		optional: false, nullable: false,
		properties: {
			cacheRemoteFiles: {
				type: 'boolean',
				optional: false, nullable: false,
			},
			cacheRemoteSensitiveFiles: {
				type: 'boolean',
				optional: false, nullable: false,
			},
			emailRequiredForSignup: {
				type: 'boolean',
				optional: false, nullable: false,
			},
			disableRegistration: {
				type: 'boolean',
				optional: false, nullable: false,
			},
			enableRegistrationLimit: {
				type: 'boolean',
				optional: false, nullable: false,
			},
			registrationLimit: {
				type: 'number',
				optional: false, nullable: false,
			},
			registrationLimitCooldown: {
				type: 'number',
				optional: false, nullable: false,
			},
			enableHcaptcha: {
				type: 'boolean',
				optional: false, nullable: false,
			},
			hcaptchaSiteKey: {
				type: 'string',
				optional: false, nullable: true,
			},
			enableMcaptcha: {
				type: 'boolean',
				optional: false, nullable: false,
			},
			mcaptchaSiteKey: {
				type: 'string',
				optional: false, nullable: true,
			},
			mcaptchaInstanceUrl: {
				type: 'string',
				optional: false, nullable: true,
			},
			enableRecaptcha: {
				type: 'boolean',
				optional: false, nullable: false,
			},
			recaptchaSiteKey: {
				type: 'string',
				optional: false, nullable: true,
			},
			enableTurnstile: {
				type: 'boolean',
				optional: false, nullable: false,
			},
			turnstileSiteKey: {
				type: 'string',
				optional: false, nullable: true,
			},
			swPublickey: {
				type: 'string',
				optional: false, nullable: true,
			},
			mascotImageUrl: {
				type: 'string',
				optional: false, nullable: true,
				default: '/assets/ai.png',
			},
			bannerUrl: {
				type: 'string',
				optional: false, nullable: true,
			},
			serverErrorImageUrl: {
				type: 'string',
				optional: false, nullable: true,
			},
			infoImageUrl: {
				type: 'string',
				optional: false, nullable: true,
			},
			notFoundImageUrl: {
				type: 'string',
				optional: false, nullable: true,
			},
			iconUrl: {
				type: 'string',
				optional: false, nullable: true,
			},
			app192IconUrl: {
				type: 'string',
				optional: false, nullable: true,
			},
			app512IconUrl: {
				type: 'string',
				optional: false, nullable: true,
			},
			enableEmail: {
				type: 'boolean',
				optional: false, nullable: false,
			},
			enablePatreonIntegration: {
				type: 'boolean',
				optional: false, nullable: false,
			},
			enableFanboxIntegration: {
				type: 'boolean',
				optional: false, nullable: false,
			},
			enableSentryLogging: {
				type: 'boolean',
				optional: false, nullable: false,
			},
			sentryDsn: {
				type: 'string',
				optional: false, nullable: true,
			},
			enableServiceWorker: {
				type: 'boolean',
				optional: false, nullable: false,
			},
			translatorAvailable: {
				type: 'boolean',
				optional: false, nullable: false,
			},
			silencedHosts: {
				type: 'array',
				optional: true,
				nullable: false,
				items: {
					type: 'string',
					optional: false,
					nullable: false,
				},
			},
			pinnedUsers: {
				type: 'array',
				optional: false, nullable: false,
				items: {
					type: 'string',
				},
			},
			hiddenTags: {
				type: 'array',
				optional: false, nullable: false,
				items: {
					type: 'string',
				},
			},
			blockedHosts: {
				type: 'array',
				optional: false, nullable: false,
				items: {
					type: 'string',
				},
			},
			sensitiveWords: {
				type: 'array',
				optional: false, nullable: false,
				items: {
					type: 'string',
				},
			},
			prohibitedWords: {
				type: 'array',
				optional: false, nullable: false,
				items: {
					type: 'string',
				},
			},
			bannedEmailDomains: {
				type: 'array',
				optional: true, nullable: false,
				items: {
					type: 'string',
					optional: false, nullable: false,
				},
			},
			preservedUsernames: {
				type: 'array',
				optional: false, nullable: false,
				items: {
					type: 'string',
				},
			},
			hcaptchaSecretKey: {
				type: 'string',
				optional: false, nullable: true,
			},
			mcaptchaSecretKey: {
				type: 'string',
				optional: false, nullable: true,
			},
			recaptchaSecretKey: {
				type: 'string',
				optional: false, nullable: true,
			},
			turnstileSecretKey: {
				type: 'string',
				optional: false, nullable: true,
			},
			sensitiveMediaDetection: {
				type: 'string',
				optional: false, nullable: false,
			},
			sensitiveMediaDetectionSensitivity: {
				type: 'string',
				optional: false, nullable: false,
			},
			setSensitiveFlagAutomatically: {
				type: 'boolean',
				optional: false, nullable: false,
			},
			enableSensitiveMediaDetectionForVideos: {
				type: 'boolean',
				optional: false, nullable: false,
			},
			proxyAccountId: {
				type: 'string',
				optional: false, nullable: true,
				format: 'id',
			},
			patreonClientId: {
				type: 'string',
				optional: true, nullable: true,
			},
			patreonClientSecret: {
				type: 'string',
				optional: true, nullable: true,
			},
			patreonAccessToken: {
				type: 'string',
				optional: true, nullable: true,
			},
			patreonRefreshToken: {
				type: 'string',
				optional: true, nullable: true,
			},
			fanboxApiBackendUrl: {
				type: 'string',
				optional: true, nullable: true,
			},
			summaryProxy: {
				type: 'string',
				optional: true, nullable: true,
			},
			email: {
				type: 'string',
				optional: false, nullable: true,
			},
			smtpSecure: {
				type: 'boolean',
				optional: false, nullable: false,
			},
			smtpHost: {
				type: 'string',
				optional: false, nullable: true,
			},
			smtpPort: {
				type: 'number',
				optional: false, nullable: true,
			},
			smtpUser: {
				type: 'string',
				optional: false, nullable: true,
			},
			smtpPass: {
				type: 'string',
				optional: false, nullable: true,
			},
			swPrivateKey: {
				type: 'string',
				optional: false, nullable: true,
			},
			useObjectStorage: {
				type: 'boolean',
				optional: false, nullable: false,
			},
			objectStorageBaseUrl: {
				type: 'string',
				optional: false, nullable: true,
			},
			objectStorageBucket: {
				type: 'string',
				optional: false, nullable: true,
			},
			objectStoragePrefix: {
				type: 'string',
				optional: false, nullable: true,
			},
			objectStorageEndpoint: {
				type: 'string',
				optional: false, nullable: true,
			},
			objectStorageRegion: {
				type: 'string',
				optional: false, nullable: true,
			},
			objectStoragePort: {
				type: 'number',
				optional: false, nullable: true,
			},
			objectStorageAccessKey: {
				type: 'string',
				optional: false, nullable: true,
			},
			objectStorageSecretKey: {
				type: 'string',
				optional: false, nullable: true,
			},
			objectStorageUseSSL: {
				type: 'boolean',
				optional: false, nullable: false,
			},
			objectStorageUseProxy: {
				type: 'boolean',
				optional: false, nullable: false,
			},
			objectStorageSetPublicRead: {
				type: 'boolean',
				optional: false, nullable: false,
			},
			enableIpLogging: {
				type: 'boolean',
				optional: false, nullable: false,
			},
			enableActiveEmailValidation: {
				type: 'boolean',
				optional: false, nullable: false,
			},
			enableVerifymailApi: {
				type: 'boolean',
				optional: false, nullable: false,
			},
			verifymailAuthKey: {
				type: 'string',
				optional: false, nullable: true,
			},
			enableTruemailApi: {
				type: 'boolean',
				optional: false, nullable: false,
			},
			truemailInstance: {
				type: 'string',
				optional: false, nullable: true,
			},
			truemailAuthKey: {
				type: 'string',
				optional: false, nullable: true,
			},
			enableChartsForRemoteUser: {
				type: 'boolean',
				optional: false, nullable: false,
			},
			enableChartsForFederatedInstances: {
				type: 'boolean',
				optional: false, nullable: false,
			},
			enableServerMachineStats: {
				type: 'boolean',
				optional: false, nullable: false,
			},
			enableIdenticonGeneration: {
				type: 'boolean',
				optional: false, nullable: false,
			},
			manifestJsonOverride: {
				type: 'string',
				optional: false, nullable: false,
			},
			policies: {
				type: 'object',
				optional: false, nullable: false,
			},
			enableSupporterPage: {
				type: 'boolean',
				optional: true, nullable: false,
			},
			supporterRoles: {
				type: 'array',
				optional: true, nullable: false,
				items: {
					type: 'string',
					optional: false, nullable: false,
				},
			},
			supporterNameThreshold: {
				type: 'number',
				optional: true, nullable: true,
			},
			supporterNameWithIconThreshold: {
				type: 'number',
				optional: true, nullable: true,
			},
			enableFanoutTimeline: {
				type: 'boolean',
				optional: false, nullable: false,
			},
			enableFanoutTimelineDbFallback: {
				type: 'boolean',
				optional: false, nullable: false,
			},
			perLocalUserUserTimelineCacheMax: {
				type: 'number',
				optional: false, nullable: false,
			},
			perRemoteUserUserTimelineCacheMax: {
				type: 'number',
				optional: false, nullable: false,
			},
			perUserHomeTimelineCacheMax: {
				type: 'number',
				optional: false, nullable: false,
			},
			perUserListTimelineCacheMax: {
				type: 'number',
				optional: false, nullable: false,
			},
			notesPerOneAd: {
				type: 'number',
				optional: false, nullable: false,
			},
			disableExploreLocalUsers: {
				type: 'boolean',
				optional: false, nullable: false,
			},
			disableEntranceFeatureTimeline: {
				type: 'boolean',
				optional: false, nullable: false,
			},
			enableAgeRestriction: {
				type: 'boolean',
				optional: false, nullable: false,
			},
			ageRestrictionThreshold: {
				type: 'number',
				optional: false, nullable: false,
			},
			backgroundImageUrl: {
				type: 'string',
				optional: false, nullable: true,
			},
			deeplAuthKey: {
				type: 'string',
				optional: false, nullable: true,
			},
			deeplIsPro: {
				type: 'boolean',
				optional: false, nullable: false,
			},
			defaultDarkTheme: {
				type: 'string',
				optional: false, nullable: true,
			},
			defaultLightTheme: {
				type: 'string',
				optional: false, nullable: true,
			},
			description: {
				type: 'string',
				optional: false, nullable: true,
			},
			impressumUrl: {
				type: 'string',
				optional: false, nullable: true,
			},
			maintainerEmail: {
				type: 'string',
				optional: false, nullable: true,
			},
			maintainerName: {
				type: 'string',
				optional: false, nullable: true,
			},
			name: {
				type: 'string',
				optional: false, nullable: true,
			},
			shortName: {
				type: 'string',
				optional: false, nullable: true,
			},
			objectStorageS3ForcePathStyle: {
				type: 'boolean',
				optional: false, nullable: false,
			},
			privacyPolicyUrl: {
				type: 'string',
				optional: false, nullable: true,
			},
			inquiryUrl: {
				type: 'string',
				optional: false, nullable: true,
			},
			repositoryUrl: {
				type: 'string',
				optional: false, nullable: true,
			},
			summalyProxy: {
				type: 'string',
				optional: false, nullable: true,
				deprecated: true,
				description: '[Deprecated] Use "urlPreviewSummaryProxyUrl" instead.',
			},
			themeColor: {
				type: 'string',
				optional: false, nullable: true,
			},
			tosUrl: {
				type: 'string',
				optional: false, nullable: true,
			},
			uri: {
				type: 'string',
				optional: false, nullable: false,
			},
			version: {
				type: 'string',
				optional: false, nullable: false,
			},
<<<<<<< HEAD
			blockMentionsFromUnfamiliarRemoteUsers: {
				type: 'boolean',
				optional: false, nullable: false,
			},
=======
			urlPreviewEnabled: {
				type: 'boolean',
				optional: false, nullable: false,
			},
			urlPreviewTimeout: {
				type: 'number',
				optional: false, nullable: false,
			},
			urlPreviewMaximumContentLength: {
				type: 'number',
				optional: false, nullable: false,
			},
			urlPreviewRequireContentLength: {
				type: 'boolean',
				optional: false, nullable: false,
			},
			urlPreviewUserAgent: {
				type: 'string',
				optional: false, nullable: true,
			},
			urlPreviewSummaryProxyUrl: {
				type: 'string',
				optional: false, nullable: true,
			},
>>>>>>> 6078081c
		},
	},
} as const;

export const paramDef = {
	type: 'object',
	properties: {
	},
	required: [],
} as const;

@Injectable()
export default class extends Endpoint<typeof meta, typeof paramDef> { // eslint-disable-line import/no-default-export
	constructor(
		@Inject(DI.config)
		private config: Config,

		private metaService: MetaService,
	) {
		super(meta, paramDef, async () => {
			const instance = await this.metaService.fetch(true);

			return {
				maintainerName: instance.maintainerName,
				maintainerEmail: instance.maintainerEmail,
				version: this.config.version,
				name: instance.name,
				shortName: instance.shortName,
				uri: this.config.url,
				description: instance.description,
				langs: instance.langs,
				tosUrl: instance.termsOfServiceUrl,
				repositoryUrl: instance.repositoryUrl,
				feedbackUrl: instance.feedbackUrl,
				impressumUrl: instance.impressumUrl,
				privacyPolicyUrl: instance.privacyPolicyUrl,
				inquiryUrl: instance.inquiryUrl,
				disableRegistration: instance.disableRegistration,
				enableRegistrationLimit: instance.enableRegistrationLimit,
				registrationLimit: instance.registrationLimit,
				registrationLimitCooldown: instance.registrationLimitCooldown,
				emailRequiredForSignup: instance.emailRequiredForSignup,
				enableHcaptcha: instance.enableHcaptcha,
				hcaptchaSiteKey: instance.hcaptchaSiteKey,
				enableMcaptcha: instance.enableMcaptcha,
				mcaptchaSiteKey: instance.mcaptchaSitekey,
				mcaptchaInstanceUrl: instance.mcaptchaInstanceUrl,
				enableRecaptcha: instance.enableRecaptcha,
				recaptchaSiteKey: instance.recaptchaSiteKey,
				enableTurnstile: instance.enableTurnstile,
				turnstileSiteKey: instance.turnstileSiteKey,
				swPublickey: instance.swPublicKey,
				themeColor: instance.themeColor,
				mascotImageUrl: instance.mascotImageUrl,
				bannerUrl: instance.bannerUrl,
				serverErrorImageUrl: instance.serverErrorImageUrl,
				notFoundImageUrl: instance.notFoundImageUrl,
				infoImageUrl: instance.infoImageUrl,
				iconUrl: instance.iconUrl,
				app192IconUrl: instance.app192IconUrl,
				app512IconUrl: instance.app512IconUrl,
				backgroundImageUrl: instance.backgroundImageUrl,
				logoImageUrl: instance.logoImageUrl,
				defaultLightTheme: instance.defaultLightTheme,
				defaultDarkTheme: instance.defaultDarkTheme,
				enableEmail: instance.enableEmail,
				enablePatreonIntegration: instance.enablePatreonIntegration,
				enableFanboxIntegration: instance.enableFanboxIntegration,
				enableSentryLogging: instance.enableSentryLogging,
				sentryDsn: instance.sentryDsn,
				enableServiceWorker: instance.enableServiceWorker,
				translatorAvailable: instance.deeplAuthKey != null,
				cacheRemoteFiles: instance.cacheRemoteFiles,
				cacheRemoteSensitiveFiles: instance.cacheRemoteSensitiveFiles,
				pinnedUsers: instance.pinnedUsers,
				hiddenTags: instance.hiddenTags,
				blockedHosts: instance.blockedHosts,
				silencedHosts: instance.silencedHosts,
				sensitiveWords: instance.sensitiveWords,
				prohibitedWords: instance.prohibitedWords,
				preservedUsernames: instance.preservedUsernames,
				hcaptchaSecretKey: instance.hcaptchaSecretKey,
				mcaptchaSecretKey: instance.mcaptchaSecretKey,
				recaptchaSecretKey: instance.recaptchaSecretKey,
				turnstileSecretKey: instance.turnstileSecretKey,
				sensitiveMediaDetection: instance.sensitiveMediaDetection,
				sensitiveMediaDetectionSensitivity: instance.sensitiveMediaDetectionSensitivity,
				setSensitiveFlagAutomatically: instance.setSensitiveFlagAutomatically,
				enableSensitiveMediaDetectionForVideos: instance.enableSensitiveMediaDetectionForVideos,
				proxyAccountId: instance.proxyAccountId,
<<<<<<< HEAD
				patreonClientId: instance.patreonClientId,
				patreonClientSecret: instance.patreonClientSecret,
				patreonAccessToken: instance.patreonAccessToken,
				patreonRefreshToken: instance.patreonRefreshToken,
				fanboxApiBackendUrl: instance.fanboxApiBackendUrl,
				summalyProxy: instance.summalyProxy,
=======
>>>>>>> 6078081c
				email: instance.email,
				smtpSecure: instance.smtpSecure,
				smtpHost: instance.smtpHost,
				smtpPort: instance.smtpPort,
				smtpUser: instance.smtpUser,
				smtpPass: instance.smtpPass,
				swPrivateKey: instance.swPrivateKey,
				useObjectStorage: instance.useObjectStorage,
				objectStorageBaseUrl: instance.objectStorageBaseUrl,
				objectStorageBucket: instance.objectStorageBucket,
				objectStoragePrefix: instance.objectStoragePrefix,
				objectStorageEndpoint: instance.objectStorageEndpoint,
				objectStorageRegion: instance.objectStorageRegion,
				objectStoragePort: instance.objectStoragePort,
				objectStorageAccessKey: instance.objectStorageAccessKey,
				objectStorageSecretKey: instance.objectStorageSecretKey,
				objectStorageUseSSL: instance.objectStorageUseSSL,
				objectStorageUseProxy: instance.objectStorageUseProxy,
				objectStorageSetPublicRead: instance.objectStorageSetPublicRead,
				objectStorageS3ForcePathStyle: instance.objectStorageS3ForcePathStyle,
				deeplAuthKey: instance.deeplAuthKey,
				deeplIsPro: instance.deeplIsPro,
				enableIpLogging: instance.enableIpLogging,
				enableActiveEmailValidation: instance.enableActiveEmailValidation,
				enableVerifymailApi: instance.enableVerifymailApi,
				verifymailAuthKey: instance.verifymailAuthKey,
				enableTruemailApi: instance.enableTruemailApi,
				truemailInstance: instance.truemailInstance,
				truemailAuthKey: instance.truemailAuthKey,
				enableChartsForRemoteUser: instance.enableChartsForRemoteUser,
				enableChartsForFederatedInstances: instance.enableChartsForFederatedInstances,
				enableServerMachineStats: instance.enableServerMachineStats,
				enableIdenticonGeneration: instance.enableIdenticonGeneration,
				bannedEmailDomains: instance.bannedEmailDomains,
				policies: { ...DEFAULT_POLICIES, ...instance.policies },
				enableSupporterPage: instance.enableSupporterPage,
				supporterRoles: instance.supporterRoles,
				supporterNameThreshold: instance.supporterNameThreshold,
				supporterNameWithIconThreshold: instance.supporterNameWithIconThreshold,
				manifestJsonOverride: instance.manifestJsonOverride,
				enableFanoutTimeline: instance.enableFanoutTimeline,
				enableFanoutTimelineDbFallback: instance.enableFanoutTimelineDbFallback,
				perLocalUserUserTimelineCacheMax: instance.perLocalUserUserTimelineCacheMax,
				perRemoteUserUserTimelineCacheMax: instance.perRemoteUserUserTimelineCacheMax,
				perUserHomeTimelineCacheMax: instance.perUserHomeTimelineCacheMax,
				perUserListTimelineCacheMax: instance.perUserListTimelineCacheMax,
				notesPerOneAd: instance.notesPerOneAd,
<<<<<<< HEAD
				disableExploreLocalUsers: instance.disableExploreLocalUsers,
				disableEntranceFeatureTimeline: instance.disableEntranceFeatureTimeline,
				enableAgeRestriction: instance.enableAgeRestriction,
				ageRestrictionThreshold: instance.ageRestrictionThreshold,
				blockMentionsFromUnfamiliarRemoteUsers: instance.blockMentionsFromUnfamiliarRemoteUsers,
=======
				summalyProxy: instance.urlPreviewSummaryProxyUrl,
				urlPreviewEnabled: instance.urlPreviewEnabled,
				urlPreviewTimeout: instance.urlPreviewTimeout,
				urlPreviewMaximumContentLength: instance.urlPreviewMaximumContentLength,
				urlPreviewRequireContentLength: instance.urlPreviewRequireContentLength,
				urlPreviewUserAgent: instance.urlPreviewUserAgent,
				urlPreviewSummaryProxyUrl: instance.urlPreviewSummaryProxyUrl,
>>>>>>> 6078081c
			};
		});
	}
}<|MERGE_RESOLUTION|>--- conflicted
+++ resolved
@@ -545,12 +545,10 @@
 				type: 'string',
 				optional: false, nullable: false,
 			},
-<<<<<<< HEAD
 			blockMentionsFromUnfamiliarRemoteUsers: {
 				type: 'boolean',
 				optional: false, nullable: false,
 			},
-=======
 			urlPreviewEnabled: {
 				type: 'boolean',
 				optional: false, nullable: false,
@@ -575,7 +573,6 @@
 				type: 'string',
 				optional: false, nullable: true,
 			},
->>>>>>> 6078081c
 		},
 	},
 } as const;
@@ -666,15 +663,11 @@
 				setSensitiveFlagAutomatically: instance.setSensitiveFlagAutomatically,
 				enableSensitiveMediaDetectionForVideos: instance.enableSensitiveMediaDetectionForVideos,
 				proxyAccountId: instance.proxyAccountId,
-<<<<<<< HEAD
 				patreonClientId: instance.patreonClientId,
 				patreonClientSecret: instance.patreonClientSecret,
 				patreonAccessToken: instance.patreonAccessToken,
 				patreonRefreshToken: instance.patreonRefreshToken,
 				fanboxApiBackendUrl: instance.fanboxApiBackendUrl,
-				summalyProxy: instance.summalyProxy,
-=======
->>>>>>> 6078081c
 				email: instance.email,
 				smtpSecure: instance.smtpSecure,
 				smtpHost: instance.smtpHost,
@@ -722,13 +715,11 @@
 				perUserHomeTimelineCacheMax: instance.perUserHomeTimelineCacheMax,
 				perUserListTimelineCacheMax: instance.perUserListTimelineCacheMax,
 				notesPerOneAd: instance.notesPerOneAd,
-<<<<<<< HEAD
 				disableExploreLocalUsers: instance.disableExploreLocalUsers,
 				disableEntranceFeatureTimeline: instance.disableEntranceFeatureTimeline,
 				enableAgeRestriction: instance.enableAgeRestriction,
 				ageRestrictionThreshold: instance.ageRestrictionThreshold,
 				blockMentionsFromUnfamiliarRemoteUsers: instance.blockMentionsFromUnfamiliarRemoteUsers,
-=======
 				summalyProxy: instance.urlPreviewSummaryProxyUrl,
 				urlPreviewEnabled: instance.urlPreviewEnabled,
 				urlPreviewTimeout: instance.urlPreviewTimeout,
@@ -736,7 +727,6 @@
 				urlPreviewRequireContentLength: instance.urlPreviewRequireContentLength,
 				urlPreviewUserAgent: instance.urlPreviewUserAgent,
 				urlPreviewSummaryProxyUrl: instance.urlPreviewSummaryProxyUrl,
->>>>>>> 6078081c
 			};
 		});
 	}
