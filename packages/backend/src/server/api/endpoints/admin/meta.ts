--- conflicted
+++ resolved
@@ -315,7 +315,6 @@
 				type: 'object',
 				optional: false, nullable: false,
 			},
-<<<<<<< HEAD
 			enableSupporterPage: {
 				type: 'boolean',
 				optional: true, nullable: false,
@@ -335,11 +334,10 @@
 			supporterNameWithIconThreshold: {
 				type: 'number',
 				optional: true, nullable: true,
-=======
+			},
 			enableFanoutTimeline: {
 				type: 'boolean',
 				optional: false, nullable: false,
->>>>>>> 9ec667a8
 			},
 			perLocalUserUserTimelineCacheMax: {
 				type: 'number',
