--- conflicted
+++ resolved
@@ -35,16 +35,6 @@
 		@Inject(DI.userProfilesRepository)
 		private userProfilesRepository: UserProfilesRepository,
 
-<<<<<<< HEAD
-	if (!_me.isAdmin) {
-		return {
-			isModerator: user.isModerator,
-			isSilenced: user.isSilenced,
-			isSuspended: user.isSuspended,
-			moderationNote: profile.moderationNote,
-		};
-	}
-=======
 		@Inject(DI.signinsRepository)
 		private signinsRepository: SigninsRepository,
 
@@ -63,7 +53,6 @@
 
 			const isModerator = await this.roleService.isModerator(user);
 			const isSilenced = !(await this.roleService.getUserPolicies(user.id)).canPublicNote;
->>>>>>> d513848f
 
 			const _me = await this.usersRepository.findOneByOrFail({ id: me.id });
 			if (!await this.roleService.isAdministrator(_me) && await this.roleService.isAdministrator(user)) {
