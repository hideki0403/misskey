import { Inject, Injectable } from '@nestjs/common';
import type { UsersRepository, SigninsRepository, UserProfilesRepository } from '@/models/index.js';
import { Endpoint } from '@/server/api/endpoint-base.js';
import { DI } from '@/di-symbols.js';
import { RoleService } from '@/core/RoleService.js';
import { RoleEntityService } from '@/core/entities/RoleEntityService.js';

export const meta = {
	tags: ['admin'],

	requireCredential: true,
	requireModerator: true,

	res: {
		type: 'object',
		nullable: false, optional: false,
	},
} as const;

export const paramDef = {
	type: 'object',
	properties: {
		userId: { type: 'string', format: 'misskey:id' },
	},
	required: ['userId'],
} as const;

// eslint-disable-next-line import/no-default-export
@Injectable()
export default class extends Endpoint<typeof meta, typeof paramDef> {
	constructor(
		@Inject(DI.usersRepository)
		private usersRepository: UsersRepository,

		@Inject(DI.userProfilesRepository)
		private userProfilesRepository: UserProfilesRepository,

		@Inject(DI.signinsRepository)
		private signinsRepository: SigninsRepository,

		private roleService: RoleService,
		private roleEntityService: RoleEntityService,
	) {
		super(meta, paramDef, async (ps, me) => {
			const [user, profile] = await Promise.all([
				this.usersRepository.findOneBy({ id: ps.userId }),
				this.userProfilesRepository.findOneBy({ userId: ps.userId }),
			]);

			if (user == null || profile == null) {
				throw new Error('user not found');
			}

			const isModerator = await this.roleService.isModerator(user);
			const isSilenced = !(await this.roleService.getUserPolicies(user.id)).canPublicNote;

			const _me = await this.usersRepository.findOneByOrFail({ id: me.id });
			if (!await this.roleService.isAdministrator(_me) && await this.roleService.isAdministrator(user)) {
				throw new Error('cannot show info of admin');
			}

<<<<<<< HEAD
			if (!await this.roleService.isAdministrator(_me)) {
				return {
					isSuspended: user.isSuspended,
				};
			}

			const maskedKeys = ['accessToken', 'accessTokenSecret', 'refreshToken'];
			Object.keys(profile.integrations).forEach(integration => {
				maskedKeys.forEach(key => profile.integrations[integration][key] = '<MASKED>');
			});

=======
>>>>>>> 76583510
			const signins = await this.signinsRepository.findBy({ userId: user.id });

			const roles = await this.roleService.getUserRoles(user.id);

			return {
				email: profile.email,
				emailVerified: profile.emailVerified,
				autoAcceptFollowed: profile.autoAcceptFollowed,
				noCrawle: profile.noCrawle,
				alwaysMarkNsfw: profile.alwaysMarkNsfw,
				autoSensitive: profile.autoSensitive,
				carefulBot: profile.carefulBot,
				injectFeaturedNote: profile.injectFeaturedNote,
				receiveAnnouncementEmail: profile.receiveAnnouncementEmail,
				integrations: profile.integrations,
				mutedWords: profile.mutedWords,
				mutedInstances: profile.mutedInstances,
				mutingNotificationTypes: profile.mutingNotificationTypes,
				isModerator: isModerator,
				isSilenced: isSilenced,
				isSuspended: user.isSuspended,
				lastActiveDate: user.lastActiveDate,
				moderationNote: profile.moderationNote,
				signins,
				policies: await this.roleService.getUserPolicies(user.id),
				roles: await this.roleEntityService.packMany(roles, me),
			};
		});
	}
}<|MERGE_RESOLUTION|>--- conflicted
+++ resolved
@@ -59,7 +59,6 @@
 				throw new Error('cannot show info of admin');
 			}
 
-<<<<<<< HEAD
 			if (!await this.roleService.isAdministrator(_me)) {
 				return {
 					isSuspended: user.isSuspended,
@@ -71,8 +70,6 @@
 				maskedKeys.forEach(key => profile.integrations[integration][key] = '<MASKED>');
 			});
 
-=======
->>>>>>> 76583510
 			const signins = await this.signinsRepository.findBy({ userId: user.id });
 
 			const roles = await this.roleService.getUserRoles(user.id);
