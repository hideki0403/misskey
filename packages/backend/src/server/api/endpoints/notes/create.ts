/*
 * SPDX-FileCopyrightText: syuilo and misskey-project
 * SPDX-License-Identifier: AGPL-3.0-only
 */

import ms from 'ms';
import { In } from 'typeorm';
import { Inject, Injectable } from '@nestjs/common';
import type { MiUser } from '@/models/User.js';
import type { UsersRepository, NotesRepository, BlockingsRepository, DriveFilesRepository, ChannelsRepository } from '@/models/_.js';
import type { MiDriveFile } from '@/models/DriveFile.js';
import type { MiNote } from '@/models/Note.js';
import type { MiChannel } from '@/models/Channel.js';
import { MAX_NOTE_TEXT_LENGTH } from '@/const.js';
import { Endpoint } from '@/server/api/endpoint-base.js';
import { NoteEntityService } from '@/core/entities/NoteEntityService.js';
import { NoteCreateService } from '@/core/NoteCreateService.js';
import { DI } from '@/di-symbols.js';
import { isPureRenote } from '@/misc/is-pure-renote.js';
import { MetaService } from '@/core/MetaService.js';
import { UtilityService } from '@/core/UtilityService.js';
import { IdentifiableError } from '@/misc/identifiable-error.js';
import { ApiError } from '../../error.js';

export const meta = {
	tags: ['notes'],

	requireCredential: true,

	prohibitMoved: true,

	limit: {
		duration: ms('1hour'),
		max: 300,
	},

	kind: 'write:notes',

	res: {
		type: 'object',
		optional: false, nullable: false,
		properties: {
			createdNote: {
				type: 'object',
				optional: false, nullable: false,
				ref: 'Note',
			},
		},
	},

	errors: {
		noSuchRenoteTarget: {
			message: 'No such renote target.',
			code: 'NO_SUCH_RENOTE_TARGET',
			id: 'b5c90186-4ab0-49c8-9bba-a1f76c282ba4',
		},

		cannotReRenote: {
			message: 'You can not Renote a pure Renote.',
			code: 'CANNOT_RENOTE_TO_A_PURE_RENOTE',
			id: 'fd4cc33e-2a37-48dd-99cc-9b806eb2031a',
		},

		cannotRenoteDueToVisibility: {
			message: 'You can not Renote due to target visibility.',
			code: 'CANNOT_RENOTE_DUE_TO_VISIBILITY',
			id: 'be9529e9-fe72-4de0-ae43-0b363c4938af',
		},

		noSuchReplyTarget: {
			message: 'No such reply target.',
			code: 'NO_SUCH_REPLY_TARGET',
			id: '749ee0f6-d3da-459a-bf02-282e2da4292c',
		},

		cannotReplyToInvisibleNote: {
			message: 'You cannot reply to an invisible Note.',
			code: 'CANNOT_REPLY_TO_AN_INVISIBLE_NOTE',
			id: 'b98980fa-3780-406c-a935-b6d0eeee10d1',
		},

		cannotReplyToPureRenote: {
			message: 'You can not reply to a pure Renote.',
			code: 'CANNOT_REPLY_TO_A_PURE_RENOTE',
			id: '3ac74a84-8fd5-4bb0-870f-01804f82ce15',
		},

		cannotReplyToSpecifiedVisibilityNoteWithExtendedVisibility: {
			message: 'You cannot reply to a specified visibility note with extended visibility.',
			code: 'CANNOT_REPLY_TO_SPECIFIED_VISIBILITY_NOTE_WITH_EXTENDED_VISIBILITY',
			id: 'ed940410-535c-4d5e-bfa3-af798671e93c',
		},

		cannotCreateAlreadyExpiredPoll: {
			message: 'Poll is already expired.',
			code: 'CANNOT_CREATE_ALREADY_EXPIRED_POLL',
			id: '04da457d-b083-4055-9082-955525eda5a5',
		},

		noSuchChannel: {
			message: 'No such channel.',
			code: 'NO_SUCH_CHANNEL',
			id: 'b1653923-5453-4edc-b786-7c4f39bb0bbb',
		},

		youHaveBeenBlocked: {
			message: 'You have been blocked by this user.',
			code: 'YOU_HAVE_BEEN_BLOCKED',
			id: 'b390d7e1-8a5e-46ed-b625-06271cafd3d3',
		},

		noSuchFile: {
			message: 'Some files are not found.',
			code: 'NO_SUCH_FILE',
			id: 'b6992544-63e7-67f0-fa7f-32444b1b5306',
		},

		cannotRenoteOutsideOfChannel: {
			message: 'Cannot renote outside of channel.',
			code: 'CANNOT_RENOTE_OUTSIDE_OF_CHANNEL',
			id: '33510210-8452-094c-6227-4a6c05d99f00',
		},

		containsProhibitedWords: {
			message: 'Cannot post because it contains prohibited words.',
			code: 'CONTAINS_PROHIBITED_WORDS',
			id: 'aa6e01d3-a85c-669d-758a-76aab43af334',
		},

<<<<<<< HEAD
		unknownError: {
			message: 'Unknown error.',
			code: 'UNKNOWN_ERROR',
			id: 'ebb7b13d-1dd0-4f0b-b7c6-496230f0046b',
=======
		containsTooManyMentions: {
			message: 'Cannot post because it exceeds the allowed number of mentions.',
			code: 'CONTAINS_TOO_MANY_MENTIONS',
			id: '4de0363a-3046-481b-9b0f-feff3e211025',
>>>>>>> 7e706ea6
		},
	},
} as const;

export const paramDef = {
	type: 'object',
	properties: {
		visibility: { type: 'string', enum: ['public', 'home', 'followers', 'specified'], default: 'public' },
		visibleUserIds: { type: 'array', uniqueItems: true, items: {
			type: 'string', format: 'misskey:id',
		} },
		cw: { type: 'string', nullable: true, minLength: 1, maxLength: 100 },
		localOnly: { type: 'boolean', default: false },
		reactionAcceptance: { type: 'string', nullable: true, enum: [null, 'likeOnly', 'likeOnlyForRemote', 'nonSensitiveOnly', 'nonSensitiveOnlyForLocalLikeOnlyForRemote'], default: null },
		noExtractMentions: { type: 'boolean', default: false },
		noExtractHashtags: { type: 'boolean', default: false },
		noExtractEmojis: { type: 'boolean', default: false },
		replyId: { type: 'string', format: 'misskey:id', nullable: true },
		renoteId: { type: 'string', format: 'misskey:id', nullable: true },
		channelId: { type: 'string', format: 'misskey:id', nullable: true },

		// anyOf内にバリデーションを書いても最初の一つしかチェックされない
		// See https://github.com/misskey-dev/misskey/pull/10082
		text: {
			type: 'string',
			minLength: 1,
			maxLength: MAX_NOTE_TEXT_LENGTH,
			nullable: true,
		},
		fileIds: {
			type: 'array',
			uniqueItems: true,
			minItems: 1,
			maxItems: 16,
			items: { type: 'string', format: 'misskey:id' },
		},
		mediaIds: {
			type: 'array',
			uniqueItems: true,
			minItems: 1,
			maxItems: 16,
			items: { type: 'string', format: 'misskey:id' },
		},
		poll: {
			type: 'object',
			nullable: true,
			properties: {
				choices: {
					type: 'array',
					uniqueItems: true,
					minItems: 2,
					maxItems: 10,
					items: { type: 'string', minLength: 1, maxLength: 50 },
				},
				multiple: { type: 'boolean' },
				expiresAt: { type: 'integer', nullable: true },
				expiredAfter: { type: 'integer', nullable: true, minimum: 1 },
			},
			required: ['choices'],
		},
	},
	// (re)note with text, files and poll are optional
	if: {
		properties: {
			renoteId: {
				type: 'null',
			},
			fileIds: {
				type: 'null',
			},
			mediaIds: {
				type: 'null',
			},
			poll: {
				type: 'null',
			},
		},
	},
	then: {
		properties: {
			text: {
				type: 'string',
				minLength: 1,
				maxLength: MAX_NOTE_TEXT_LENGTH,
				pattern: '[^\\s]+',
			},
		},
		required: ['text'],
	},
} as const;

@Injectable()
export default class extends Endpoint<typeof meta, typeof paramDef> { // eslint-disable-line import/no-default-export
	constructor(
		@Inject(DI.usersRepository)
		private usersRepository: UsersRepository,

		@Inject(DI.notesRepository)
		private notesRepository: NotesRepository,

		@Inject(DI.blockingsRepository)
		private blockingsRepository: BlockingsRepository,

		@Inject(DI.driveFilesRepository)
		private driveFilesRepository: DriveFilesRepository,

		@Inject(DI.channelsRepository)
		private channelsRepository: ChannelsRepository,

		private noteEntityService: NoteEntityService,
		private noteCreateService: NoteCreateService,
	) {
		super(meta, paramDef, async (ps, me) => {
			let visibleUsers: MiUser[] = [];
			if (ps.visibleUserIds) {
				visibleUsers = await this.usersRepository.findBy({
					id: In(ps.visibleUserIds),
				});
			}

			let files: MiDriveFile[] = [];
			const fileIds = ps.fileIds ?? ps.mediaIds ?? null;
			if (fileIds != null) {
				files = await this.driveFilesRepository.createQueryBuilder('file')
					.where('file.userId = :userId AND file.id IN (:...fileIds)', {
						userId: me.id,
						fileIds,
					})
					.orderBy('array_position(ARRAY[:...fileIds], "id"::text)')
					.setParameters({ fileIds })
					.getMany();

				if (files.length !== fileIds.length) {
					throw new ApiError(meta.errors.noSuchFile);
				}
			}

			let renote: MiNote | null = null;
			if (ps.renoteId != null) {
				// Fetch renote to note
				renote = await this.notesRepository.findOneBy({ id: ps.renoteId });

				if (renote == null) {
					throw new ApiError(meta.errors.noSuchRenoteTarget);
				} else if (isPureRenote(renote)) {
					throw new ApiError(meta.errors.cannotReRenote);
				}

				// Check blocking
				if (renote.userId !== me.id) {
					const blockExist = await this.blockingsRepository.exists({
						where: {
							blockerId: renote.userId,
							blockeeId: me.id,
						},
					});
					if (blockExist) {
						throw new ApiError(meta.errors.youHaveBeenBlocked);
					}
				}

				if (renote.visibility === 'followers' && renote.userId !== me.id) {
					// 他人のfollowers noteはreject
					throw new ApiError(meta.errors.cannotRenoteDueToVisibility);
				} else if (renote.visibility === 'specified') {
					// specified / direct noteはreject
					throw new ApiError(meta.errors.cannotRenoteDueToVisibility);
				}

				if (renote.channelId && renote.channelId !== ps.channelId) {
					// チャンネルのノートに対しリノート要求がきたとき、チャンネル外へのリノート可否をチェック
					// リノートのユースケースのうち、チャンネル内→チャンネル外は少数だと考えられるため、JOINはせず必要な時に都度取得する
					const renoteChannel = await this.channelsRepository.findOneBy({ id: renote.channelId });
					if (renoteChannel == null) {
						// リノートしたいノートが書き込まれているチャンネルが無い
						throw new ApiError(meta.errors.noSuchChannel);
					} else if (!renoteChannel.allowRenoteToExternal) {
						// リノート作成のリクエストだが、対象チャンネルがリノート禁止だった場合
						throw new ApiError(meta.errors.cannotRenoteOutsideOfChannel);
					}
				}
			}

			let reply: MiNote | null = null;
			if (ps.replyId != null) {
				// Fetch reply
				reply = await this.notesRepository.findOneBy({ id: ps.replyId });

				if (reply == null) {
					throw new ApiError(meta.errors.noSuchReplyTarget);
				} else if (isPureRenote(reply)) {
					throw new ApiError(meta.errors.cannotReplyToPureRenote);
				} else if (!await this.noteEntityService.isVisibleForMe(reply, me.id)) {
					throw new ApiError(meta.errors.cannotReplyToInvisibleNote);
				} else if (reply.visibility === 'specified' && ps.visibility !== 'specified') {
					throw new ApiError(meta.errors.cannotReplyToSpecifiedVisibilityNoteWithExtendedVisibility);
				}

				// Check blocking
				if (reply.userId !== me.id) {
					const blockExist = await this.blockingsRepository.exists({
						where: {
							blockerId: reply.userId,
							blockeeId: me.id,
						},
					});
					if (blockExist) {
						throw new ApiError(meta.errors.youHaveBeenBlocked);
					}
				}
			}

			if (ps.poll) {
				if (typeof ps.poll.expiresAt === 'number') {
					if (ps.poll.expiresAt < Date.now()) {
						throw new ApiError(meta.errors.cannotCreateAlreadyExpiredPoll);
					}
				} else if (typeof ps.poll.expiredAfter === 'number') {
					ps.poll.expiresAt = Date.now() + ps.poll.expiredAfter;
				}
			}

			let channel: MiChannel | null = null;
			if (ps.channelId != null) {
				channel = await this.channelsRepository.findOneBy({ id: ps.channelId, isArchived: false });

				if (channel == null) {
					throw new ApiError(meta.errors.noSuchChannel);
				}
			}

			// 投稿を作成
			try {
				const note = await this.noteCreateService.create(me, {
					createdAt: new Date(),
					files: files,
					poll: ps.poll ? {
						choices: ps.poll.choices,
						multiple: ps.poll.multiple ?? false,
						expiresAt: ps.poll.expiresAt ? new Date(ps.poll.expiresAt) : null,
					} : undefined,
					text: ps.text ?? undefined,
					reply,
					renote,
					cw: ps.cw,
					localOnly: ps.localOnly,
					reactionAcceptance: ps.reactionAcceptance,
					visibility: ps.visibility,
					visibleUsers,
					channel,
					apMentions: ps.noExtractMentions ? [] : undefined,
					apHashtags: ps.noExtractHashtags ? [] : undefined,
					apEmojis: ps.noExtractEmojis ? [] : undefined,
				});

				if (note == null) {
					throw new ApiError(meta.errors.unknownError);
				}

				return {
					createdNote: await this.noteEntityService.pack(note, me),
				};
			} catch (e) {
				// TODO: 他のErrorもここでキャッチしてエラーメッセージを当てるようにしたい
				if (e instanceof IdentifiableError) {
					if (e.id === '689ee33f-f97c-479a-ac49-1b9f8140af99') {
						throw new ApiError(meta.errors.containsProhibitedWords);
					} else if (e.id === '9f466dab-c856-48cd-9e65-ff90ff750580') {
						throw new ApiError(meta.errors.containsTooManyMentions);
					}
				}
				throw e;
			}
		});
	}
}<|MERGE_RESOLUTION|>--- conflicted
+++ resolved
@@ -127,17 +127,16 @@
 			id: 'aa6e01d3-a85c-669d-758a-76aab43af334',
 		},
 
-<<<<<<< HEAD
 		unknownError: {
 			message: 'Unknown error.',
 			code: 'UNKNOWN_ERROR',
 			id: 'ebb7b13d-1dd0-4f0b-b7c6-496230f0046b',
-=======
+		},
+
 		containsTooManyMentions: {
 			message: 'Cannot post because it exceeds the allowed number of mentions.',
 			code: 'CONTAINS_TOO_MANY_MENTIONS',
 			id: '4de0363a-3046-481b-9b0f-feff3e211025',
->>>>>>> 7e706ea6
 		},
 	},
 } as const;
