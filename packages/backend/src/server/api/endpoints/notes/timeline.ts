/*
 * SPDX-FileCopyrightText: syuilo and other misskey contributors
 * SPDX-License-Identifier: AGPL-3.0-only
 */

import { Brackets } from 'typeorm';
import { Inject, Injectable } from '@nestjs/common';
import type { NotesRepository } from '@/models/_.js';
import { Endpoint } from '@/server/api/endpoint-base.js';
import { QueryService } from '@/core/QueryService.js';
import ActiveUsersChart from '@/core/chart/charts/active-users.js';
import { NoteEntityService } from '@/core/entities/NoteEntityService.js';
import { DI } from '@/di-symbols.js';
import { IdService } from '@/core/IdService.js';
import { CacheService } from '@/core/CacheService.js';
import { isUserRelated } from '@/misc/is-user-related.js';
<<<<<<< HEAD
import { RedisTimelineService } from '@/core/RedisTimelineService.js';
import { ApiLoggerService } from '@/server/api/ApiLoggerService.js';
=======
import { FunoutTimelineService } from '@/core/FunoutTimelineService.js';
import { UserFollowingService } from '@/core/UserFollowingService.js';
>>>>>>> f85a6559

export const meta = {
	tags: ['notes'],

	requireCredential: true,

	res: {
		type: 'array',
		optional: false, nullable: false,
		items: {
			type: 'object',
			optional: false, nullable: false,
			ref: 'Note',
		},
	},
} as const;

export const paramDef = {
	type: 'object',
	properties: {
		limit: { type: 'integer', minimum: 1, maximum: 100, default: 10 },
		sinceId: { type: 'string', format: 'misskey:id' },
		untilId: { type: 'string', format: 'misskey:id' },
		sinceDate: { type: 'integer' },
		untilDate: { type: 'integer' },
		includeMyRenotes: { type: 'boolean', default: true },
		includeRenotedMyNotes: { type: 'boolean', default: true },
		includeLocalRenotes: { type: 'boolean', default: true },
		withFiles: { type: 'boolean', default: false },
		withRenotes: { type: 'boolean', default: true },
	},
	required: [],
} as const;

@Injectable()
export default class extends Endpoint<typeof meta, typeof paramDef> { // eslint-disable-line import/no-default-export
	constructor(
		@Inject(DI.notesRepository)
		private notesRepository: NotesRepository,

		private noteEntityService: NoteEntityService,
		private activeUsersChart: ActiveUsersChart,
		private idService: IdService,
		private cacheService: CacheService,
<<<<<<< HEAD
		private redisTimelineService: RedisTimelineService,
		private apiLoggerService: ApiLoggerService,
=======
		private funoutTimelineService: FunoutTimelineService,
		private userFollowingService: UserFollowingService,
		private queryService: QueryService,
>>>>>>> f85a6559
	) {
		super(meta, paramDef, async (ps, me) => {
			const untilId = ps.untilId ?? (ps.untilDate ? this.idService.gen(ps.untilDate!) : null);
			const sinceId = ps.sinceId ?? (ps.sinceDate ? this.idService.gen(ps.sinceDate!) : null);

			const [
				followings,
				userIdsWhoMeMuting,
				userIdsWhoMeMutingRenotes,
				userIdsWhoBlockingMe,
			] = await Promise.all([
				this.cacheService.userFollowingsCache.fetch(me.id),
				this.cacheService.userMutingsCache.fetch(me.id),
				this.cacheService.renoteMutingsCache.fetch(me.id),
				this.cacheService.userBlockedCache.fetch(me.id),
			]);

			let noteIds = await this.funoutTimelineService.get(ps.withFiles ? `homeTimelineWithFiles:${me.id}` : `homeTimeline:${me.id}`, untilId, sinceId);
			noteIds = noteIds.slice(0, ps.limit);

<<<<<<< HEAD
			if (noteIds.length === 0) {
				this.apiLoggerService.logger.warn(`Redis timeline is empty. me: ${me.id}, untilId: ${untilId}, sinceId: ${sinceId}, includeMyRenotes: ${ps.includeMyRenotes}, includeRenotedMyNotes: ${ps.includeRenotedMyNotes}, includeLocalRenotes: ${ps.includeLocalRenotes}, withFiles: ${ps.withFiles}, withRenotes: ${ps.withRenotes}`);
				return [];
			}
=======
			if (noteIds.length > 0) {
				const query = this.notesRepository.createQueryBuilder('note')
					.where('note.id IN (:...noteIds)', { noteIds: noteIds })
					.innerJoinAndSelect('note.user', 'user')
					.leftJoinAndSelect('note.reply', 'reply')
					.leftJoinAndSelect('note.renote', 'renote')
					.leftJoinAndSelect('reply.user', 'replyUser')
					.leftJoinAndSelect('renote.user', 'renoteUser')
					.leftJoinAndSelect('note.channel', 'channel');

				let timeline = await query.getMany();

				timeline = timeline.filter(note => {
					if (note.userId === me.id) {
						return true;
					}
					if (isUserRelated(note, userIdsWhoBlockingMe)) return false;
					if (isUserRelated(note, userIdsWhoMeMuting)) return false;
					if (note.renoteId) {
						if (note.text == null && note.fileIds.length === 0 && !note.hasPoll) {
							if (isUserRelated(note, userIdsWhoMeMutingRenotes)) return false;
							if (ps.withRenotes === false) return false;
						}
					}
					if (note.reply && note.reply.visibility === 'followers') {
						if (!Object.hasOwn(followings, note.reply.userId)) return false;
					}
>>>>>>> f85a6559

					return true;
				});

				// TODO: フィルタした結果件数が足りなかった場合の対応

				timeline.sort((a, b) => a.id > b.id ? -1 : 1);

				process.nextTick(() => {
					this.activeUsersChart.read(me);
				});

				return await this.noteEntityService.packMany(timeline, me);
			} else { // fallback to db
				const followees = await this.userFollowingService.getFollowees(me.id);

				//#region Construct query
				const query = this.queryService.makePaginationQuery(this.notesRepository.createQueryBuilder('note'), ps.sinceId, ps.untilId, ps.sinceDate, ps.untilDate)
					.andWhere('note.channelId IS NULL')
					.innerJoinAndSelect('note.user', 'user')
					.leftJoinAndSelect('note.reply', 'reply')
					.leftJoinAndSelect('note.renote', 'renote')
					.leftJoinAndSelect('reply.user', 'replyUser')
					.leftJoinAndSelect('renote.user', 'renoteUser');

				if (followees.length > 0) {
					const meOrFolloweeIds = [me.id, ...followees.map(f => f.followeeId)];

					query.andWhere('note.userId IN (:...meOrFolloweeIds)', { meOrFolloweeIds: meOrFolloweeIds });
				} else {
					query.andWhere('note.userId = :meId', { meId: me.id });
				}

				query.andWhere(new Brackets(qb => {
					qb
						.where('note.replyId IS NULL') // 返信ではない
						.orWhere(new Brackets(qb => {
							qb // 返信だけど投稿者自身への返信
								.where('note.replyId IS NOT NULL')
								.andWhere('note.replyUserId = note.userId');
						}));
				}));

				this.queryService.generateVisibilityQuery(query, me);
				this.queryService.generateMutedUserQuery(query, me);
				this.queryService.generateBlockedUserQuery(query, me);
				this.queryService.generateMutedUserRenotesQueryForNotes(query, me);

				if (ps.includeMyRenotes === false) {
					query.andWhere(new Brackets(qb => {
						qb.orWhere('note.userId != :meId', { meId: me.id });
						qb.orWhere('note.renoteId IS NULL');
						qb.orWhere('note.text IS NOT NULL');
						qb.orWhere('note.fileIds != \'{}\'');
						qb.orWhere('0 < (SELECT COUNT(*) FROM poll WHERE poll."noteId" = note.id)');
					}));
				}

				if (ps.includeRenotedMyNotes === false) {
					query.andWhere(new Brackets(qb => {
						qb.orWhere('note.renoteUserId != :meId', { meId: me.id });
						qb.orWhere('note.renoteId IS NULL');
						qb.orWhere('note.text IS NOT NULL');
						qb.orWhere('note.fileIds != \'{}\'');
						qb.orWhere('0 < (SELECT COUNT(*) FROM poll WHERE poll."noteId" = note.id)');
					}));
				}

				if (ps.includeLocalRenotes === false) {
					query.andWhere(new Brackets(qb => {
						qb.orWhere('note.renoteUserHost IS NOT NULL');
						qb.orWhere('note.renoteId IS NULL');
						qb.orWhere('note.text IS NOT NULL');
						qb.orWhere('note.fileIds != \'{}\'');
						qb.orWhere('0 < (SELECT COUNT(*) FROM poll WHERE poll."noteId" = note.id)');
					}));
				}

				if (ps.withFiles) {
					query.andWhere('note.fileIds != \'{}\'');
				}
				//#endregion

				const timeline = await query.limit(ps.limit).getMany();

<<<<<<< HEAD
			if (timeline.length === 0) {
				this.apiLoggerService.logger.warn(`Timeline is empty. me: ${me.id}, untilId: ${untilId}, sinceId: ${sinceId}, includeMyRenotes: ${ps.includeMyRenotes}, includeRenotedMyNotes: ${ps.includeRenotedMyNotes}, includeLocalRenotes: ${ps.includeLocalRenotes}, withFiles: ${ps.withFiles}, withRenotes: ${ps.withRenotes}`);
			}

			process.nextTick(() => {
				this.activeUsersChart.read(me);
			});
=======
				process.nextTick(() => {
					this.activeUsersChart.read(me);
				});
>>>>>>> f85a6559

				return await this.noteEntityService.packMany(timeline, me);
			}
		});
	}
}<|MERGE_RESOLUTION|>--- conflicted
+++ resolved
@@ -14,13 +14,9 @@
 import { IdService } from '@/core/IdService.js';
 import { CacheService } from '@/core/CacheService.js';
 import { isUserRelated } from '@/misc/is-user-related.js';
-<<<<<<< HEAD
-import { RedisTimelineService } from '@/core/RedisTimelineService.js';
-import { ApiLoggerService } from '@/server/api/ApiLoggerService.js';
-=======
 import { FunoutTimelineService } from '@/core/FunoutTimelineService.js';
 import { UserFollowingService } from '@/core/UserFollowingService.js';
->>>>>>> f85a6559
+import { ApiLoggerService } from '@/server/api/ApiLoggerService.js';
 
 export const meta = {
 	tags: ['notes'],
@@ -65,14 +61,10 @@
 		private activeUsersChart: ActiveUsersChart,
 		private idService: IdService,
 		private cacheService: CacheService,
-<<<<<<< HEAD
-		private redisTimelineService: RedisTimelineService,
-		private apiLoggerService: ApiLoggerService,
-=======
 		private funoutTimelineService: FunoutTimelineService,
 		private userFollowingService: UserFollowingService,
 		private queryService: QueryService,
->>>>>>> f85a6559
+		private apiLoggerService: ApiLoggerService,
 	) {
 		super(meta, paramDef, async (ps, me) => {
 			const untilId = ps.untilId ?? (ps.untilDate ? this.idService.gen(ps.untilDate!) : null);
@@ -93,12 +85,6 @@
 			let noteIds = await this.funoutTimelineService.get(ps.withFiles ? `homeTimelineWithFiles:${me.id}` : `homeTimeline:${me.id}`, untilId, sinceId);
 			noteIds = noteIds.slice(0, ps.limit);
 
-<<<<<<< HEAD
-			if (noteIds.length === 0) {
-				this.apiLoggerService.logger.warn(`Redis timeline is empty. me: ${me.id}, untilId: ${untilId}, sinceId: ${sinceId}, includeMyRenotes: ${ps.includeMyRenotes}, includeRenotedMyNotes: ${ps.includeRenotedMyNotes}, includeLocalRenotes: ${ps.includeLocalRenotes}, withFiles: ${ps.withFiles}, withRenotes: ${ps.withRenotes}`);
-				return [];
-			}
-=======
 			if (noteIds.length > 0) {
 				const query = this.notesRepository.createQueryBuilder('note')
 					.where('note.id IN (:...noteIds)', { noteIds: noteIds })
@@ -126,7 +112,6 @@
 					if (note.reply && note.reply.visibility === 'followers') {
 						if (!Object.hasOwn(followings, note.reply.userId)) return false;
 					}
->>>>>>> f85a6559
 
 					return true;
 				});
@@ -134,6 +119,10 @@
 				// TODO: フィルタした結果件数が足りなかった場合の対応
 
 				timeline.sort((a, b) => a.id > b.id ? -1 : 1);
+
+				if (timeline.length === 0) {
+					this.apiLoggerService.logger.warn(`Timeline is empty. me: ${me.id}, untilId: ${untilId}, sinceId: ${sinceId}, includeMyRenotes: ${ps.includeMyRenotes}, includeRenotedMyNotes: ${ps.includeRenotedMyNotes}, includeLocalRenotes: ${ps.includeLocalRenotes}, withFiles: ${ps.withFiles}, withRenotes: ${ps.withRenotes}`);
+				}
 
 				process.nextTick(() => {
 					this.activeUsersChart.read(me);
@@ -212,19 +201,9 @@
 
 				const timeline = await query.limit(ps.limit).getMany();
 
-<<<<<<< HEAD
-			if (timeline.length === 0) {
-				this.apiLoggerService.logger.warn(`Timeline is empty. me: ${me.id}, untilId: ${untilId}, sinceId: ${sinceId}, includeMyRenotes: ${ps.includeMyRenotes}, includeRenotedMyNotes: ${ps.includeRenotedMyNotes}, includeLocalRenotes: ${ps.includeLocalRenotes}, withFiles: ${ps.withFiles}, withRenotes: ${ps.withRenotes}`);
-			}
-
-			process.nextTick(() => {
-				this.activeUsersChart.read(me);
-			});
-=======
 				process.nextTick(() => {
 					this.activeUsersChart.read(me);
 				});
->>>>>>> f85a6559
 
 				return await this.noteEntityService.packMany(timeline, me);
 			}
