--- conflicted
+++ resolved
@@ -144,27 +144,6 @@
 					redisTimeline.sort((a, b) => a.id > b.id ? -1 : 1);
 				}
 
-<<<<<<< HEAD
-				if (!ps.withReplies) {
-					query.andWhere(new Brackets(qb => {
-						qb
-							.where('note.replyId IS NULL') // 返信ではない
-							.orWhere(new Brackets(qb => {
-								qb // 返信だけど投稿者自身への返信
-									.where('note.replyId IS NOT NULL')
-									.andWhere('note.replyUserId = note.userId');
-							}));
-					}));
-				}
-
-				const timeline = await query.limit(ps.limit).getMany();
-
-				process.nextTick(() => {
-					if (me) {
-						this.activeUsersChart.read(me);
-					}
-				});
-=======
 				if (redisTimeline.length > 0) {
 					process.nextTick(() => {
 						if (me) {
@@ -193,7 +172,6 @@
 			}
 		});
 	}
->>>>>>> 9ec667a8
 
 	private async getFromDb(ps: {
 		sinceId: string | null,
