--- conflicted
+++ resolved
@@ -122,12 +122,11 @@
 			}
 		}
 
-		const isNeedFetchTicket = instance.disableRegistration || instance.enableRegistrationLimit;
+		const isNeedFetchTicket = this.meta.disableRegistration || this.meta.enableRegistrationLimit;
 		const isInvalidInvitationCode = invitationCode == null || typeof invitationCode !== 'string';
-		const ticket = isInvalidInvitationCode || !isNeedFetchTicket ? null : await this.fetchTicket(invitationCode, instance.emailRequiredForSignup);
-
-<<<<<<< HEAD
-		if (instance.disableRegistration) {
+		const ticket = isInvalidInvitationCode || !isNeedFetchTicket ? null : await this.fetchTicket(invitationCode, this.meta.emailRequiredForSignup);
+
+		if (this.meta.disableRegistration) {
 			// 新規登録を無効にしている場合
 			if (ticket === null) {
 				reply.code(400);
@@ -135,46 +134,8 @@
 			}
 		} else {
 			// 新規登録が有効ではあるものの、登録制限が有効の場合
-			if (instance.enableRegistrationLimit && ticket === null && !await this.registrationLimitService.isAvailable(true)) {
+			if (this.meta.enableRegistrationLimit && ticket === null && !await this.registrationLimitService.isAvailable(true)) {
 				throw new FastifyReplyError(400, 'REGISTRATION_LIMIT_EXCEEDED');
-=======
-		if (this.meta.disableRegistration) {
-			if (invitationCode == null || typeof invitationCode !== 'string') {
-				reply.code(400);
-				return;
-			}
-
-			ticket = await this.registrationTicketsRepository.findOneBy({
-				code: invitationCode,
-			});
-
-			if (ticket == null || ticket.usedById != null) {
-				reply.code(400);
-				return;
-			}
-
-			if (ticket.expiresAt && ticket.expiresAt < new Date()) {
-				reply.code(400);
-				return;
-			}
-
-			// メアド認証が有効の場合
-			if (this.meta.emailRequiredForSignup) {
-				// メアド認証済みならエラー
-				if (ticket.usedBy) {
-					reply.code(400);
-					return;
-				}
-
-				// 認証しておらず、メール送信から30分以内ならエラー
-				if (ticket.usedAt && ticket.usedAt.getTime() + (1000 * 60 * 30) > Date.now()) {
-					reply.code(400);
-					return;
-				}
-			} else if (ticket.usedAt) {
-				reply.code(400);
-				return;
->>>>>>> 781e64aa
 			}
 		}
 
