/*
 * SPDX-FileCopyrightText: syuilo and other misskey contributors
 * SPDX-License-Identifier: AGPL-3.0-only
 */

import { Inject, Injectable } from '@nestjs/common';
import bcrypt from 'bcryptjs';
import { IsNull } from 'typeorm';
import { DI } from '@/di-symbols.js';
import type { RegistrationTicketsRepository, UsedUsernamesRepository, UserPendingsRepository, UserProfilesRepository, UsersRepository, MiRegistrationTicket } from '@/models/_.js';
import type { Config } from '@/config.js';
import { MetaService } from '@/core/MetaService.js';
import { CaptchaService } from '@/core/CaptchaService.js';
import { IdService } from '@/core/IdService.js';
import { SignupService } from '@/core/SignupService.js';
import { UserEntityService } from '@/core/entities/UserEntityService.js';
import { EmailService } from '@/core/EmailService.js';
import { RegistrationLimitService } from '@/core/RegistrationLimitService.js';
import { MiLocalUser } from '@/models/User.js';
import { FastifyReplyError } from '@/misc/fastify-reply-error.js';
import { bindThis } from '@/decorators.js';
import { L_CHARS, secureRndstr } from '@/misc/secure-rndstr.js';
import { SigninService } from './SigninService.js';
import type { FastifyRequest, FastifyReply } from 'fastify';

@Injectable()
export class SignupApiService {
	constructor(
		@Inject(DI.config)
		private config: Config,

		@Inject(DI.usersRepository)
		private usersRepository: UsersRepository,

		@Inject(DI.userProfilesRepository)
		private userProfilesRepository: UserProfilesRepository,

		@Inject(DI.userPendingsRepository)
		private userPendingsRepository: UserPendingsRepository,

		@Inject(DI.usedUsernamesRepository)
		private usedUsernamesRepository: UsedUsernamesRepository,

		@Inject(DI.registrationTicketsRepository)
		private registrationTicketsRepository: RegistrationTicketsRepository,

		private userEntityService: UserEntityService,
		private idService: IdService,
		private metaService: MetaService,
		private captchaService: CaptchaService,
		private signupService: SignupService,
		private signinService: SigninService,
		private emailService: EmailService,
		private registrationLimitService: RegistrationLimitService,
	) {
	}

	@bindThis
	public async signup(
		request: FastifyRequest<{
			Body: {
				username: string;
				password: string;
				host?: string;
				invitationCode?: string;
				emailAddress?: string;
				'hcaptcha-response'?: string;
				'g-recaptcha-response'?: string;
				'turnstile-response'?: string;
			}
		}>,
		reply: FastifyReply,
	) {
		const body = request.body;

		const instance = await this.metaService.fetch(true);

		// Verify *Captcha
		// ただしテスト時はこの機構は障害となるため無効にする
		if (process.env.NODE_ENV !== 'test') {
			if (instance.enableHcaptcha && instance.hcaptchaSecretKey) {
				await this.captchaService.verifyHcaptcha(instance.hcaptchaSecretKey, body['hcaptcha-response']).catch(err => {
					throw new FastifyReplyError(400, err);
				});
			}

			if (instance.enableRecaptcha && instance.recaptchaSecretKey) {
				await this.captchaService.verifyRecaptcha(instance.recaptchaSecretKey, body['g-recaptcha-response']).catch(err => {
					throw new FastifyReplyError(400, err);
				});
			}

			if (instance.enableTurnstile && instance.turnstileSecretKey) {
				await this.captchaService.verifyTurnstile(instance.turnstileSecretKey, body['turnstile-response']).catch(err => {
					throw new FastifyReplyError(400, err);
				});
			}
		}

		const username = body['username'];
		const password = body['password'];
		const host: string | null = process.env.NODE_ENV === 'test' ? (body['host'] ?? null) : null;
		const invitationCode = body['invitationCode'];
		const emailAddress = body['emailAddress'];

		if (instance.emailRequiredForSignup) {
			if (emailAddress == null || typeof emailAddress !== 'string') {
				reply.code(400);
				return;
			}

			const res = await this.emailService.validateEmailForAccount(emailAddress);
			if (!res.available) {
				reply.code(400);
				return;
			}
		}

		const isNeedFetchTicket = instance.disableRegistration || instance.enableRegistrationLimit;
		const isInvalidInvitationCode = invitationCode == null || typeof invitationCode !== 'string';
		const ticket = isInvalidInvitationCode || !isNeedFetchTicket ? null : await this.fetchTicket(invitationCode, instance.emailRequiredForSignup);

		if (instance.disableRegistration) {
			// 新規登録を無効にしている場合
			if (ticket === null) {
				reply.code(400);
				return;
			}
<<<<<<< HEAD
		} else {
			// 新規登録が有効ではあるものの、登録制限が有効の場合
			if (instance.enableRegistrationLimit && ticket === null && !await this.registrationLimitService.isAvailable(true)) {
				throw new FastifyReplyError(400, 'REGISTRATION_LIMIT_EXCEEDED');
=======

			ticket = await this.registrationTicketsRepository.findOneBy({
				code: invitationCode,
			});

			if (ticket == null || ticket.usedById != null) {
				reply.code(400);
				return;
			}

			if (ticket.expiresAt && ticket.expiresAt < new Date()) {
				reply.code(400);
				return;
			}

			// メアド認証が有効の場合
			if (instance.emailRequiredForSignup) {
				// メアド認証済みならエラー
				if (ticket.usedBy) {
					reply.code(400);
					return;
				}

				// 認証しておらず、メール送信から30分以内ならエラー
				if (ticket.usedAt && ticket.usedAt.getTime() + (1000 * 60 * 30) > Date.now()) {
					reply.code(400);
					return;
				}
			} else if (ticket.usedAt) {
				reply.code(400);
				return;
>>>>>>> b72f9186
			}
		}

		if (instance.emailRequiredForSignup) {
			if (await this.usersRepository.exist({ where: { usernameLower: username.toLowerCase(), host: IsNull() } })) {
				throw new FastifyReplyError(400, 'DUPLICATED_USERNAME');
			}

			// Check deleted username duplication
			if (await this.usedUsernamesRepository.exist({ where: { username: username.toLowerCase() } })) {
				throw new FastifyReplyError(400, 'USED_USERNAME');
			}

			const isPreserved = instance.preservedUsernames.map(x => x.toLowerCase()).includes(username.toLowerCase());
			if (isPreserved) {
				throw new FastifyReplyError(400, 'DENIED_USERNAME');
			}

			const code = secureRndstr(16, { chars: L_CHARS });

			// Generate hash of password
			const salt = await bcrypt.genSalt(8);
			const hash = await bcrypt.hash(password, salt);

			const pendingUser = await this.userPendingsRepository.insert({
				id: this.idService.gen(),
				code,
				email: emailAddress!,
				username: username,
				password: hash,
			}).then(x => this.userPendingsRepository.findOneByOrFail(x.identifiers[0]));

			const link = `${this.config.url}/signup-complete/${code}`;

			this.emailService.sendEmail(emailAddress!, 'Signup',
				`To complete signup, please click this link:<br><a href="${link}">${link}</a>`,
				`To complete signup, please click this link: ${link}`);

			if (ticket) {
				await this.registrationTicketsRepository.update(ticket.id, {
					usedAt: new Date(),
					pendingUserId: pendingUser.id,
				});
			}

			reply.code(204);
			return;
		} else {
			try {
				const { account, secret } = await this.signupService.signup({
					username, password, host,
				});

				const res = await this.userEntityService.pack(account, account, {
					detail: true,
					includeSecrets: true,
				});

				if (ticket) {
					await this.registrationTicketsRepository.update(ticket.id, {
						usedAt: new Date(),
						usedBy: account,
						usedById: account.id,
					});
				}

				return {
					...res,
					token: secret,
				};
			} catch (err) {
				throw new FastifyReplyError(400, typeof err === 'string' ? err : (err as Error).toString());
			}
		}
	}

	@bindThis
	private async fetchTicket(code: string, emailRequiredForSignup: boolean) {
		const ticket = await this.registrationTicketsRepository.findOneBy({ code });
		if (ticket == null) {
			return null;
		}

		if (ticket.expiresAt && ticket.expiresAt < new Date()) {
			return null;
		}

		// メアド認証が有効の場合
		if (emailRequiredForSignup) {
			// メアド認証済みならエラー
			if (ticket.usedBy) {
				return null;
			}

			// 認証しておらず、メール送信から30分以内ならエラー
			if (ticket.usedAt && ticket.usedAt.getTime() + (1000 * 60 * 30) > Date.now()) {
				return null;
			}
		} else if (ticket.usedAt) {
			return null;
		}

		return ticket;
	}

	@bindThis
	public async signupPending(request: FastifyRequest<{ Body: { code: string; } }>, reply: FastifyReply) {
		const body = request.body;

		const code = body['code'];

		try {
			const pendingUser = await this.userPendingsRepository.findOneByOrFail({ code });

			if (this.idService.parse(pendingUser.id).date.getTime() + (1000 * 60 * 30) < Date.now()) {
				throw new FastifyReplyError(400, 'EXPIRED');
			}

			const { account, secret } = await this.signupService.signup({
				username: pendingUser.username,
				passwordHash: pendingUser.password,
			});

			this.userPendingsRepository.delete({
				id: pendingUser.id,
			});

			const profile = await this.userProfilesRepository.findOneByOrFail({ userId: account.id });

			await this.userProfilesRepository.update({ userId: profile.userId }, {
				email: pendingUser.email,
				emailVerified: true,
				emailVerifyCode: null,
			});

			const ticket = await this.registrationTicketsRepository.findOneBy({ pendingUserId: pendingUser.id });
			if (ticket) {
				await this.registrationTicketsRepository.update(ticket.id, {
					usedBy: account,
					usedById: account.id,
					pendingUserId: null,
				});
			}

			return this.signinService.signin(request, reply, account as MiLocalUser);
		} catch (err) {
			throw new FastifyReplyError(400, typeof err === 'string' ? err : (err as Error).toString());
		}
	}
}<|MERGE_RESOLUTION|>--- conflicted
+++ resolved
@@ -126,44 +126,10 @@
 				reply.code(400);
 				return;
 			}
-<<<<<<< HEAD
 		} else {
 			// 新規登録が有効ではあるものの、登録制限が有効の場合
 			if (instance.enableRegistrationLimit && ticket === null && !await this.registrationLimitService.isAvailable(true)) {
 				throw new FastifyReplyError(400, 'REGISTRATION_LIMIT_EXCEEDED');
-=======
-
-			ticket = await this.registrationTicketsRepository.findOneBy({
-				code: invitationCode,
-			});
-
-			if (ticket == null || ticket.usedById != null) {
-				reply.code(400);
-				return;
-			}
-
-			if (ticket.expiresAt && ticket.expiresAt < new Date()) {
-				reply.code(400);
-				return;
-			}
-
-			// メアド認証が有効の場合
-			if (instance.emailRequiredForSignup) {
-				// メアド認証済みならエラー
-				if (ticket.usedBy) {
-					reply.code(400);
-					return;
-				}
-
-				// 認証しておらず、メール送信から30分以内ならエラー
-				if (ticket.usedAt && ticket.usedAt.getTime() + (1000 * 60 * 30) > Date.now()) {
-					reply.code(400);
-					return;
-				}
-			} else if (ticket.usedAt) {
-				reply.code(400);
-				return;
->>>>>>> b72f9186
 			}
 		}
 
@@ -243,7 +209,7 @@
 	@bindThis
 	private async fetchTicket(code: string, emailRequiredForSignup: boolean) {
 		const ticket = await this.registrationTicketsRepository.findOneBy({ code });
-		if (ticket == null) {
+		if (ticket == null || ticket.usedById != null) {
 			return null;
 		}
 
