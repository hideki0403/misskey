--- conflicted
+++ resolved
@@ -117,10 +117,7 @@
 			assert.strictEqual(res.body.some((notification: any) => notification.userId === bob.id), true);
 			assert.strictEqual(res.body.some((notification: any) => notification.userId === carol.id), false);
 		});
-<<<<<<< HEAD
-=======
-
->>>>>>> 7e706ea6
+
 		test('通知にミュートしているユーザーからのリプライが含まれない', async () => {
 			const aliceNote = await post(alice, { text: 'hi' });
 			await post(bob, { text: '@alice hi', replyId: aliceNote.id });
