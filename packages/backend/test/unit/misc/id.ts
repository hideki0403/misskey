/*
 * SPDX-FileCopyrightText: syuilo and other misskey contributors
 * SPDX-License-Identifier: AGPL-3.0-only
 */

import { ulid } from 'ulid';
import { describe, test, expect } from '@jest/globals';
import { aidRegExp, genAid, parseAid } from '@/misc/id/aid.js';
import { aidxRegExp, genAidx, parseAidx } from '@/misc/id/aidx.js';
import { genMeid, meidRegExp, parseMeid } from '@/misc/id/meid.js';
import { genMeidg, meidgRegExp, parseMeidg } from '@/misc/id/meidg.js';
import { genObjectId, objectIdRegExp, parseObjectId } from '@/misc/id/object-id.js';
import { ulidRegExp, parseUlid } from '@/misc/id/ulid.js';

describe('misc:id', () => {
	test('aid', () => {
		const date = new Date();
		const gotAid = genAid(date);
		expect(gotAid).toMatch(aidRegExp);
		expect(parseAid(gotAid).date.getTime()).toBe(date.getTime());
	});
<<<<<<< HEAD
=======

	test('aidx', () => {
		const date = new Date();
		const gotAidx = genAidx(date);
		expect(gotAidx).toMatch(aidxRegExp);
		expect(parseAidx(gotAidx).date.getTime()).toBe(date.getTime());
	});
>>>>>>> 90b058e2

	test('meid', () => {
		const date = new Date();
		const gotMeid = genMeid(date);
		expect(gotMeid).toMatch(meidRegExp);
		expect(parseMeid(gotMeid).date.getTime()).toBe(date.getTime());
	});

	test('meidg', () => {
		const date = new Date();
		const gotMeidg = genMeidg(date);
		expect(gotMeidg).toMatch(meidgRegExp);
		expect(parseMeidg(gotMeidg).date.getTime()).toBe(date.getTime());
	});

	test('objectid', () => {
		const date = new Date();
		const gotObjectId = genObjectId(date);
		expect(gotObjectId).toMatch(objectIdRegExp);
		expect(Math.floor(parseObjectId(gotObjectId).date.getTime() / 1000)).toBe(Math.floor(date.getTime() / 1000));
	});

	test('ulid', () => {
		const date = new Date();
		const gotUlid = ulid(date.getTime());
		expect(gotUlid).toMatch(ulidRegExp);
		expect(parseUlid(gotUlid).date.getTime()).toBe(date.getTime());
	});
});<|MERGE_RESOLUTION|>--- conflicted
+++ resolved
@@ -19,8 +19,6 @@
 		expect(gotAid).toMatch(aidRegExp);
 		expect(parseAid(gotAid).date.getTime()).toBe(date.getTime());
 	});
-<<<<<<< HEAD
-=======
 
 	test('aidx', () => {
 		const date = new Date();
@@ -28,7 +26,6 @@
 		expect(gotAidx).toMatch(aidxRegExp);
 		expect(parseAidx(gotAidx).date.getTime()).toBe(date.getTime());
 	});
->>>>>>> 90b058e2
 
 	test('meid', () => {
 		const date = new Date();
