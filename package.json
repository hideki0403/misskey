--- conflicted
+++ resolved
@@ -1,10 +1,6 @@
 {
 	"name": "misskey",
-<<<<<<< HEAD
-	"version": "13.10.0-kakurega.1.11.1",
-=======
-	"version": "13.10.1",
->>>>>>> 59768bdf
+	"version": "13.10.1-kakurega.1.11.1",
 	"codename": "nasubi",
 	"repository": {
 		"type": "git",
