--- conflicted
+++ resolved
@@ -1,10 +1,6 @@
 {
 	"name": "misskey",
-<<<<<<< HEAD
-	"version": "2023.12.2-kakurega.1.28.5",
-=======
-	"version": "2024.2.0-beta.7",
->>>>>>> 5342692b
+	"version": "2024.2.0-kakurega.1.28.5",
 	"codename": "nasubi",
 	"repository": {
 		"type": "git",
