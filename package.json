{
	"name": "misskey",
<<<<<<< HEAD
	"version": "13.10.3-kakurega.1.12.0",
=======
	"version": "13.11.1",
>>>>>>> 8b1362ab
	"codename": "nasubi",
	"repository": {
		"type": "git",
		"url": "https://github.com/hideki0403/misskey.git"
	},
	"packageManager": "pnpm@8.1.1",
	"workspaces": [
		"packages/frontend",
		"packages/backend",
		"packages/sw"
	],
	"private": true,
	"scripts": {
		"build-pre": "node ./scripts/build-pre.js",
		"build": "pnpm build-pre && pnpm -r build && pnpm gulp",
		"build-storybook": "pnpm --filter frontend build-storybook",
		"start": "pnpm check:connect && cd packages/backend && node ./built/boot/index.js",
		"start:test": "cd packages/backend && cross-env NODE_ENV=test node ./built/boot/index.js",
		"init": "pnpm migrate",
		"migrate": "cd packages/backend && pnpm migrate",
		"check:connect": "cd packages/backend && pnpm check:connect",
		"migrateandstart": "pnpm migrate && pnpm start",
		"gulp": "pnpm exec gulp build",
		"watch": "pnpm dev",
		"dev": "node ./scripts/dev.js",
		"lint": "pnpm -r lint",
		"cy:open": "pnpm cypress open --browser --e2e --config-file=cypress.config.ts",
		"cy:run": "pnpm cypress run",
		"e2e": "pnpm start-server-and-test start:test http://localhost:61812 cy:run",
		"jest": "cd packages/backend && pnpm jest",
		"jest-and-coverage": "cd packages/backend && pnpm jest-and-coverage",
		"test": "pnpm -r test",
		"test-and-coverage": "pnpm -r test-and-coverage",
		"format": "pnpm exec gulp format",
		"clean": "node ./scripts/clean.js",
		"clean-all": "node ./scripts/clean-all.js",
		"cleanall": "pnpm clean-all"
	},
	"resolutions": {
		"chokidar": "3.5.3",
		"lodash": "4.17.21"
	},
	"dependencies": {
		"execa": "5.1.1",
		"gulp": "4.0.2",
		"gulp-cssnano": "2.1.3",
		"gulp-rename": "2.0.0",
		"gulp-replace": "1.1.4",
		"gulp-terser": "2.1.0",
		"js-yaml": "4.1.0",
		"typescript": "5.0.3"
	},
	"devDependencies": {
		"@types/gulp": "4.0.10",
		"@types/gulp-rename": "2.0.1",
		"@typescript-eslint/eslint-plugin": "5.57.1",
		"@typescript-eslint/parser": "5.57.1",
		"cross-env": "7.0.3",
		"cypress": "12.9.0",
		"eslint": "8.37.0",
		"start-server-and-test": "2.0.0"
	},
	"optionalDependencies": {
		"@tensorflow/tfjs-core": "4.2.0"
	}
}<|MERGE_RESOLUTION|>--- conflicted
+++ resolved
@@ -1,10 +1,6 @@
 {
 	"name": "misskey",
-<<<<<<< HEAD
-	"version": "13.10.3-kakurega.1.12.0",
-=======
-	"version": "13.11.1",
->>>>>>> 8b1362ab
+	"version": "13.11.1-kakurega.1.12.0",
 	"codename": "nasubi",
 	"repository": {
 		"type": "git",
