{
	"name": "misskey",
<<<<<<< HEAD
	"version": "2023.9.0-kakurega.1.19.1",
=======
	"version": "2023.9.0-beta.11",
>>>>>>> f748c914
	"codename": "nasubi",
	"repository": {
		"type": "git",
		"url": "https://github.com/hideki0403/misskey.git"
	},
	"packageManager": "pnpm@8.7.6",
	"workspaces": [
		"packages/frontend",
		"packages/backend",
		"packages/sw"
	],
	"private": true,
	"scripts": {
		"build-pre": "node ./scripts/build-pre.js",
		"build-assets": "node ./scripts/build-assets.mjs",
		"build": "pnpm build-pre && pnpm -r build && pnpm build-assets",
		"build-storybook": "pnpm --filter frontend build-storybook",
		"start": "pnpm check:connect && cd packages/backend && node ./built/boot/entry.js",
		"start:test": "cd packages/backend && cross-env NODE_ENV=test node ./built/boot/entry.js",
		"init": "pnpm migrate",
		"migrate": "cd packages/backend && pnpm migrate",
		"check:connect": "cd packages/backend && pnpm check:connect",
		"migrateandstart": "pnpm migrate && pnpm start",
		"watch": "pnpm dev",
		"dev": "node ./scripts/dev.mjs",
		"lint": "pnpm -r lint",
		"cy:open": "pnpm cypress open --browser --e2e --config-file=cypress.config.ts",
		"cy:run": "pnpm cypress run",
		"e2e": "pnpm start-server-and-test start:test http://localhost:61812 cy:run",
		"jest": "cd packages/backend && pnpm jest",
		"jest-and-coverage": "cd packages/backend && pnpm jest-and-coverage",
		"test": "pnpm -r test",
		"test-and-coverage": "pnpm -r test-and-coverage",
		"clean": "node ./scripts/clean.js",
		"clean-all": "node ./scripts/clean-all.js",
		"cleanall": "pnpm clean-all"
	},
	"resolutions": {
		"chokidar": "3.5.3",
		"lodash": "4.17.21"
	},
	"dependencies": {
		"execa": "8.0.1",
		"cssnano": "6.0.1",
		"js-yaml": "4.1.0",
		"postcss": "8.4.30",
		"terser": "5.20.0",
		"typescript": "5.2.2"
	},
	"devDependencies": {
		"@typescript-eslint/eslint-plugin": "6.7.2",
		"@typescript-eslint/parser": "6.7.2",
		"cross-env": "7.0.3",
		"cypress": "13.2.0",
		"eslint": "8.49.0",
<<<<<<< HEAD
		"start-server-and-test": "2.0.0"
=======
		"start-server-and-test": "2.0.1"
>>>>>>> f748c914
	},
	"optionalDependencies": {
		"@tensorflow/tfjs-core": "4.4.0"
	}
}<|MERGE_RESOLUTION|>--- conflicted
+++ resolved
@@ -1,10 +1,6 @@
 {
 	"name": "misskey",
-<<<<<<< HEAD
 	"version": "2023.9.0-kakurega.1.19.1",
-=======
-	"version": "2023.9.0-beta.11",
->>>>>>> f748c914
 	"codename": "nasubi",
 	"repository": {
 		"type": "git",
@@ -60,11 +56,7 @@
 		"cross-env": "7.0.3",
 		"cypress": "13.2.0",
 		"eslint": "8.49.0",
-<<<<<<< HEAD
-		"start-server-and-test": "2.0.0"
-=======
 		"start-server-and-test": "2.0.1"
->>>>>>> f748c914
 	},
 	"optionalDependencies": {
 		"@tensorflow/tfjs-core": "4.4.0"
