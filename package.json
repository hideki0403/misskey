--- conflicted
+++ resolved
@@ -1,10 +1,6 @@
 {
 	"name": "misskey",
-<<<<<<< HEAD
-	"version": "2023.11.0-kakurega.1.22.2",
-=======
-	"version": "2023.10.2-kakurega.1.23.0",
->>>>>>> f54e13bc
+	"version": "2023.11.0-kakurega.1.23.0",
 	"codename": "nasubi",
 	"repository": {
 		"type": "git",
