{
	"name": "misskey",
<<<<<<< HEAD
	"version": "2024.3.0-kakurega.1.30.1",
=======
	"version": "2024.2.0-kakurega.1.31.0",
>>>>>>> 96125c35
	"codename": "nasubi",
	"repository": {
		"type": "git",
		"url": "https://github.com/hideki0403/misskey.git"
	},
	"packageManager": "pnpm@8.15.4",
	"workspaces": [
		"packages/frontend",
		"packages/backend",
		"packages/sw",
		"packages/misskey-js",
		"packages/misskey-reversi",
		"packages/misskey-bubble-game"
	],
	"private": true,
	"scripts": {
		"build-pre": "node ./scripts/build-pre.js",
		"build-assets": "node ./scripts/build-assets.mjs",
		"build": "pnpm build-pre && pnpm -r build && pnpm build-assets",
		"build-storybook": "pnpm --filter frontend build-storybook",
		"build-misskey-js-with-types": "pnpm build-pre && pnpm --filter backend... --filter=!misskey-js build && pnpm --filter backend generate-api-json && ncp packages/backend/built/api.json packages/misskey-js/generator/api.json && pnpm --filter misskey-js update-autogen-code && pnpm --filter misskey-js build && pnpm --filter misskey-js api",
		"start": "pnpm check:connect && cd packages/backend && node ./built/boot/entry.js",
		"start:test": "cd packages/backend && cross-env NODE_ENV=test node ./built/boot/entry.js",
		"init": "pnpm migrate",
		"migrate": "cd packages/backend && pnpm migrate",
		"revert": "cd packages/backend && pnpm revert",
		"check:connect": "cd packages/backend && pnpm check:connect",
		"migrateandstart": "pnpm migrate && pnpm start",
		"watch": "pnpm dev",
		"dev": "node scripts/dev.mjs",
		"lint": "pnpm -r lint",
		"cy:open": "pnpm cypress open --browser --e2e --config-file=cypress.config.ts",
		"cy:run": "pnpm cypress run",
		"e2e": "pnpm start-server-and-test start:test http://localhost:61812 cy:run",
		"jest": "cd packages/backend && pnpm jest",
		"jest-and-coverage": "cd packages/backend && pnpm jest-and-coverage",
		"test": "pnpm -r test",
		"test-and-coverage": "pnpm -r test-and-coverage",
		"clean": "node ./scripts/clean.js",
		"clean-all": "node ./scripts/clean-all.js",
		"cleanall": "pnpm clean-all"
	},
	"resolutions": {
		"chokidar": "3.5.3",
		"lodash": "4.17.21"
	},
	"dependencies": {
		"cssnano": "6.0.5",
		"execa": "8.0.1",
		"fast-glob": "3.3.2",
		"ignore-walk": "6.0.4",
		"js-yaml": "4.1.0",
		"postcss": "8.4.35",
		"tar": "6.2.0",
		"terser": "5.28.1",
		"typescript": "5.3.3"
	},
	"devDependencies": {
		"@typescript-eslint/eslint-plugin": "7.1.0",
		"@typescript-eslint/parser": "7.1.0",
		"cross-env": "7.0.3",
		"cypress": "13.6.6",
		"eslint": "8.57.0",
		"ncp": "2.0.0",
		"start-server-and-test": "2.0.3"
	},
	"optionalDependencies": {
		"@tensorflow/tfjs-core": "4.4.0"
	}
}<|MERGE_RESOLUTION|>--- conflicted
+++ resolved
@@ -1,10 +1,6 @@
 {
 	"name": "misskey",
-<<<<<<< HEAD
-	"version": "2024.3.0-kakurega.1.30.1",
-=======
-	"version": "2024.2.0-kakurega.1.31.0",
->>>>>>> 96125c35
+	"version": "2024.3.0-kakurega.1.31.0",
 	"codename": "nasubi",
 	"repository": {
 		"type": "git",
