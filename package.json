--- conflicted
+++ resolved
@@ -1,10 +1,6 @@
 {
 	"name": "misskey",
-<<<<<<< HEAD
-	"version": "13.3.4-kakurega.1.4.0",
-=======
-	"version": "13.4.0",
->>>>>>> baf65bfa
+	"version": "13.4.0-kakurega.1.4.0",
 	"codename": "nasubi",
 	"repository": {
 		"type": "git",
