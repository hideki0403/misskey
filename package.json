--- conflicted
+++ resolved
@@ -1,10 +1,6 @@
 {
 	"name": "misskey",
-<<<<<<< HEAD
-	"version": "13.2.1-kakurega.1.2.4",
-=======
-	"version": "13.2.2",
->>>>>>> 9ffecf25
+	"version": "13.2.2-kakurega.1.3.0",
 	"codename": "nasubi",
 	"repository": {
 		"type": "git",
