{
	"name": "misskey",
<<<<<<< HEAD
	"version": "13.1.0-kakurega.1.2.2",
=======
	"version": "13.1.6",
>>>>>>> a35e0e92
	"codename": "nasubi",
	"repository": {
		"type": "git",
		"url": "https://github.com/hideki0403/misskey.git"
	},
	"packageManager": "pnpm@7.24.3",
	"workspaces": [
		"packages/frontend",
		"packages/backend",
		"packages/sw"
	],
	"private": true,
	"scripts": {
		"build-pre": "node ./scripts/build-pre.js",
		"build": "pnpm build-pre && pnpm -r build && pnpm gulp",
		"start": "cd packages/backend && node ./built/boot/index.js",
		"start:test": "cd packages/backend && cross-env NODE_ENV=test node ./built/boot/index.js",
		"init": "pnpm migrate",
		"migrate": "cd packages/backend && pnpm typeorm migration:run -d ormconfig.js",
		"migrateandstart": "pnpm migrate && pnpm start",
		"gulp": "pnpm exec gulp build",
		"watch": "pnpm dev",
		"dev": "node ./scripts/dev.js",
		"lint": "pnpm -r lint",
		"cy:open": "pnpm cypress open --browser --e2e --config-file=cypress.config.ts",
		"cy:run": "pnpm cypress run",
		"e2e": "pnpm start-server-and-test start:test http://localhost:61812 cy:run",
		"jest": "cd packages/backend && pnpm cross-env NODE_ENV=test node --experimental-vm-modules --experimental-import-meta-resolve node_modules/jest/bin/jest.js --forceExit --runInBand",
		"jest-and-coverage": "cd packages/backend && pnpm cross-env NODE_ENV=test node --experimental-vm-modules --experimental-import-meta-resolve node_modules/jest/bin/jest.js --coverage --forceExit --runInBand",
		"test": "pnpm jest",
		"test-and-coverage": "pnpm jest-and-coverage",
		"format": "pnpm exec gulp format",
		"clean": "node ./scripts/clean.js",
		"clean-all": "node ./scripts/clean-all.js",
		"cleanall": "pnpm clean-all"
	},
	"resolutions": {
		"chokidar": "^3.5.3",
		"lodash": "^4.17.21"
	},
	"dependencies": {
		"execa": "5.1.1",
		"gulp": "4.0.2",
		"gulp-cssnano": "2.1.3",
		"gulp-rename": "2.0.0",
		"gulp-replace": "1.1.4",
		"gulp-terser": "2.1.0",
		"js-yaml": "4.1.0",
		"typescript": "4.9.4"
	},
	"devDependencies": {
		"@types/gulp": "4.0.10",
		"@types/gulp-rename": "2.0.1",
		"@typescript-eslint/eslint-plugin": "5.48.2",
		"@typescript-eslint/parser": "5.48.2",
		"cross-env": "7.0.3",
		"cypress": "12.3.0",
		"eslint": "^8.32.0",
		"start-server-and-test": "1.15.2"
	},
	"optionalDependencies": {
		"@tensorflow/tfjs-core": "^4.2.0"
	}
}<|MERGE_RESOLUTION|>--- conflicted
+++ resolved
@@ -1,10 +1,6 @@
 {
 	"name": "misskey",
-<<<<<<< HEAD
-	"version": "13.1.0-kakurega.1.2.2",
-=======
-	"version": "13.1.6",
->>>>>>> a35e0e92
+	"version": "13.1.6-kakurega.1.2.3",
 	"codename": "nasubi",
 	"repository": {
 		"type": "git",
