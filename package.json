{
	"name": "misskey",
<<<<<<< HEAD
	"version": "2023.12.0-kakurega.1.27.1",
=======
	"version": "2023.12.0-beta.4",
>>>>>>> 364efbe5
	"codename": "nasubi",
	"repository": {
		"type": "git",
		"url": "https://github.com/hideki0403/misskey.git"
	},
	"packageManager": "pnpm@8.10.5",
	"workspaces": [
		"packages/frontend",
		"packages/backend",
		"packages/sw"
	],
	"private": true,
	"scripts": {
		"build-pre": "node ./scripts/build-pre.js",
		"build-assets": "node ./scripts/build-assets.mjs",
		"build": "pnpm build-pre && pnpm -r build && pnpm build-assets",
		"build-storybook": "pnpm --filter frontend build-storybook",
		"build-misskey-js-with-types": "pnpm --filter backend build && pnpm --filter backend generate-api-json && ncp packages/backend/built/api.json packages/misskey-js/generator/api.json && pnpm --filter misskey-js update-autogen-code && pnpm --filter misskey-js build",
		"start": "pnpm check:connect && cd packages/backend && node ./built/boot/entry.js",
		"start:test": "cd packages/backend && cross-env NODE_ENV=test node ./built/boot/entry.js",
		"init": "pnpm migrate",
		"migrate": "cd packages/backend && pnpm migrate",
		"revert": "cd packages/backend && pnpm revert",
		"check:connect": "cd packages/backend && pnpm check:connect",
		"migrateandstart": "pnpm migrate && pnpm start",
		"watch": "pnpm dev",
		"dev": "pnpm -r dev",
		"lint": "pnpm -r lint",
		"cy:open": "pnpm cypress open --browser --e2e --config-file=cypress.config.ts",
		"cy:run": "pnpm cypress run",
		"e2e": "pnpm start-server-and-test start:test http://localhost:61812 cy:run",
		"jest": "cd packages/backend && pnpm jest",
		"jest-and-coverage": "cd packages/backend && pnpm jest-and-coverage",
		"test": "pnpm -r test",
		"test-and-coverage": "pnpm -r test-and-coverage",
		"clean": "node ./scripts/clean.js",
		"clean-all": "node ./scripts/clean-all.js",
		"cleanall": "pnpm clean-all"
	},
	"resolutions": {
		"chokidar": "3.5.3",
		"lodash": "4.17.21"
	},
	"dependencies": {
		"execa": "8.0.1",
		"cssnano": "6.0.1",
		"js-yaml": "4.1.0",
		"postcss": "8.4.32",
		"terser": "5.24.0",
		"typescript": "5.3.3"
	},
	"devDependencies": {
		"@typescript-eslint/eslint-plugin": "6.14.0",
		"@typescript-eslint/parser": "6.14.0",
		"cross-env": "7.0.3",
		"cypress": "13.6.1",
		"eslint": "8.55.0",
		"start-server-and-test": "2.0.3",
		"ncp": "2.0.0"
	},
	"optionalDependencies": {
		"@tensorflow/tfjs-core": "4.4.0"
	}
}<|MERGE_RESOLUTION|>--- conflicted
+++ resolved
@@ -1,10 +1,6 @@
 {
 	"name": "misskey",
-<<<<<<< HEAD
 	"version": "2023.12.0-kakurega.1.27.1",
-=======
-	"version": "2023.12.0-beta.4",
->>>>>>> 364efbe5
 	"codename": "nasubi",
 	"repository": {
 		"type": "git",
