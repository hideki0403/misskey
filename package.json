--- conflicted
+++ resolved
@@ -1,10 +1,6 @@
 {
 	"name": "misskey",
-<<<<<<< HEAD
-	"version": "13.12.2-kakurega.1.17.0",
-=======
-	"version": "13.13.0",
->>>>>>> 407a965c
+	"version": "13.13.0-kakurega.1.17.0",
 	"codename": "nasubi",
 	"repository": {
 		"type": "git",
