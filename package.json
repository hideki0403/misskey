--- conflicted
+++ resolved
@@ -1,10 +1,6 @@
 {
 	"name": "misskey",
-<<<<<<< HEAD
-	"version": "12.119.0-kakurega.1.1.1",
-=======
-	"version": "12.119.2",
->>>>>>> a5a74f44
+	"version": "12.119.2-kakurega.1.1.1",
 	"codename": "indigo",
 	"repository": {
 		"type": "git",
