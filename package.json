{
	"name": "misskey",
<<<<<<< HEAD
	"version": "13.14.1-kakurega.1.19.1",
=======
	"version": "13.14.2",
>>>>>>> a8d45d4b
	"codename": "nasubi",
	"repository": {
		"type": "git",
		"url": "https://github.com/hideki0403/misskey.git"
	},
	"packageManager": "pnpm@8.6.10",
	"workspaces": [
		"packages/frontend",
		"packages/backend",
		"packages/sw"
	],
	"private": true,
	"scripts": {
		"build-pre": "node ./scripts/build-pre.js",
		"build": "pnpm build-pre && pnpm -r build && pnpm gulp",
		"build-storybook": "pnpm --filter frontend build-storybook",
		"start": "pnpm check:connect && cd packages/backend && node ./built/boot/index.js",
		"start:test": "cd packages/backend && cross-env NODE_ENV=test node ./built/boot/index.js",
		"init": "pnpm migrate",
		"migrate": "cd packages/backend && pnpm migrate",
		"check:connect": "cd packages/backend && pnpm check:connect",
		"migrateandstart": "pnpm migrate && pnpm start",
		"gulp": "pnpm exec gulp build",
		"watch": "pnpm dev",
		"dev": "node ./scripts/dev.mjs",
		"lint": "pnpm -r lint",
		"cy:open": "pnpm cypress open --browser --e2e --config-file=cypress.config.ts",
		"cy:run": "pnpm cypress run",
		"e2e": "pnpm start-server-and-test start:test http://localhost:61812 cy:run",
		"jest": "cd packages/backend && pnpm jest",
		"jest-and-coverage": "cd packages/backend && pnpm jest-and-coverage",
		"test": "pnpm -r test",
		"test-and-coverage": "pnpm -r test-and-coverage",
		"format": "pnpm exec gulp format",
		"clean": "node ./scripts/clean.js",
		"clean-all": "node ./scripts/clean-all.js",
		"cleanall": "pnpm clean-all"
	},
	"resolutions": {
		"chokidar": "3.5.3",
		"lodash": "4.17.21"
	},
	"dependencies": {
		"execa": "7.1.1",
		"gulp": "4.0.2",
		"gulp-cssnano": "2.1.3",
		"gulp-rename": "2.0.0",
		"gulp-replace": "1.1.4",
		"gulp-terser": "2.1.0",
		"js-yaml": "4.1.0",
		"typescript": "5.1.6"
	},
	"devDependencies": {
		"@types/gulp": "4.0.10",
		"@types/gulp-rename": "2.0.1",
		"@typescript-eslint/eslint-plugin": "5.61.0",
		"@typescript-eslint/parser": "5.61.0",
		"cross-env": "7.0.3",
		"cypress": "12.17.1",
		"eslint": "8.45.0",
		"start-server-and-test": "2.0.0"
	},
	"optionalDependencies": {
		"@tensorflow/tfjs-core": "4.4.0"
	}
}<|MERGE_RESOLUTION|>--- conflicted
+++ resolved
@@ -1,10 +1,6 @@
 {
 	"name": "misskey",
-<<<<<<< HEAD
-	"version": "13.14.1-kakurega.1.19.1",
-=======
-	"version": "13.14.2",
->>>>>>> a8d45d4b
+	"version": "13.14.2-kakurega.1.19.1",
 	"codename": "nasubi",
 	"repository": {
 		"type": "git",
