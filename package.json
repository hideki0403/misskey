--- conflicted
+++ resolved
@@ -1,10 +1,6 @@
 {
 	"name": "misskey",
-<<<<<<< HEAD
-	"version": "13.2.0-kakurega.1.2.4",
-=======
-	"version": "13.2.1",
->>>>>>> ae63a1f4
+	"version": "13.2.1-kakurega.1.2.4",
 	"codename": "nasubi",
 	"repository": {
 		"type": "git",
