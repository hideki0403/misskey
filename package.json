{
	"name": "misskey",
<<<<<<< HEAD
	"version": "2023.9.3-kakurega.1.19.3",
=======
	"version": "2023.10.0",
>>>>>>> f964ef16
	"codename": "nasubi",
	"repository": {
		"type": "git",
		"url": "https://github.com/hideki0403/misskey.git"
	},
	"packageManager": "pnpm@8.8.0",
	"workspaces": [
		"packages/frontend",
		"packages/backend",
		"packages/sw"
	],
	"private": true,
	"scripts": {
		"build-pre": "node ./scripts/build-pre.js",
		"build-assets": "node ./scripts/build-assets.mjs",
		"build": "pnpm build-pre && pnpm -r build && pnpm build-assets",
		"build-storybook": "pnpm --filter frontend build-storybook",
		"start": "pnpm check:connect && cd packages/backend && node ./built/boot/entry.js",
		"start:test": "cd packages/backend && cross-env NODE_ENV=test node ./built/boot/entry.js",
		"init": "pnpm migrate",
		"migrate": "cd packages/backend && pnpm migrate",
		"check:connect": "cd packages/backend && pnpm check:connect",
		"migrateandstart": "pnpm migrate && pnpm start",
		"watch": "pnpm dev",
		"dev": "node ./scripts/dev.mjs",
		"lint": "pnpm -r lint",
		"cy:open": "pnpm cypress open --browser --e2e --config-file=cypress.config.ts",
		"cy:run": "pnpm cypress run",
		"e2e": "pnpm start-server-and-test start:test http://localhost:61812 cy:run",
		"jest": "cd packages/backend && pnpm jest",
		"jest-and-coverage": "cd packages/backend && pnpm jest-and-coverage",
		"test": "pnpm -r test",
		"test-and-coverage": "pnpm -r test-and-coverage",
		"clean": "node ./scripts/clean.js",
		"clean-all": "node ./scripts/clean-all.js",
		"cleanall": "pnpm clean-all"
	},
	"resolutions": {
		"chokidar": "3.5.3",
		"lodash": "4.17.21"
	},
	"dependencies": {
		"execa": "8.0.1",
		"cssnano": "6.0.1",
		"js-yaml": "4.1.0",
		"postcss": "8.4.31",
		"terser": "5.21.0",
		"typescript": "5.2.2"
	},
	"devDependencies": {
		"@typescript-eslint/eslint-plugin": "6.7.5",
		"@typescript-eslint/parser": "6.7.5",
		"cross-env": "7.0.3",
		"cypress": "13.3.0",
		"eslint": "8.51.0",
		"start-server-and-test": "2.0.1"
	},
	"optionalDependencies": {
		"@tensorflow/tfjs-core": "4.4.0"
	}
}<|MERGE_RESOLUTION|>--- conflicted
+++ resolved
@@ -1,10 +1,6 @@
 {
 	"name": "misskey",
-<<<<<<< HEAD
-	"version": "2023.9.3-kakurega.1.19.3",
-=======
-	"version": "2023.10.0",
->>>>>>> f964ef16
+	"version": "2023.10.0-kakurega.1.19.3",
 	"codename": "nasubi",
 	"repository": {
 		"type": "git",
