--- conflicted
+++ resolved
@@ -1,10 +1,6 @@
 {
 	"name": "misskey",
-<<<<<<< HEAD
-	"version": "12.119.2-kakurega.1.1.3",
-=======
-	"version": "13.0.0-rc.10",
->>>>>>> d513848f
+	"version": "13.0.0-kakurega.1.2.0",
 	"codename": "indigo",
 	"repository": {
 		"type": "git",
