--- conflicted
+++ resolved
@@ -1,10 +1,6 @@
 {
 	"name": "misskey",
-<<<<<<< HEAD
-	"version": "13.1.6-kakurega.1.2.3",
-=======
-	"version": "13.2.0",
->>>>>>> a5df2b02
+	"version": "13.2.0-kakurega.1.2.4",
 	"codename": "nasubi",
 	"repository": {
 		"type": "git",
