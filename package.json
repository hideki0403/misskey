--- conflicted
+++ resolved
@@ -1,10 +1,6 @@
 {
 	"name": "misskey",
-<<<<<<< HEAD
 	"version": "2023.9.0-kakurega.1.19.1",
-=======
-	"version": "2023.9.0-beta.4",
->>>>>>> 90b058e2
 	"codename": "nasubi",
 	"repository": {
 		"type": "git",
@@ -47,38 +43,19 @@
 		"lodash": "4.17.21"
 	},
 	"dependencies": {
-<<<<<<< HEAD
-		"execa": "7.2.0",
-		"gulp": "4.0.2",
-		"gulp-cssnano": "2.1.3",
-		"gulp-rename": "2.0.0",
-		"gulp-replace": "1.1.4",
-		"gulp-terser": "2.1.0",
-=======
 		"execa": "8.0.1",
 		"cssnano": "6.0.1",
->>>>>>> 90b058e2
 		"js-yaml": "4.1.0",
 		"postcss": "8.4.27",
 		"terser": "5.19.2",
 		"typescript": "5.2.2"
 	},
 	"devDependencies": {
-<<<<<<< HEAD
-		"@types/gulp": "4.0.13",
-		"@types/gulp-rename": "2.0.2",
-		"@typescript-eslint/eslint-plugin": "6.2.0",
-		"@typescript-eslint/parser": "6.2.0",
-		"cross-env": "7.0.3",
-		"cypress": "12.17.2",
-		"eslint": "8.46.0",
-=======
 		"@typescript-eslint/eslint-plugin": "6.6.0",
 		"@typescript-eslint/parser": "6.6.0",
 		"cross-env": "7.0.3",
 		"cypress": "13.1.0",
 		"eslint": "8.48.0",
->>>>>>> 90b058e2
 		"start-server-and-test": "2.0.0"
 	},
 	"optionalDependencies": {
