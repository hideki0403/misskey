--- conflicted
+++ resolved
@@ -1,10 +1,6 @@
 {
 	"name": "misskey",
-<<<<<<< HEAD
-	"version": "13.12.0-kakurega.1.16.0",
-=======
-	"version": "13.12.1",
->>>>>>> 9ad57324
+	"version": "13.12.1-kakurega.1.16.0",
 	"codename": "nasubi",
 	"repository": {
 		"type": "git",
