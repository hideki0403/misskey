{
	"name": "misskey",
<<<<<<< HEAD
	"version": "2024.2.0-kakurega.1.28.5",
=======
	"version": "2024.2.0-beta.8",
>>>>>>> 2db5b616
	"codename": "nasubi",
	"repository": {
		"type": "git",
		"url": "https://github.com/hideki0403/misskey.git"
	},
	"packageManager": "pnpm@8.12.1",
	"workspaces": [
		"packages/frontend",
		"packages/backend",
		"packages/sw",
		"packages/misskey-js",
		"packages/misskey-reversi",
		"packages/misskey-bubble-game"
	],
	"private": true,
	"scripts": {
		"build-pre": "node ./scripts/build-pre.js",
		"build-assets": "node ./scripts/build-assets.mjs",
		"build": "pnpm build-pre && pnpm -r build && pnpm build-assets",
		"build-storybook": "pnpm --filter frontend build-storybook",
		"build-misskey-js-with-types": "pnpm --filter backend build && pnpm --filter backend generate-api-json && ncp packages/backend/built/api.json packages/misskey-js/generator/api.json && pnpm --filter misskey-js update-autogen-code && pnpm --filter misskey-js build && pnpm --filter misskey-js api",
		"start": "pnpm check:connect && cd packages/backend && node ./built/boot/entry.js",
		"start:test": "cd packages/backend && cross-env NODE_ENV=test node ./built/boot/entry.js",
		"init": "pnpm migrate",
		"migrate": "cd packages/backend && pnpm migrate",
		"revert": "cd packages/backend && pnpm revert",
		"check:connect": "cd packages/backend && pnpm check:connect",
		"migrateandstart": "pnpm migrate && pnpm start",
		"watch": "pnpm dev",
		"dev": "node scripts/dev.mjs",
		"lint": "pnpm -r lint",
		"cy:open": "pnpm cypress open --browser --e2e --config-file=cypress.config.ts",
		"cy:run": "pnpm cypress run",
		"e2e": "pnpm start-server-and-test start:test http://localhost:61812 cy:run",
		"jest": "cd packages/backend && pnpm jest",
		"jest-and-coverage": "cd packages/backend && pnpm jest-and-coverage",
		"test": "pnpm -r test",
		"test-and-coverage": "pnpm -r test-and-coverage",
		"clean": "node ./scripts/clean.js",
		"clean-all": "node ./scripts/clean-all.js",
		"cleanall": "pnpm clean-all"
	},
	"resolutions": {
		"chokidar": "3.5.3",
		"lodash": "4.17.21"
	},
	"dependencies": {
		"execa": "8.0.1",
		"cssnano": "6.0.3",
		"js-yaml": "4.1.0",
		"postcss": "8.4.33",
		"terser": "5.27.0",
		"typescript": "5.3.3"
	},
	"devDependencies": {
		"@typescript-eslint/eslint-plugin": "6.18.1",
		"@typescript-eslint/parser": "6.18.1",
		"cross-env": "7.0.3",
		"cypress": "13.6.3",
		"eslint": "8.56.0",
		"start-server-and-test": "2.0.3",
		"ncp": "2.0.0"
	},
	"optionalDependencies": {
		"@tensorflow/tfjs-core": "4.4.0"
	}
}<|MERGE_RESOLUTION|>--- conflicted
+++ resolved
@@ -1,10 +1,6 @@
 {
 	"name": "misskey",
-<<<<<<< HEAD
-	"version": "2024.2.0-kakurega.1.28.5",
-=======
-	"version": "2024.2.0-beta.8",
->>>>>>> 2db5b616
+	"version": "2024.2.0-kakurega.1.29.0",
 	"codename": "nasubi",
 	"repository": {
 		"type": "git",
