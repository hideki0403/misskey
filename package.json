--- conflicted
+++ resolved
@@ -1,10 +1,6 @@
 {
 	"name": "misskey",
-<<<<<<< HEAD
-	"version": "2023.9.1-kakurega.1.19.3",
-=======
-	"version": "2023.9.2",
->>>>>>> 7adc8fca
+	"version": "2023.9.2-kakurega.1.19.3",
 	"codename": "nasubi",
 	"repository": {
 		"type": "git",
