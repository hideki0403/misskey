{
	"name": "misskey",
<<<<<<< HEAD
	"version": "13.13.1-kakurega.1.17.0",
=======
	"version": "13.13.2",
>>>>>>> 7093662c
	"codename": "nasubi",
	"repository": {
		"type": "git",
		"url": "https://github.com/hideki0403/misskey.git"
	},
	"packageManager": "pnpm@8.6.0",
	"workspaces": [
		"packages/frontend",
		"packages/backend",
		"packages/sw"
	],
	"private": true,
	"scripts": {
		"build-pre": "node ./scripts/build-pre.js",
		"build": "pnpm build-pre && pnpm -r build && pnpm gulp",
		"build-storybook": "pnpm --filter frontend build-storybook",
		"start": "pnpm check:connect && cd packages/backend && node ./built/boot/index.js",
		"start:test": "cd packages/backend && cross-env NODE_ENV=test node ./built/boot/index.js",
		"init": "pnpm migrate",
		"migrate": "cd packages/backend && pnpm migrate",
		"check:connect": "cd packages/backend && pnpm check:connect",
		"migrateandstart": "pnpm migrate && pnpm start",
		"gulp": "pnpm exec gulp build",
		"watch": "pnpm dev",
		"dev": "node ./scripts/dev.js",
		"lint": "pnpm -r lint",
		"cy:open": "pnpm cypress open --browser --e2e --config-file=cypress.config.ts",
		"cy:run": "pnpm cypress run",
		"e2e": "pnpm start-server-and-test start:test http://localhost:61812 cy:run",
		"jest": "cd packages/backend && pnpm jest",
		"jest-and-coverage": "cd packages/backend && pnpm jest-and-coverage",
		"test": "pnpm -r test",
		"test-and-coverage": "pnpm -r test-and-coverage",
		"format": "pnpm exec gulp format",
		"clean": "node ./scripts/clean.js",
		"clean-all": "node ./scripts/clean-all.js",
		"cleanall": "pnpm clean-all"
	},
	"resolutions": {
		"chokidar": "3.5.3",
		"lodash": "4.17.21"
	},
	"dependencies": {
		"execa": "5.1.1",
		"gulp": "4.0.2",
		"gulp-cssnano": "2.1.3",
		"gulp-rename": "2.0.0",
		"gulp-replace": "1.1.4",
		"gulp-terser": "2.1.0",
		"js-yaml": "4.1.0",
		"typescript": "5.1.3"
	},
	"devDependencies": {
		"@types/gulp": "4.0.10",
		"@types/gulp-rename": "2.0.1",
		"@typescript-eslint/eslint-plugin": "5.59.8",
		"@typescript-eslint/parser": "5.59.8",
		"cross-env": "7.0.3",
		"cypress": "12.13.0",
		"eslint": "8.41.0",
		"start-server-and-test": "2.0.0"
	},
	"optionalDependencies": {
		"@tensorflow/tfjs-core": "4.4.0"
	}
}<|MERGE_RESOLUTION|>--- conflicted
+++ resolved
@@ -1,10 +1,6 @@
 {
 	"name": "misskey",
-<<<<<<< HEAD
-	"version": "13.13.1-kakurega.1.17.0",
-=======
-	"version": "13.13.2",
->>>>>>> 7093662c
+	"version": "13.13.2-kakurega.1.17.0",
 	"codename": "nasubi",
 	"repository": {
 		"type": "git",
