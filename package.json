--- conflicted
+++ resolved
@@ -1,10 +1,6 @@
 {
 	"name": "misskey",
-<<<<<<< HEAD
-	"version": "2023.9.2-kakurega.1.19.3",
-=======
-	"version": "2023.9.3",
->>>>>>> 0e6cd577
+	"version": "2023.9.3-kakurega.1.19.3",
 	"codename": "nasubi",
 	"repository": {
 		"type": "git",
