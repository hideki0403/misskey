{
	"name": "misskey",
<<<<<<< HEAD
	"version": "13.12.1-kakurega.1.16.0",
=======
	"version": "13.12.2",
>>>>>>> de6348e8
	"codename": "nasubi",
	"repository": {
		"type": "git",
		"url": "https://github.com/hideki0403/misskey.git"
	},
	"packageManager": "pnpm@8.3.1",
	"workspaces": [
		"packages/frontend",
		"packages/backend",
		"packages/sw"
	],
	"private": true,
	"scripts": {
		"build-pre": "node ./scripts/build-pre.js",
		"build": "pnpm build-pre && pnpm -r build && pnpm gulp",
		"build-storybook": "pnpm --filter frontend build-storybook",
		"start": "pnpm check:connect && cd packages/backend && node ./built/boot/index.js",
		"start:test": "cd packages/backend && cross-env NODE_ENV=test node ./built/boot/index.js",
		"init": "pnpm migrate",
		"migrate": "cd packages/backend && pnpm migrate",
		"check:connect": "cd packages/backend && pnpm check:connect",
		"migrateandstart": "pnpm migrate && pnpm start",
		"gulp": "pnpm exec gulp build",
		"watch": "pnpm dev",
		"dev": "node ./scripts/dev.js",
		"lint": "pnpm -r lint",
		"cy:open": "pnpm cypress open --browser --e2e --config-file=cypress.config.ts",
		"cy:run": "pnpm cypress run",
		"e2e": "pnpm start-server-and-test start:test http://localhost:61812 cy:run",
		"jest": "cd packages/backend && pnpm jest",
		"jest-and-coverage": "cd packages/backend && pnpm jest-and-coverage",
		"test": "pnpm -r test",
		"test-and-coverage": "pnpm -r test-and-coverage",
		"format": "pnpm exec gulp format",
		"clean": "node ./scripts/clean.js",
		"clean-all": "node ./scripts/clean-all.js",
		"cleanall": "pnpm clean-all"
	},
	"resolutions": {
		"chokidar": "3.5.3",
		"lodash": "4.17.21"
	},
	"dependencies": {
		"execa": "5.1.1",
		"gulp": "4.0.2",
		"gulp-cssnano": "2.1.3",
		"gulp-rename": "2.0.0",
		"gulp-replace": "1.1.4",
		"gulp-terser": "2.1.0",
		"js-yaml": "4.1.0",
		"typescript": "5.0.4"
	},
	"devDependencies": {
		"@types/gulp": "4.0.10",
		"@types/gulp-rename": "2.0.1",
		"@typescript-eslint/eslint-plugin": "5.59.5",
		"@typescript-eslint/parser": "5.59.5",
		"cross-env": "7.0.3",
		"cypress": "12.12.0",
		"eslint": "8.40.0",
		"start-server-and-test": "2.0.0"
	},
	"optionalDependencies": {
		"@tensorflow/tfjs-core": "4.4.0"
	}
}<|MERGE_RESOLUTION|>--- conflicted
+++ resolved
@@ -1,10 +1,6 @@
 {
 	"name": "misskey",
-<<<<<<< HEAD
-	"version": "13.12.1-kakurega.1.16.0",
-=======
-	"version": "13.12.2",
->>>>>>> de6348e8
+	"version": "13.12.2-kakurega.1.16.0",
 	"codename": "nasubi",
 	"repository": {
 		"type": "git",
